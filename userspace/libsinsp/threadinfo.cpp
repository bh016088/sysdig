--- conflicted
+++ resolved
@@ -23,11 +23,8 @@
 #include <algorithm>
 #include "sinsp.h"
 #include "sinsp_int.h"
-<<<<<<< HEAD
+#include "protodecoder.h"
 #include "appevts.h"
-=======
-#include "protodecoder.h"
->>>>>>> 1f8310f0
 
 static void copy_ipv6_address(uint32_t* dest, uint32_t* src)
 {
@@ -954,27 +951,8 @@
 	if(m_last_flush_time_ns == 0)
 	{
 		m_last_flush_time_ns = m_inspector->m_lastevent_ts;
-		for(threadinfo_map_iterator_t it = m_threadtable.begin(); it != m_threadtable.end(); ++it)
-		{
-			it->second.m_lastaccess_ts = m_inspector->m_lastevent_ts;
-		}
-	}
-
-<<<<<<< HEAD
-	m_last_flush_time_ns = m_inspector->m_lastevent_ts;
-
-	for(threadinfo_map_iterator_t it = m_threadtable.begin(); it != m_threadtable.end();)
-	{
-		if(it->second.m_nchilds == 0 &&
-			m_inspector->m_lastevent_ts > 
-			it->second.m_lastaccess_ts + m_inspector->m_thread_timeout_ns)
-		{
-			//
-			// Reset the cache
-			//
-			m_last_tid = 0;
-			m_last_tinfo = NULL;
-=======
+	}
+
 	if(m_inspector->m_lastevent_ts > 
 		m_last_flush_time_ns + m_inspector->m_inactive_thread_scan_time_ns)
 	{
@@ -999,30 +977,24 @@
 				//
 				m_last_tid = 0;
 				m_last_tinfo = NULL;
->>>>>>> 1f8310f0
 
 #ifdef GATHER_INTERNAL_STATS
-			m_removed_threads->increment();
+				m_removed_threads->increment();
 #endif
-<<<<<<< HEAD
-			m_threadtable.erase(it++);
-		}
-		else
-		{
-			if(it->second.m_appevt_parser != NULL)
-=======
 				remove_thread(it++, closed);
 			}
 			else
->>>>>>> 1f8310f0
-			{
-				if(it->second.m_appevt_parser->get_storage_size() > MIN_USER_EVT_BUFFER)
+			{
+				if(it->second.m_appevt_parser != NULL)
 				{
-					it->second.m_appevt_parser->set_storage_size(MIN_USER_EVT_BUFFER);
+					if(it->second.m_appevt_parser->get_storage_size() > MIN_USER_EVT_BUFFER)
+					{
+						it->second.m_appevt_parser->set_storage_size(MIN_USER_EVT_BUFFER);
+					}
 				}
-			}
-
-			++it;
+			
+				++it;
+			}
 		}
 
 		//
