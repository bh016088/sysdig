/*
Copyright (C) 2013-2014 Draios inc.

This file is part of sysdig.

sysdig is free software; you can redistribute it and/or modify
it under the terms of the GNU General Public License version 2 as
published by the Free Software Foundation.

sysdig is distributed in the hope that it will be useful,
but WITHOUT ANY WARRANTY; without even the implied warranty of
MERCHANTABILITY or FITNESS FOR A PARTICULAR PURPOSE.  See the
GNU General Public License for more details.

You should have received a copy of the GNU General Public License
along with sysdig.  If not, see <http://www.gnu.org/licenses/>.
*/

////////////////////////////////////////////////////////////////////////////
// Public definitions for the scap library
////////////////////////////////////////////////////////////////////////////
#pragma once

class sinsp_fd_listener;

class sinsp_parser
{
public:
	sinsp_parser(sinsp* inspector);
	~sinsp_parser();

	//
	// Processing entry point
	//
	void process_event(sinsp_evt* evt);
	void erase_fd(erase_fd_params* params);

private:
	//
	// Helpers
	//
	bool reset(sinsp_evt *evt);
	void store_event(sinsp_evt* evt);
	bool retrieve_enter_event(sinsp_evt* enter_evt, sinsp_evt* exit_evt);

	//
	// Parsers
	//
	void parse_clone_exit(sinsp_evt* evt); 
	void parse_execve_exit(sinsp_evt* evt); 
	void proc_schedule_removal(sinsp_evt* evt);
	void parse_open_openat_creat_exit(sinsp_evt* evt);	
	void parse_pipe_exit(sinsp_evt* evt);
	void parse_socketpair_exit(sinsp_evt* evt);
	void parse_socket_exit(sinsp_evt* evt);	
	void parse_connect_exit(sinsp_evt* evt);
	void parse_accept_exit(sinsp_evt* evt);
	void parse_close_enter(sinsp_evt* evt);
	void parse_close_exit(sinsp_evt* evt);
	void parse_thread_exit(sinsp_evt* evt);
	void parse_rw_enter(sinsp_evt* evt);
	void parse_rw_exit(sinsp_evt* evt);
	void parse_eventfd_exit(sinsp_evt* evt);
	void parse_bind_exit(sinsp_evt* evt);
	void parse_chdir_exit(sinsp_evt* evt);
	void parse_fchdir_exit(sinsp_evt* evt);
	void parse_getcwd_exit(sinsp_evt* evt);
	void parse_shutdown_exit(sinsp_evt* evt);
	void parse_dup_exit(sinsp_evt* evt);
	void parse_signalfd_exit(sinsp_evt* evt);
	void parse_timerfd_create_exit(sinsp_evt* evt);
	void parse_inotify_init_exit(sinsp_evt* evt);
	void parse_getrlimit_setrlimit_exit(sinsp_evt* evt);
	void parse_prlimit_exit(sinsp_evt* evt);
	void parse_select_poll_epollwait_enter(sinsp_evt *evt);
	void parse_fcntl_enter(sinsp_evt* evt);
	void parse_fcntl_exit(sinsp_evt* evt);

	inline void add_socket(sinsp_evt* evt, int64_t fd, uint32_t domain, uint32_t type, uint32_t protocol);
	inline void add_pipe(sinsp_evt *evt, int64_t tid, int64_t fd, uint64_t ino);
	// Return false if the update didn't happen (for example because the tuple is NULL)
	bool update_fd(sinsp_evt *evt, sinsp_evt_param* parinfo);
	// Return false if the update didn't happen because the tuple is identical to the given address
	bool set_ipv4_addresses_and_ports(sinsp_fdinfo_t* fdinfo, uint8_t* packed_data);
	// Return false if the update didn't happen because the tuple is identical to the given address
	bool set_ipv4_mapped_ipv6_addresses_and_ports(sinsp_fdinfo_t* fdinfo, uint8_t* packed_data);
	// Return false if the update didn't happen because the tuple is identical to the given address
	bool set_unix_info(sinsp_fdinfo_t* fdinfo, uint8_t* packed_data);
	void swap_ipv4_addresses(sinsp_fdinfo_t* fdinfo);

	//
	// Pointers to inspector context
	//
	sinsp* m_inspector;

<<<<<<< HEAD
	int64_t m_sysdig_pid;
=======
#if !defined (_WIN32) && !defined(__APPLE__)
	pid_t m_sysdig_pid;
#endif
>>>>>>> fca75274

	// Temporary storage to avoid memory allocation
	sinsp_evt m_tmp_evt;
	// The transaction table. Key pair is <tid, fd>.
//	unordered_map<pair<int64_t, int64_t>, sinsp_transactinfo> m_transactable;

	sinsp_fd_listener* m_fd_listener;

	friend class sinsp_analyzer;
	friend class sinsp_analyzer_fd_listener;
};<|MERGE_RESOLUTION|>--- conflicted
+++ resolved
@@ -93,13 +93,9 @@
 	//
 	sinsp* m_inspector;
 
-<<<<<<< HEAD
+#if !defined (_WIN32) && !defined(__APPLE__)
 	int64_t m_sysdig_pid;
-=======
-#if !defined (_WIN32) && !defined(__APPLE__)
-	pid_t m_sysdig_pid;
 #endif
->>>>>>> fca75274
 
 	// Temporary storage to avoid memory allocation
 	sinsp_evt m_tmp_evt;
