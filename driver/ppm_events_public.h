/*
Copyright (C) 2013-2014 Draios inc.

This file is part of sysdig.

sysdig is free software; you can redistribute it and/or modify
it under the terms of the GNU General Public License version 2 as
published by the Free Software Foundation.

sysdig is distributed in the hope that it will be useful,
but WITHOUT ANY WARRANTY; without even the implied warranty of
MERCHANTABILITY or FITNESS FOR A PARTICULAR PURPOSE.  See the
GNU General Public License for more details.

You should have received a copy of the GNU General Public License
along with sysdig.  If not, see <http://www.gnu.org/licenses/>.
*/

#ifndef EVENTS_PUBLIC_H_
#define EVENTS_PUBLIC_H_

#if defined(__sun)
#include <sys/ioccom.h>
#endif

#ifdef __KERNEL__
#include <linux/types.h>
#endif

/*
 * Limits
 */
#define PPM_MAX_EVENT_PARAMS 20	/* Max number of parameters an event can have */
#define PPM_MAX_PATH_SIZE 256	/* Max size that an event parameter can have in the circular buffer, in bytes */
#define PPM_MAX_NAME_LEN 32

/*
 * Socket families
 */
#define PPM_AF_UNSPEC       0
#define PPM_AF_UNIX         1       /* Unix domain sockets          */
#define PPM_AF_LOCAL        1       /* POSIX name for PPM_AF_UNIX   */
#define PPM_AF_INET         2       /* Internet IP Protocol         */
#define PPM_AF_AX25         3       /* Amateur Radio AX.25          */
#define PPM_AF_IPX          4       /* Novell IPX                   */
#define PPM_AF_APPLETALK    5       /* AppleTalk DDP                */
#define PPM_AF_NETROM       6       /* Amateur Radio NET/ROM        */
#define PPM_AF_BRIDGE       7       /* Multiprotocol bridge         */
#define PPM_AF_ATMPVC       8       /* ATM PVCs                     */
#define PPM_AF_X25          9       /* Reserved for X.25 project    */
#define PPM_AF_INET6        10      /* IP version 6                 */
#define PPM_AF_ROSE         11      /* Amateur Radio X.25 PLP       */
#define PPM_AF_DECnet       12      /* Reserved for DECnet project  */
#define PPM_AF_NETBEUI      13      /* Reserved for 802.2LLC project*/
#define PPM_AF_SECURITY     14      /* Security callback pseudo AF */
#define PPM_AF_KEY          15      /* PF_KEY key management API */
#define PPM_AF_NETLINK      16
#define PPM_AF_ROUTE        PPM_AF_NETLINK /* Alias to emulate 4.4BSD */
#define PPM_AF_PACKET       17      /* Packet family                */
#define PPM_AF_ASH          18      /* Ash                          */
#define PPM_AF_ECONET       19      /* Acorn Econet                 */
#define PPM_AF_ATMSVC       20      /* ATM SVCs                     */
#define PPM_AF_RDS          21      /* RDS sockets                  */
#define PPM_AF_SNA          22      /* Linux SNA Project (nutters!) */
#define PPM_AF_IRDA         23      /* IRDA sockets                 */
#define PPM_AF_PPPOX        24      /* PPPoX sockets                */
#define PPM_AF_WANPIPE      25      /* Wanpipe API Sockets */
#define PPM_AF_LLC          26      /* Linux LLC                    */
#define PPM_AF_CAN          29      /* Controller Area Network      */
#define PPM_AF_TIPC         30      /* TIPC sockets                 */
#define PPM_AF_BLUETOOTH    31      /* Bluetooth sockets            */
#define PPM_AF_IUCV         32      /* IUCV sockets                 */
#define PPM_AF_RXRPC        33      /* RxRPC sockets                */
#define PPM_AF_ISDN         34      /* mISDN sockets                */
#define PPM_AF_PHONET       35      /* Phonet sockets               */
#define PPM_AF_IEEE802154   36      /* IEEE802154 sockets           */
#define PPM_AF_CAIF         37      /* CAIF sockets                 */
#define PPM_AF_ALG          38      /* Algorithm sockets            */
#define PPM_AF_NFC          39      /* NFC sockets                  */

/*
 * File flags
 */
#define PPM_O_NONE	0
#define PPM_O_RDONLY	(1 << 0)	/* Open for reading only */
#define PPM_O_WRONLY	(1 << 1)	/* Open for writing only */
#define PPM_O_RDWR	(PPM_O_RDONLY | PPM_O_WRONLY)	/* Open for reading and writing */
#define PPM_O_CREAT	(1 << 2)	/* Create a new file if it doesn't exist. */
#define PPM_O_APPEND (1 << 3)	/* If set, the file offset shall be set to the end of the file prior to each write. */
#define PPM_O_DSYNC	(1 << 4)
#define PPM_O_EXCL	(1 << 5)
#define PPM_O_NONBLOCK	(1 << 6)
#define PPM_O_SYNC	(1 << 7)
#define PPM_O_TRUNC	(1 << 8)
#define PPM_O_DIRECT (1 << 9)
#define PPM_O_DIRECTORY (1 << 10)
#define PPM_O_LARGEFILE (1 << 11)
#define PPM_O_CLOEXEC	(1 << 12)

/*
 * flock() flags
 */
#define PPM_LOCK_NONE 0
#define PPM_LOCK_SH (1 << 0)
#define PPM_LOCK_EX (1 << 1)
#define PPM_LOCK_NB (1 << 2)
#define PPM_LOCK_UN (1 << 3)

/*
 * Clone flags
 */
#define PPM_CL_NONE 0
#define PPM_CL_CLONE_FILES (1 << 0)
#define PPM_CL_CLONE_FS (1 << 1)
#define PPM_CL_CLONE_IO (1 << 2)
#define PPM_CL_CLONE_NEWIPC (1 << 3)
#define PPM_CL_CLONE_NEWNET (1 << 4)
#define PPM_CL_CLONE_NEWNS (1 << 5)
#define PPM_CL_CLONE_NEWPID (1 << 6)
#define PPM_CL_CLONE_NEWUTS (1 << 7)
#define PPM_CL_CLONE_PARENT (1 << 8)
#define PPM_CL_CLONE_PARENT_SETTID (1 << 9)
#define PPM_CL_CLONE_PTRACE (1 << 10)
#define PPM_CL_CLONE_SIGHAND (1 << 11)
#define PPM_CL_CLONE_SYSVSEM (1 << 12)
#define PPM_CL_CLONE_THREAD (1 << 13)
#define PPM_CL_CLONE_UNTRACED (1 << 14)
#define PPM_CL_CLONE_VM (1 << 15)
#define PPM_CL_CLONE_INVERTED (1 << 16)	/* libsinsp-specific flag. It's set if clone() returned in */
										/* the child process before than in the parent process. */
#define PPM_CL_NAME_CHANGED (1 << 17)	/* libsinsp-specific flag. Set when the thread name changes */
										/* (for example because execve was called) */
#define PPM_CL_CLOSED (1 << 18)			/* thread has been closed. */
#define PPM_CL_ACTIVE (1 << 19)			/* libsinsp-specific flag. Set in the first non-clone event for
										   this thread. */
#define PPM_CL_CLONE_NEWUSER (1 << 20)

/*
 * Futex Operations
 */
#define PPM_FU_FUTEX_WAIT 0
#define PPM_FU_FUTEX_WAKE 1
#define PPM_FU_FUTEX_FD 2
#define PPM_FU_FUTEX_REQUEUE 3
#define PPM_FU_FUTEX_CMP_REQUEUE 4
#define PPM_FU_FUTEX_WAKE_OP 5
#define PPM_FU_FUTEX_LOCK_PI 6
#define PPM_FU_FUTEX_UNLOCK_PI 7
#define PPM_FU_FUTEX_TRYLOCK_PI 8
#define PPM_FU_FUTEX_WAIT_BITSET 9
#define PPM_FU_FUTEX_WAKE_BITSET 10
#define PPM_FU_FUTEX_WAIT_REQUEUE_PI 11
#define PPM_FU_FUTEX_CMP_REQUEUE_PI 12
#define PPM_FU_FUTEX_PRIVATE_FLAG	128
#define PPM_FU_FUTEX_CLOCK_REALTIME 256

/*
 * lseek() and llseek() whence
 */
#define PPM_SEEK_SET 0
#define PPM_SEEK_CUR 1
#define PPM_SEEK_END 2

/*
 * poll() flags
 */
#define PPM_POLLIN (1 << 0)
#define PPM_POLLPRI (1 << 1)
#define PPM_POLLOUT (1 << 2)
#define PPM_POLLRDHUP (1 << 3)
#define PPM_POLLERR (1 << 4)
#define PPM_POLLHUP (1 << 5)
#define PPM_POLLNVAL (1 << 6)
#define PPM_POLLRDNORM (1 << 7)
#define PPM_POLLRDBAND (1 << 8)
#define PPM_POLLWRNORM (1 << 9)
#define PPM_POLLWRBAND (1 << 10)

/*
 * shutdown() how
 */
#define PPM_SHUT_RD 0
#define PPM_SHUT_WR 1
#define PPM_SHUT_RDWR 2

/*
 * openat() flags
 */
#define PPM_AT_FDCWD -100

/*
 * rlimit resources
 */
#define PPM_RLIMIT_CPU 0 /* CPU time in sec */
#define PPM_RLIMIT_FSIZE 1 /* Maximum filesize */
#define PPM_RLIMIT_DATA 2 /* max data size */
#define PPM_RLIMIT_STACK 3 /* max stack size */
#define PPM_RLIMIT_CORE 4 /* max core file size */
#define PPM_RLIMIT_RSS 5 /* max resident set size */
#define PPM_RLIMIT_NPROC 6 /* max number of processes */
#define PPM_RLIMIT_NOFILE 7 /* max number of open files */
#define PPM_RLIMIT_MEMLOCK 8 /* max locked-in-memory address space */
#define PPM_RLIMIT_AS 9 /* address space limit */
#define PPM_RLIMIT_LOCKS 10  /* maximum file locks held */
#define PPM_RLIMIT_SIGPENDING 11 /* max number of pending signals */
#define PPM_RLIMIT_MSGQUEUE 12 /* maximum bytes in POSIX mqueues */
#define PPM_RLIMIT_NICE 13 /* max nice prio allowed to raise to 0-39 for nice level 19 .. -20 */
#define PPM_RLIMIT_RTPRIO 14 /* maximum realtime priority */
#define PPM_RLIMIT_RTTIME 15 /* timeout for RT tasks in us */
#define PPM_RLIMIT_UNKNOWN 255 /* CPU time in sec */

/*
 * fcntl commands
 */
#define PPM_FCNTL_UNKNOWN 0
#define PPM_FCNTL_F_DUPFD 1
#define PPM_FCNTL_F_GETFD 2
#define PPM_FCNTL_F_SETFD 3
#define PPM_FCNTL_F_GETFL 4
#define PPM_FCNTL_F_SETFL 5
#define PPM_FCNTL_F_GETLK 6
#define PPM_FCNTL_F_SETLK 8
#define PPM_FCNTL_F_SETLKW 9
#define PPM_FCNTL_F_SETOWN 10
#define PPM_FCNTL_F_GETOWN 12
#define PPM_FCNTL_F_SETSIG 13
#define PPM_FCNTL_F_GETSIG 15
#ifndef CONFIG_64BIT
#define PPM_FCNTL_F_GETLK64 17
#define PPM_FCNTL_F_SETLK64 18
#define PPM_FCNTL_F_SETLKW64 19
#endif
#define PPM_FCNTL_F_SETOWN_EX 21
#define PPM_FCNTL_F_GETOWN_EX 22
#define PPM_FCNTL_F_SETLEASE 23
#define PPM_FCNTL_F_GETLEASE 24
#define PPM_FCNTL_F_CANCELLK 25
#define PPM_FCNTL_F_DUPFD_CLOEXEC 26
#define PPM_FCNTL_F_NOTIFY 27
#define PPM_FCNTL_F_SETPIPE_SZ 28
#define PPM_FCNTL_F_GETPIPE_SZ 29

 /*
 * ptrace requests
 */
#define PPM_PTRACE_UNKNOWN 0
#define PPM_PTRACE_TRACEME 1
#define PPM_PTRACE_PEEKTEXT 2
#define PPM_PTRACE_PEEKDATA 3
#define PPM_PTRACE_PEEKUSR 4
#define PPM_PTRACE_POKETEXT 5
#define PPM_PTRACE_POKEDATA 6
#define PPM_PTRACE_POKEUSR 7
#define PPM_PTRACE_CONT 8
#define PPM_PTRACE_KILL 9
#define PPM_PTRACE_SINGLESTEP 10
#define PPM_PTRACE_ATTACH 11
#define PPM_PTRACE_DETACH 12
#define PPM_PTRACE_SYSCALL 13
#define PPM_PTRACE_SETOPTIONS 14
#define PPM_PTRACE_GETEVENTMSG 15
#define PPM_PTRACE_GETSIGINFO 16
#define PPM_PTRACE_SETSIGINFO 17
#define PPM_PTRACE_GETREGSET 18
#define PPM_PTRACE_SETREGSET 19
#define PPM_PTRACE_SEIZE 20
#define PPM_PTRACE_INTERRUPT 21
#define PPM_PTRACE_LISTEN 22
#define PPM_PTRACE_PEEKSIGINFO 23
#define PPM_PTRACE_GETSIGMASK 24
#define PPM_PTRACE_SETSIGMASK 25
#define PPM_PTRACE_GETREGS 26
#define PPM_PTRACE_SETREGS 27
#define PPM_PTRACE_GETFPREGS 28
#define PPM_PTRACE_SETFPREGS 29
#define PPM_PTRACE_GETFPXREGS 30
#define PPM_PTRACE_SETFPXREGS 31
#define PPM_PTRACE_OLDSETOPTIONS 32
#define PPM_PTRACE_GET_THREAD_AREA 33
#define PPM_PTRACE_SET_THREAD_AREA 34
#define PPM_PTRACE_ARCH_PRCTL 35
#define PPM_PTRACE_SYSEMU 36
#define PPM_PTRACE_SYSEMU_SINGLESTEP 37
#define PPM_PTRACE_SINGLEBLOCK 38

/*
 * ptrace dynamic table indexes
 */
#define PPM_PTRACE_IDX_UINT64 0
#define PPM_PTRACE_IDX_SIGTYPE 1

#define PPM_PTRACE_IDX_MAX 2

/*
 * memory protection flags
 */
#define PPM_PROT_NONE		0
#define PPM_PROT_READ		(1 << 0)
#define PPM_PROT_WRITE		(1 << 1)
#define PPM_PROT_EXEC		(1 << 2)
#define PPM_PROT_SEM		(1 << 3)
#define PPM_PROT_GROWSDOWN	(1 << 4)
#define PPM_PROT_GROWSUP	(1 << 5)
#define PPM_PROT_SAO		(1 << 6)

/*
 * mmap flags
 */
#define PPM_MAP_SHARED		(1 << 0)
#define PPM_MAP_PRIVATE		(1 << 1)
#define PPM_MAP_FIXED		(1 << 2)
#define PPM_MAP_ANONYMOUS	(1 << 3)
#define PPM_MAP_32BIT		(1 << 4)
#define PPM_MAP_RENAME		(1 << 5)
#define PPM_MAP_NORESERVE	(1 << 6)
#define PPM_MAP_POPULATE	(1 << 7)
#define PPM_MAP_NONBLOCK	(1 << 8)
#define PPM_MAP_GROWSDOWN	(1 << 9)
#define PPM_MAP_DENYWRITE	(1 << 10)
#define PPM_MAP_EXECUTABLE	(1 << 11)
#define PPM_MAP_INHERIT		(1 << 12)
#define PPM_MAP_FILE		(1 << 13)
#define PPM_MAP_LOCKED		(1 << 14)

/*
 * splice flags
 */
#define PPM_SPLICE_F_MOVE		(1 << 0)
#define PPM_SPLICE_F_NONBLOCK	(1 << 1)
#define PPM_SPLICE_F_MORE		(1 << 2)
#define PPM_SPLICE_F_GIFT		(1 << 3)

/*
 * quotactl cmds
 */
#define PPM_Q_QUOTAON		(1 << 0)
#define PPM_Q_QUOTAOFF		(1 << 1)
#define PPM_Q_GETFMT		(1 << 2)
#define PPM_Q_GETINFO		(1 << 3)
#define PPM_Q_SETINFO		(1 << 4)
#define PPM_Q_GETQUOTA		(1 << 5)
#define PPM_Q_SETQUOTA		(1 << 6)
#define PPM_Q_SYNC			(1 << 7)
#define PPM_Q_XQUOTAON		(1 << 8)
#define PPM_Q_XQUOTAOFF		(1 << 9)
#define PPM_Q_XGETQUOTA		(1 << 10)
#define PPM_Q_XSETQLIM		(1 << 11)
#define PPM_Q_XGETQSTAT		(1 << 12)
#define PPM_Q_XQUOTARM		(1 << 13)
#define PPM_Q_XQUOTASYNC	(1 << 14)
#define PPM_Q_XGETQSTATV	(1 << 15)

/*
 * quotactl types
 */
#define PPM_USRQUOTA		(1 << 0)
#define PPM_GRPQUOTA		(1 << 1)

/*
 * quotactl dqi_flags
 */
#define PPM_DQF_NONE		(1 << 0)
#define PPM_V1_DQF_RSQUASH	(1 << 1)

/*
 * quotactl quotafmts
 */
#define PPM_QFMT_NOT_USED		(1 << 0)
#define PPM_QFMT_VFS_OLD	(1 << 1)
#define PPM_QFMT_VFS_V0		(1 << 2)
#define PPM_QFMT_VFS_V1		(1 << 3)

/*
 * Semop flags
 */
#define PPM_IPC_NOWAIT		(1 << 0)
#define PPM_SEM_UNDO		(1 << 1)

#define PPM_IPC_STAT		(1 << 0)
#define PPM_IPC_SET		(1 << 1)
#define PPM_IPC_RMID		(1 << 2)
#define PPM_IPC_INFO		(1 << 3)
#define PPM_SEM_INFO		(1 << 4)
#define PPM_SEM_STAT		(1 << 5)
#define PPM_GETALL		(1 << 6)
#define PPM_GETNCNT		(1 << 7)
#define PPM_GETPID		(1 << 8)
#define PPM_GETVAL		(1 << 9)
#define PPM_GETZCNT		(1 << 10)
#define PPM_SETALL		(1 << 11)
#define PPM_SETVAL		(1 << 12)

/*
 * SuS says limits have to be unsigned.
 * Which makes a ton more sense anyway.
 *
 * Some architectures override this (for compatibility reasons):
 */
#ifndef RLIM_INFINITY
# define RLIM_INFINITY          (~0UL)
#endif

/*
 * RLIMIT_STACK default maximum - some architectures override it:
 */
#ifndef _STK_LIM_MAX
# define _STK_LIM_MAX           RLIM_INFINITY
#endif


/*
 * The list of event types
 * Enter events have even numbers while exit events have odd numbers.
 * NOTE: there can't be gaps in the numbering, because these numbers correspond
 * to the entries in the g_event_info table
 */
#define PPME_DIRECTION_FLAG 1
#define PPME_IS_ENTER(x) ((x & PPME_DIRECTION_FLAG) == 0)
#define PPME_IS_EXIT(x) (x & PPME_DIRECTION_FLAG)
#define PPME_MAKE_ENTER(x) (x & (~1))

/*
 * Event category to classify events in generic categories
 */
enum ppm_capture_category {
	PPMC_NONE = 0,
	PPMC_SYSCALL = 1,
	PPMC_CONTEXT_SWITCH = 2,
	PPMC_SIGNAL = 3,
};

/** @defgroup etypes Event Types
 *  @{
 */
enum ppm_event_type {
	PPME_GENERIC_E = 0,
	PPME_GENERIC_X = 1,
	PPME_SYSCALL_OPEN_E = 2,
	PPME_SYSCALL_OPEN_X = 3,
	PPME_SYSCALL_CLOSE_E = 4,
	PPME_SYSCALL_CLOSE_X = 5,
	PPME_SYSCALL_READ_E = 6,
	PPME_SYSCALL_READ_X = 7,
	PPME_SYSCALL_WRITE_E = 8,
	PPME_SYSCALL_WRITE_X = 9,
	PPME_SYSCALL_BRK_1_E = 10,
	PPME_SYSCALL_BRK_1_X = 11,
	PPME_SYSCALL_EXECVE_8_E = 12,
	PPME_SYSCALL_EXECVE_8_X = 13,
	PPME_SYSCALL_CLONE_11_E = 14,
	PPME_SYSCALL_CLONE_11_X = 15,
	PPME_PROCEXIT_E = 16,
	PPME_PROCEXIT_X = 17,	/* This should never be called */
	PPME_SOCKET_SOCKET_E = 18,
	PPME_SOCKET_SOCKET_X = 19,
	PPME_SOCKET_BIND_E = 20,
	PPME_SOCKET_BIND_X = 21,
	PPME_SOCKET_CONNECT_E = 22,
	PPME_SOCKET_CONNECT_X = 23,
	PPME_SOCKET_LISTEN_E = 24,
	PPME_SOCKET_LISTEN_X = 25,
	PPME_SOCKET_ACCEPT_E = 26,
	PPME_SOCKET_ACCEPT_X = 27,
	PPME_SOCKET_SEND_E = 28,
	PPME_SOCKET_SEND_X = 29,
	PPME_SOCKET_SENDTO_E = 30,
	PPME_SOCKET_SENDTO_X = 31,
	PPME_SOCKET_RECV_E = 32,
	PPME_SOCKET_RECV_X = 33,
	PPME_SOCKET_RECVFROM_E = 34,
	PPME_SOCKET_RECVFROM_X = 35,
	PPME_SOCKET_SHUTDOWN_E = 36,
	PPME_SOCKET_SHUTDOWN_X = 37,
	PPME_SOCKET_GETSOCKNAME_E = 38,
	PPME_SOCKET_GETSOCKNAME_X = 39,
	PPME_SOCKET_GETPEERNAME_E = 40,
	PPME_SOCKET_GETPEERNAME_X = 41,
	PPME_SOCKET_SOCKETPAIR_E = 42,
	PPME_SOCKET_SOCKETPAIR_X = 43,
	PPME_SOCKET_SETSOCKOPT_E = 44,
	PPME_SOCKET_SETSOCKOPT_X = 45,
	PPME_SOCKET_GETSOCKOPT_E = 46,
	PPME_SOCKET_GETSOCKOPT_X = 47,
	PPME_SOCKET_SENDMSG_E = 48,
	PPME_SOCKET_SENDMSG_X = 49,
	PPME_SOCKET_SENDMMSG_E = 50,
	PPME_SOCKET_SENDMMSG_X = 51,
	PPME_SOCKET_RECVMSG_E = 52,
	PPME_SOCKET_RECVMSG_X = 53,
	PPME_SOCKET_RECVMMSG_E = 54,
	PPME_SOCKET_RECVMMSG_X = 55,
	PPME_SOCKET_ACCEPT4_E = 56,
	PPME_SOCKET_ACCEPT4_X = 57,
	PPME_SYSCALL_CREAT_E = 58,
	PPME_SYSCALL_CREAT_X = 59,
	PPME_SYSCALL_PIPE_E = 60,
	PPME_SYSCALL_PIPE_X = 61,
	PPME_SYSCALL_EVENTFD_E = 62,
	PPME_SYSCALL_EVENTFD_X = 63,
	PPME_SYSCALL_FUTEX_E = 64,
	PPME_SYSCALL_FUTEX_X = 65,
	PPME_SYSCALL_STAT_E = 66,
	PPME_SYSCALL_STAT_X = 67,
	PPME_SYSCALL_LSTAT_E = 68,
	PPME_SYSCALL_LSTAT_X = 69,
	PPME_SYSCALL_FSTAT_E = 70,
	PPME_SYSCALL_FSTAT_X = 71,
	PPME_SYSCALL_STAT64_E = 72,
	PPME_SYSCALL_STAT64_X = 73,
	PPME_SYSCALL_LSTAT64_E = 74,
	PPME_SYSCALL_LSTAT64_X = 75,
	PPME_SYSCALL_FSTAT64_E = 76,
	PPME_SYSCALL_FSTAT64_X = 77,
	PPME_SYSCALL_EPOLLWAIT_E = 78,
	PPME_SYSCALL_EPOLLWAIT_X = 79,
	PPME_SYSCALL_POLL_E = 80,
	PPME_SYSCALL_POLL_X = 81,
	PPME_SYSCALL_SELECT_E = 82,
	PPME_SYSCALL_SELECT_X = 83,
	PPME_SYSCALL_NEWSELECT_E = 84,
	PPME_SYSCALL_NEWSELECT_X = 85,
	PPME_SYSCALL_LSEEK_E = 86,
	PPME_SYSCALL_LSEEK_X = 87,
	PPME_SYSCALL_LLSEEK_E = 88,
	PPME_SYSCALL_LLSEEK_X = 89,
	PPME_SYSCALL_IOCTL_2_E = 90,
	PPME_SYSCALL_IOCTL_2_X = 91,
	PPME_SYSCALL_GETCWD_E = 92,
	PPME_SYSCALL_GETCWD_X = 93,
	PPME_SYSCALL_CHDIR_E = 94,
	PPME_SYSCALL_CHDIR_X = 95,
	PPME_SYSCALL_FCHDIR_E = 96,
	PPME_SYSCALL_FCHDIR_X = 97,
	PPME_SYSCALL_MKDIR_E = 98,
	PPME_SYSCALL_MKDIR_X = 99,
	PPME_SYSCALL_RMDIR_E = 100,
	PPME_SYSCALL_RMDIR_X = 101,
	PPME_SYSCALL_OPENAT_E = 102,
	PPME_SYSCALL_OPENAT_X = 103,
	PPME_SYSCALL_LINK_E = 104,
	PPME_SYSCALL_LINK_X = 105,
	PPME_SYSCALL_LINKAT_E = 106,
	PPME_SYSCALL_LINKAT_X = 107,
	PPME_SYSCALL_UNLINK_E = 108,
	PPME_SYSCALL_UNLINK_X = 109,
	PPME_SYSCALL_UNLINKAT_E = 110,
	PPME_SYSCALL_UNLINKAT_X = 111,
	PPME_SYSCALL_PREAD_E = 112,
	PPME_SYSCALL_PREAD_X = 113,
	PPME_SYSCALL_PWRITE_E = 114,
	PPME_SYSCALL_PWRITE_X = 115,
	PPME_SYSCALL_READV_E = 116,
	PPME_SYSCALL_READV_X = 117,
	PPME_SYSCALL_WRITEV_E = 118,
	PPME_SYSCALL_WRITEV_X = 119,
	PPME_SYSCALL_PREADV_E = 120,
	PPME_SYSCALL_PREADV_X = 121,
	PPME_SYSCALL_PWRITEV_E = 122,
	PPME_SYSCALL_PWRITEV_X = 123,
	PPME_SYSCALL_DUP_E = 124,
	PPME_SYSCALL_DUP_X = 125,
	PPME_SYSCALL_SIGNALFD_E = 126,
	PPME_SYSCALL_SIGNALFD_X = 127,
	PPME_SYSCALL_KILL_E = 128,
	PPME_SYSCALL_KILL_X = 129,
	PPME_SYSCALL_TKILL_E = 130,
	PPME_SYSCALL_TKILL_X = 131,
	PPME_SYSCALL_TGKILL_E = 132,
	PPME_SYSCALL_TGKILL_X = 133,
	PPME_SYSCALL_NANOSLEEP_E = 134,
	PPME_SYSCALL_NANOSLEEP_X = 135,
	PPME_SYSCALL_TIMERFD_CREATE_E = 136,
	PPME_SYSCALL_TIMERFD_CREATE_X = 137,
	PPME_SYSCALL_INOTIFY_INIT_E = 138,
	PPME_SYSCALL_INOTIFY_INIT_X = 139,
	PPME_SYSCALL_GETRLIMIT_E = 140,
	PPME_SYSCALL_GETRLIMIT_X = 141,
	PPME_SYSCALL_SETRLIMIT_E = 142,
	PPME_SYSCALL_SETRLIMIT_X = 143,
	PPME_SYSCALL_PRLIMIT_E = 144,
	PPME_SYSCALL_PRLIMIT_X = 145,
	PPME_SCHEDSWITCH_1_E = 146,
	PPME_SCHEDSWITCH_1_X = 147,	/* This should never be called */
	PPME_DROP_E = 148,  /* For internal use */
	PPME_DROP_X = 149,	/* For internal use */
	PPME_SYSCALL_FCNTL_E = 150,  /* For internal use */
	PPME_SYSCALL_FCNTL_X = 151,	/* For internal use */
	PPME_SCHEDSWITCH_6_E = 152,
	PPME_SCHEDSWITCH_6_X = 153,	/* This should never be called */
	PPME_SYSCALL_EXECVE_13_E = 154,
	PPME_SYSCALL_EXECVE_13_X = 155,
	PPME_SYSCALL_CLONE_16_E = 156,
	PPME_SYSCALL_CLONE_16_X = 157,
	PPME_SYSCALL_BRK_4_E = 158,
	PPME_SYSCALL_BRK_4_X = 159,
	PPME_SYSCALL_MMAP_E = 160,
	PPME_SYSCALL_MMAP_X = 161,
	PPME_SYSCALL_MMAP2_E = 162,
	PPME_SYSCALL_MMAP2_X = 163,
	PPME_SYSCALL_MUNMAP_E = 164,
	PPME_SYSCALL_MUNMAP_X = 165,
	PPME_SYSCALL_SPLICE_E = 166,
	PPME_SYSCALL_SPLICE_X = 167,
	PPME_SYSCALL_PTRACE_E = 168,
	PPME_SYSCALL_PTRACE_X = 169,
	PPME_SYSCALL_IOCTL_3_E = 170,
	PPME_SYSCALL_IOCTL_3_X = 171,
	PPME_SYSCALL_EXECVE_14_E = 172,
	PPME_SYSCALL_EXECVE_14_X = 173,
	PPME_SYSCALL_RENAME_E = 174,
	PPME_SYSCALL_RENAME_X = 175,
	PPME_SYSCALL_RENAMEAT_E = 176,
	PPME_SYSCALL_RENAMEAT_X = 177,
	PPME_SYSCALL_SYMLINK_E = 178,
	PPME_SYSCALL_SYMLINK_X = 179,
	PPME_SYSCALL_SYMLINKAT_E = 180,
	PPME_SYSCALL_SYMLINKAT_X = 181,
	PPME_SYSCALL_FORK_E = 182,
	PPME_SYSCALL_FORK_X = 183,
	PPME_SYSCALL_VFORK_E = 184,
	PPME_SYSCALL_VFORK_X = 185,
	PPME_PROCEXIT_1_E = 186,
	PPME_PROCEXIT_1_X = 187,	/* This should never be called */
	PPME_SYSCALL_SENDFILE_E = 188,
	PPME_SYSCALL_SENDFILE_X = 189,	/* This should never be called */
	PPME_SYSCALL_QUOTACTL_E = 190,
	PPME_SYSCALL_QUOTACTL_X = 191,
	PPME_SYSCALL_SETRESUID_E = 192,
	PPME_SYSCALL_SETRESUID_X = 193,
	PPME_SYSCALL_SETRESGID_E = 194,
	PPME_SYSCALL_SETRESGID_X = 195,
	PPME_SYSDIGEVENT_E = 196,
	PPME_SYSDIGEVENT_X = 197, /* This should never be called */
	PPME_SYSCALL_SETUID_E = 198,
	PPME_SYSCALL_SETUID_X = 199,
	PPME_SYSCALL_SETGID_E = 200,
	PPME_SYSCALL_SETGID_X = 201,
	PPME_SYSCALL_GETUID_E = 202,
	PPME_SYSCALL_GETUID_X = 203,
	PPME_SYSCALL_GETEUID_E = 204,
	PPME_SYSCALL_GETEUID_X = 205,
	PPME_SYSCALL_GETGID_E = 206,
	PPME_SYSCALL_GETGID_X = 207,
	PPME_SYSCALL_GETEGID_E = 208,
	PPME_SYSCALL_GETEGID_X = 209,
	PPME_SYSCALL_GETRESUID_E = 210,
	PPME_SYSCALL_GETRESUID_X = 211,
	PPME_SYSCALL_GETRESGID_E = 212,
	PPME_SYSCALL_GETRESGID_X = 213,
	PPME_SYSCALL_EXECVE_15_E = 214,
	PPME_SYSCALL_EXECVE_15_X = 215,
	PPME_SYSCALL_CLONE_17_E = 216,
	PPME_SYSCALL_CLONE_17_X = 217,
	PPME_SYSCALL_FORK_17_E = 218,
	PPME_SYSCALL_FORK_17_X = 219,
	PPME_SYSCALL_VFORK_17_E = 220,
	PPME_SYSCALL_VFORK_17_X = 221,
	PPME_SYSCALL_CLONE_20_E = 222,
	PPME_SYSCALL_CLONE_20_X = 223,
	PPME_SYSCALL_FORK_20_E = 224,
	PPME_SYSCALL_FORK_20_X = 225,
	PPME_SYSCALL_VFORK_20_E = 226,
	PPME_SYSCALL_VFORK_20_X = 227,
	PPME_CONTAINER_E = 228,
	PPME_CONTAINER_X = 229,
	PPME_SYSCALL_EXECVE_16_E = 230,
	PPME_SYSCALL_EXECVE_16_X = 231,
	PPME_SIGNALDELIVER_E = 232,
	PPME_SIGNALDELIVER_X = 233, /* This should never be called */
	PPME_PROCINFO_E = 234,
	PPME_PROCINFO_X = 235,	/* This should never be called */
	PPME_SYSCALL_GETDENTS_E = 236,
	PPME_SYSCALL_GETDENTS_X = 237,
	PPME_SYSCALL_GETDENTS64_E = 238,
	PPME_SYSCALL_GETDENTS64_X = 239,
	PPME_SYSCALL_SETNS_E = 240,
	PPME_SYSCALL_SETNS_X = 241,
	PPME_SYSCALL_FLOCK_E = 242,
	PPME_SYSCALL_FLOCK_X = 243,
<<<<<<< HEAD
        PPME_SYSCALL_SEMOP_E = 244,
        PPME_SYSCALL_SEMOP_X = 245,
        PPME_SYSCALL_SEMCTL_E = 246,
        PPME_SYSCALL_SEMCTL_X = 247,
	PPM_EVENT_MAX = 248
=======
	PPME_CPU_HOTPLUG_E = 244,
	PPME_CPU_HOTPLUG_X = 245, /* This should never be called */
	PPME_SOCKET_ACCEPT_5_E = 246,
	PPME_SOCKET_ACCEPT_5_X = 247,
	PPME_SOCKET_ACCEPT4_5_E = 248,
	PPME_SOCKET_ACCEPT4_5_X = 249,
	PPM_EVENT_MAX = 250
>>>>>>> dbc65c73
};
/*@}*/

/*
 * System-independent syscall codes
 */
enum ppm_syscall_code {
	PPM_SC_UNKNOWN = 0,
	PPM_SC_RESTART_SYSCALL = 1,
	PPM_SC_EXIT = 2,
	PPM_SC_READ = 3,
	PPM_SC_WRITE = 4,
	PPM_SC_OPEN = 5,
	PPM_SC_CLOSE = 6,
	PPM_SC_CREAT = 7,
	PPM_SC_LINK = 8,
	PPM_SC_UNLINK = 9,
	PPM_SC_CHDIR = 10,
	PPM_SC_TIME = 11,
	PPM_SC_MKNOD = 12,
	PPM_SC_CHMOD = 13,
	PPM_SC_STAT = 14,
	PPM_SC_LSEEK = 15,
	PPM_SC_GETPID = 16,
	PPM_SC_MOUNT = 17,
	PPM_SC_PTRACE = 18,
	PPM_SC_ALARM = 19,
	PPM_SC_FSTAT = 20,
	PPM_SC_PAUSE = 21,
	PPM_SC_UTIME = 22,
	PPM_SC_ACCESS = 23,
	PPM_SC_SYNC = 24,
	PPM_SC_KILL = 25,
	PPM_SC_RENAME = 26,
	PPM_SC_MKDIR = 27,
	PPM_SC_RMDIR = 28,
	PPM_SC_DUP = 29,
	PPM_SC_PIPE = 30,
	PPM_SC_TIMES = 31,
	PPM_SC_BRK = 32,
	PPM_SC_ACCT = 33,
	PPM_SC_IOCTL = 34,
	PPM_SC_FCNTL = 35,
	PPM_SC_SETPGID = 36,
	PPM_SC_UMASK = 37,
	PPM_SC_CHROOT = 38,
	PPM_SC_USTAT = 39,
	PPM_SC_DUP2 = 40,
	PPM_SC_GETPPID = 41,
	PPM_SC_GETPGRP = 42,
	PPM_SC_SETSID = 43,
	PPM_SC_SETHOSTNAME = 44,
	PPM_SC_SETRLIMIT = 45,
	PPM_SC_GETRUSAGE = 46,
	PPM_SC_GETTIMEOFDAY = 47,
	PPM_SC_SETTIMEOFDAY = 48,
	PPM_SC_SYMLINK = 49,
	PPM_SC_LSTAT = 50,
	PPM_SC_READLINK = 51,
	PPM_SC_USELIB = 52,
	PPM_SC_SWAPON = 53,
	PPM_SC_REBOOT = 54,
	PPM_SC_MMAP = 55,
	PPM_SC_MUNMAP = 56,
	PPM_SC_TRUNCATE = 57,
	PPM_SC_FTRUNCATE = 58,
	PPM_SC_FCHMOD = 59,
	PPM_SC_GETPRIORITY = 60,
	PPM_SC_SETPRIORITY = 61,
	PPM_SC_STATFS = 62,
	PPM_SC_FSTATFS = 63,
	PPM_SC_SYSLOG = 64,
	PPM_SC_SETITIMER = 65,
	PPM_SC_GETITIMER = 66,
	PPM_SC_UNAME = 67,
	PPM_SC_VHANGUP = 68,
	PPM_SC_WAIT4 = 69,
	PPM_SC_SWAPOFF = 70,
	PPM_SC_SYSINFO = 71,
	PPM_SC_FSYNC = 72,
	PPM_SC_SETDOMAINNAME = 73,
	PPM_SC_ADJTIMEX = 74,
	PPM_SC_MPROTECT = 75,
	PPM_SC_INIT_MODULE = 76,
	PPM_SC_DELETE_MODULE = 77,
	PPM_SC_QUOTACTL = 78,
	PPM_SC_GETPGID = 79,
	PPM_SC_FCHDIR = 80,
	PPM_SC_SYSFS = 81,
	PPM_SC_PERSONALITY = 82,
	PPM_SC_GETDENTS = 83,
	PPM_SC_SELECT = 84,
	PPM_SC_FLOCK = 85,
	PPM_SC_MSYNC = 86,
	PPM_SC_READV = 87,
	PPM_SC_WRITEV = 88,
	PPM_SC_GETSID = 89,
	PPM_SC_FDATASYNC = 90,
	PPM_SC_MLOCK = 91,
	PPM_SC_MUNLOCK = 92,
	PPM_SC_MLOCKALL = 93,
	PPM_SC_MUNLOCKALL = 94,
	PPM_SC_SCHED_SETPARAM = 95,
	PPM_SC_SCHED_GETPARAM = 96,
	PPM_SC_SCHED_SETSCHEDULER = 97,
	PPM_SC_SCHED_GETSCHEDULER = 98,
	PPM_SC_SCHED_YIELD = 99,
	PPM_SC_SCHED_GET_PRIORITY_MAX = 100,
	PPM_SC_SCHED_GET_PRIORITY_MIN = 101,
	PPM_SC_SCHED_RR_GET_INTERVAL = 102,
	PPM_SC_NANOSLEEP = 103,
	PPM_SC_MREMAP = 104,
	PPM_SC_POLL = 105,
	PPM_SC_PRCTL = 106,
	PPM_SC_RT_SIGACTION = 107,
	PPM_SC_RT_SIGPROCMASK = 108,
	PPM_SC_RT_SIGPENDING = 109,
	PPM_SC_RT_SIGTIMEDWAIT = 110,
	PPM_SC_RT_SIGQUEUEINFO = 111,
	PPM_SC_RT_SIGSUSPEND = 112,
	PPM_SC_GETCWD = 113,
	PPM_SC_CAPGET = 114,
	PPM_SC_CAPSET = 115,
	PPM_SC_SENDFILE = 116,
	PPM_SC_GETRLIMIT = 117,
	PPM_SC_LCHOWN = 118,
	PPM_SC_GETUID = 119,
	PPM_SC_GETGID = 120,
	PPM_SC_GETEUID = 121,
	PPM_SC_GETEGID = 122,
	PPM_SC_SETREUID = 123,
	PPM_SC_SETREGID = 124,
	PPM_SC_GETGROUPS = 125,
	PPM_SC_SETGROUPS = 126,
	PPM_SC_FCHOWN = 127,
	PPM_SC_SETRESUID = 128,
	PPM_SC_GETRESUID = 129,
	PPM_SC_SETRESGID = 130,
	PPM_SC_GETRESGID = 131,
	PPM_SC_CHOWN = 132,
	PPM_SC_SETUID = 133,
	PPM_SC_SETGID = 134,
	PPM_SC_SETFSUID = 135,
	PPM_SC_SETFSGID = 136,
	PPM_SC_PIVOT_ROOT = 137,
	PPM_SC_MINCORE = 138,
	PPM_SC_MADVISE = 139,
	PPM_SC_GETTID = 140,
	PPM_SC_SETXATTR = 141,
	PPM_SC_LSETXATTR = 142,
	PPM_SC_FSETXATTR = 143,
	PPM_SC_GETXATTR = 144,
	PPM_SC_LGETXATTR = 145,
	PPM_SC_FGETXATTR = 146,
	PPM_SC_LISTXATTR = 147,
	PPM_SC_LLISTXATTR = 148,
	PPM_SC_FLISTXATTR = 149,
	PPM_SC_REMOVEXATTR = 150,
	PPM_SC_LREMOVEXATTR = 151,
	PPM_SC_FREMOVEXATTR = 152,
	PPM_SC_TKILL = 153,
	PPM_SC_FUTEX = 154,
	PPM_SC_SCHED_SETAFFINITY = 155,
	PPM_SC_SCHED_GETAFFINITY = 156,
	PPM_SC_SET_THREAD_AREA = 157,
	PPM_SC_GET_THREAD_AREA = 158,
	PPM_SC_IO_SETUP = 159,
	PPM_SC_IO_DESTROY = 160,
	PPM_SC_IO_GETEVENTS = 161,
	PPM_SC_IO_SUBMIT = 162,
	PPM_SC_IO_CANCEL = 163,
	PPM_SC_EXIT_GROUP = 164,
	PPM_SC_EPOLL_CREATE = 165,
	PPM_SC_EPOLL_CTL = 166,
	PPM_SC_EPOLL_WAIT = 167,
	PPM_SC_REMAP_FILE_PAGES = 168,
	PPM_SC_SET_TID_ADDRESS = 169,
	PPM_SC_TIMER_CREATE = 170,
	PPM_SC_TIMER_SETTIME = 171,
	PPM_SC_TIMER_GETTIME = 172,
	PPM_SC_TIMER_GETOVERRUN = 173,
	PPM_SC_TIMER_DELETE = 174,
	PPM_SC_CLOCK_SETTIME = 175,
	PPM_SC_CLOCK_GETTIME = 176,
	PPM_SC_CLOCK_GETRES = 177,
	PPM_SC_CLOCK_NANOSLEEP = 178,
	PPM_SC_TGKILL = 179,
	PPM_SC_UTIMES = 180,
	PPM_SC_MQ_OPEN = 181,
	PPM_SC_MQ_UNLINK = 18,
	PPM_SC_MQ_TIMEDSEND = 183,
	PPM_SC_MQ_TIMEDRECEIVE = 184,
	PPM_SC_MQ_NOTIFY = 185,
	PPM_SC_MQ_GETSETATTR = 186,
	PPM_SC_KEXEC_LOAD = 187,
	PPM_SC_WAITID = 188,
	PPM_SC_ADD_KEY = 189,
	PPM_SC_REQUEST_KEY = 190,
	PPM_SC_KEYCTL = 191,
	PPM_SC_IOPRIO_SET = 192,
	PPM_SC_IOPRIO_GET = 193,
	PPM_SC_INOTIFY_INIT = 194,
	PPM_SC_INOTIFY_ADD_WATCH = 195,
	PPM_SC_INOTIFY_RM_WATCH = 196,
	PPM_SC_OPENAT = 197,
	PPM_SC_MKDIRAT = 198,
	PPM_SC_MKNODAT = 199,
	PPM_SC_FCHOWNAT = 200,
	PPM_SC_FUTIMESAT = 201,
	PPM_SC_UNLINKAT = 202,
	PPM_SC_RENAMEAT = 203,
	PPM_SC_LINKAT = 204,
	PPM_SC_SYMLINKAT = 205,
	PPM_SC_READLINKAT = 206,
	PPM_SC_FCHMODAT = 207,
	PPM_SC_FACCESSAT = 208,
	PPM_SC_PSELECT6 = 209,
	PPM_SC_PPOLL = 210,
	PPM_SC_UNSHARE = 211,
	PPM_SC_SET_ROBUST_LIST = 212,
	PPM_SC_GET_ROBUST_LIST = 213,
	PPM_SC_SPLICE = 214,
	PPM_SC_TEE = 215,
	PPM_SC_VMSPLICE = 216,
	PPM_SC_GETCPU = 217,
	PPM_SC_EPOLL_PWAIT = 218,
	PPM_SC_UTIMENSAT = 219,
	PPM_SC_SIGNALFD = 220,
	PPM_SC_TIMERFD_CREATE = 221,
	PPM_SC_EVENTFD = 222,
	PPM_SC_TIMERFD_SETTIME = 223,
	PPM_SC_TIMERFD_GETTIME = 224,
	PPM_SC_SIGNALFD4 = 225,
	PPM_SC_EVENTFD2 = 226,
	PPM_SC_EPOLL_CREATE1 = 227,
	PPM_SC_DUP3 = 228,
	PPM_SC_PIPE2 = 229,
	PPM_SC_INOTIFY_INIT1 = 230,
	PPM_SC_PREADV = 231,
	PPM_SC_PWRITEV = 232,
	PPM_SC_RT_TGSIGQUEUEINFO = 233,
	PPM_SC_PERF_EVENT_OPEN = 234,
	PPM_SC_FANOTIFY_INIT = 235,
	PPM_SC_PRLIMIT64 = 236,
	PPM_SC_CLOCK_ADJTIME = 237,
	PPM_SC_SYNCFS = 238,
	PPM_SC_SETNS = 239,
	PPM_SC_GETDENTS64 = 240,
	PPM_SC_SOCKET = 241,
	PPM_SC_BIND = 242,
	PPM_SC_CONNECT = 243,
	PPM_SC_LISTEN = 244,
	PPM_SC_ACCEPT = 245,
	PPM_SC_GETSOCKNAME = 246,
	PPM_SC_GETPEERNAME = 247,
	PPM_SC_SOCKETPAIR = 248,
	PPM_SC_SENDTO = 249,
	PPM_SC_RECVFROM = 250,
	PPM_SC_SHUTDOWN = 251,
	PPM_SC_SETSOCKOPT = 252,
	PPM_SC_GETSOCKOPT = 253,
	PPM_SC_SENDMSG = 254,
	PPM_SC_SENDMMSG = 255,
	PPM_SC_RECVMSG = 256,
	PPM_SC_RECVMMSG = 257,
	PPM_SC_ACCEPT4 = 258,
	PPM_SC_SEMOP = 259,
	PPM_SC_SEMGET = 260,
	PPM_SC_SEMCTL = 261,
	PPM_SC_MSGSND = 262,
	PPM_SC_MSGRCV = 263,
	PPM_SC_MSGGET = 264,
	PPM_SC_MSGCTL = 265,
	PPM_SC_SHMDT = 266,
	PPM_SC_SHMGET = 267,
	PPM_SC_SHMCTL = 268,
	PPM_SC_STATFS64 = 269,
	PPM_SC_FSTATFS64 = 270,
	PPM_SC_FSTATAT64 = 271,
	PPM_SC_SENDFILE64 = 272,
	PPM_SC_UGETRLIMIT = 273,
	PPM_SC_BDFLUSH = 274,
	PPM_SC_SIGPROCMASK = 275,
	PPM_SC_IPC = 276,
	PPM_SC_SOCKETCALL = 277,
	PPM_SC_STAT64 = 278,
	PPM_SC_LSTAT64 = 279,
	PPM_SC_FSTAT64 = 280,
	PPM_SC_FCNTL64 = 281,
	PPM_SC_MMAP2 = 282,
	PPM_SC__NEWSELECT = 283,
	PPM_SC_SGETMASK = 284,
	PPM_SC_SSETMASK = 285,
	PPM_SC_SIGPENDING = 286,
	PPM_SC_OLDUNAME = 287,
	PPM_SC_UMOUNT = 288,
	PPM_SC_SIGNAL = 289,
	PPM_SC_NICE = 290,
	PPM_SC_STIME = 291,
	PPM_SC__LLSEEK = 292,
	PPM_SC_WAITPID = 293,
	PPM_SC_PREAD64 = 294,
	PPM_SC_PWRITE64 = 295,
	PPM_SC_ARCH_PRCTL = 296,
	PPM_SC_SHMAT = 297,
	PPM_SC_SIGRETURN = 298,
	PPM_SC_FALLOCATE = 299,
	PPM_SC_NEWFSSTAT = 300,
	PPM_SC_PROCESS_VM_READV = 301,
	PPM_SC_PROCESS_VM_WRITEV = 302,
	PPM_SC_FORK = 303,
	PPM_SC_VFORK = 304,
	PPM_SC_SETUID32 = 305,
	PPM_SC_GETUID32 = 306,
	PPM_SC_SETGID32 = 307,
	PPM_SC_GETEUID32 = 308,
	PPM_SC_GETGID32 = 309,
	PPM_SC_SETRESUID32 = 310,
	PPM_SC_SETRESGID32 = 311,
	PPM_SC_GETRESUID32 = 312,
	PPM_SC_GETRESGID32 = 313,
	PPM_SC_MAX = 314,
};

/*
 * Event information enums
 */
enum ppm_event_category {
	EC_UNKNOWN = 0,	/* Unknown */
	EC_OTHER = 1,	/* No specific category */
	EC_FILE = 2,	/* File operation (open, close...) or file I/O */
	EC_NET = 3,		/* Network operation (socket, bind...) or network I/O */
	EC_IPC = 4,		/* IPC operation (pipe, futex...) or IPC I/O (e.g. on a pipe) */
	EC_MEMORY = 5,	/* Memory-related operation (e.g. brk) */
	EC_PROCESS = 6,	/* Process-related operation (fork, clone...) */
	EC_SLEEP = 7,	/* Plain sleep */
	EC_SYSTEM = 8,	/* System-related operations (e.g. reboot) */
	EC_SIGNAL = 9,	/* Signal-related operations (e.g. signal) */
	EC_USER = 10,	/* User-related operations (e.g. getuid) */
	EC_TIME = 11,	/* Time-related syscalls (e.g. gettimeofday) */
	EC_PROCESSING = 12,	/* User level processing. Never used for system calls */
	EC_IO_BASE = 32,/* used for masking */
	EC_IO_READ = 32,/* General I/O read (can be file, socket, IPC...) */
	EC_IO_WRITE = 33,/* General I/O write (can be file, socket, IPC...) */
	EC_IO_OTHER = 34,/* General I/O that is neither read not write (can be file, socket, IPC...) */
	EC_WAIT = 64,	/* General wait (can be file, socket, IPC...) */
	EC_SCHEDULER = 128,	/* Scheduler event (e.g. context switch) */
	EC_INTERNAL = 256,	/* Internal event that shouldn't be shown to the user */
};

enum ppm_event_flags {
	EF_NONE = 0,
	EF_CREATES_FD = (1 << 0), /* This event creates an FD (e.g. open) */
	EF_DESTROYS_FD = (1 << 1), /* This event destroys an FD (e.g. close) */
	EF_USES_FD = (1 << 2), /* This event operates on an FD. */
	EF_READS_FROM_FD = (1 << 3), /* This event reads data from an FD. */
	EF_WRITES_TO_FD = (1 << 4), /* This event writes data to an FD. */
	EF_MODIFIES_STATE = (1 << 5), /* This event causes the machine state to change and should not be dropped by the filtering engine. */
	EF_UNUSED = (1 << 6), /* This event is not used */
	EF_WAITS = (1 << 7), /* This event reads data from an FD. */
	EF_SKIPPARSERESET = (1 << 8), /* This event shouldn't pollute the parser lastevent state tracker. */
	EF_OLD_VERSION = (1 << 9) /* This event is kept for backward compatibility */
};

/*
 * Operators to compare events
 */
enum ppm_cmp_operator {
	CO_NONE = 0,
	CO_EQ = 1,
	CO_NE = 2,
	CO_LT = 3,
	CO_LE = 4,
	CO_GT = 5,
	CO_GE = 6,
	CO_CONTAINS = 7,
	CO_IN = 8,
	CO_EXISTS = 9,
};

/*
 * types of event parameters
 */
enum ppm_param_type {
	PT_NONE = 0,
	PT_INT8 = 1,
	PT_INT16 = 2,
	PT_INT32 = 3,
	PT_INT64 = 4,
	PT_UINT8 = 5,
	PT_UINT16 = 6,
	PT_UINT32 = 7,
	PT_UINT64 = 8,
	PT_CHARBUF = 9,	/* A printable buffer of bytes, NULL terminated */
	PT_BYTEBUF = 10, /* A raw buffer of bytes not suitable for printing */
	PT_ERRNO = 11,	/* this is an INT64, but will be interpreted as an error code */
	PT_SOCKADDR = 12, /* A sockaddr structure, 1byte family + data */
	PT_SOCKTUPLE = 13, /* A sockaddr tuple,1byte family + 12byte data + 12byte data */
	PT_FD = 14, /* An fd, 64bit */
	PT_PID = 15, /* A pid/tid, 64bit */
	PT_FDLIST = 16, /* A list of fds, 16bit count + count * (64bit fd + 16bit flags) */
	PT_FSPATH = 17,	/* A string containing a relative or absolute file system path, null terminated */
	PT_SYSCALLID = 18, /* A 16bit system call ID. Can be used as a key for the g_syscall_info_table table. */
	PT_SIGTYPE = 19, /* An 8bit signal number */
	PT_RELTIME = 20, /* A relative time. Seconds * 10^9  + nanoseconds. 64bit. */
	PT_ABSTIME = 21, /* An absolute time interval. Seconds from epoch * 10^9  + nanoseconds. 64bit. */
	PT_PORT = 22, /* A TCP/UDP prt. 2 bytes. */
	PT_L4PROTO = 23, /* A 1 byte IP protocol type. */
	PT_SOCKFAMILY = 24, /* A 1 byte socket family. */
	PT_BOOL = 25, /* A boolean value, 4 bytes. */
	PT_IPV4ADDR = 26, /* A 4 byte raw IPv4 address. */
	PT_DYN = 27, /* Type can vary depending on the context. Used for filter fields like evt.rawarg. */
	PT_FLAGS8 = 28, /* this is an UINT8, but will be interpreted as 8 bit flags. */
	PT_FLAGS16 = 29, /* this is an UINT16, but will be interpreted as 16 bit flags. */
	PT_FLAGS32 = 30, /* this is an UINT32, but will be interpreted as 32 bit flags. */
	PT_UID = 31, /* this is an UINT32, MAX_UINT32 will be interpreted as no value. */
	PT_GID = 32, /* this is an UINT32, MAX_UINT32 will be interpreted as no value. */
	PT_DOUBLE = 33, /* this is a double precision floating point number. */
	PT_MAX = 34 /* array size */
};

enum ppm_print_format {
	PF_NA = 0,
	PF_DEC = 1,	/* decimal */
	PF_HEX = 2,	/* hexadecima */
	PF_10_PADDED_DEC = 3, /* decimal padded to 10 digits, useful to print the fractional part of a ns timestamp */
	PF_ID = 4,
	PF_DIR = 5,
};

/*!
  \brief Name-value pair, used to store flags information.
*/
struct ppm_name_value {
	const char *name;
	uint32_t value;
};

/*!
  \brief Event parameter information.
*/
struct ppm_param_info {
	char name[PPM_MAX_NAME_LEN];  /**< Paramter name, e.g. 'size'. */
	enum ppm_param_type type; /**< Paramter type, e.g. 'uint16', 'string'... */
	enum ppm_print_format fmt; /**< If this is a numeric parameter, this flag specifies if it should be rendered as decimal or hex. */
	const void *info; /**< If this is a flags parameter, it points to an array of ppm_name_value,
			       else if this is a dynamic parameter it points to an array of ppm_param_info */
	uint8_t ninfo; /**< Number of entry in the info array. */
};

/*!
  \brief Event information.
  This structure contains the full description of an event type (e.g. 'open') that
   is supported by the sysdig infrastructure.
*/
struct ppm_event_info {
	char name[PPM_MAX_NAME_LEN]; /**< Name. */
	enum ppm_event_category category; /**< Event category, e.g. 'file', 'net', etc. */
	enum ppm_event_flags flags; /**< flags for this event. */
	uint32_t nparams; /**< Number of parameter in the params array. */
	/* XXX this 16 limit comes out of my ass. Determine something that makes sense or use a dynamic array. */
	struct ppm_param_info params[PPM_MAX_EVENT_PARAMS]; /**< parameters descriptions. */
};

#if defined _MSC_VER
#pragma pack(push)
#pragma pack(1)
#elif defined __sun
#pragma pack(1)
#else
#pragma pack(push, 1)
#endif
struct ppm_evt_hdr {
#ifdef PPM_ENABLE_SENTINEL
	uint32_t sentinel_begin;
#endif
	uint64_t ts; /* timestamp, in nanoseconds from epoch */
	uint64_t tid; /* the tid of the thread that generated this event */
	uint32_t len; /* the event len, including the header */
	uint16_t type; /* the event type */
};
#if defined __sun
#pragma pack()
#else
#pragma pack(pop)
#endif

/*
 * IOCTL codes
 */
#define PPM_IOCTL_MAGIC	's'
#define PPM_IOCTL_DISABLE_CAPTURE _IO(PPM_IOCTL_MAGIC, 0)
#define PPM_IOCTL_ENABLE_CAPTURE _IO(PPM_IOCTL_MAGIC, 1)
#define PPM_IOCTL_DISABLE_DROPPING_MODE _IO(PPM_IOCTL_MAGIC, 2)
#define PPM_IOCTL_ENABLE_DROPPING_MODE _IO(PPM_IOCTL_MAGIC, 3)
#define PPM_IOCTL_SET_SNAPLEN _IO(PPM_IOCTL_MAGIC, 4)
#define PPM_IOCTL_MASK_ZERO_EVENTS _IO(PPM_IOCTL_MAGIC, 5)
#define PPM_IOCTL_MASK_SET_EVENT   _IO(PPM_IOCTL_MAGIC, 6)
#define PPM_IOCTL_MASK_UNSET_EVENT _IO(PPM_IOCTL_MAGIC, 7)
#define PPM_IOCTL_DISABLE_DYNAMIC_SNAPLEN _IO(PPM_IOCTL_MAGIC, 8)
#define PPM_IOCTL_ENABLE_DYNAMIC_SNAPLEN _IO(PPM_IOCTL_MAGIC, 9)
#define PPM_IOCTL_GET_VTID _IO(PPM_IOCTL_MAGIC, 10)
#define PPM_IOCTL_GET_VPID _IO(PPM_IOCTL_MAGIC, 11)
#define PPM_IOCTL_GET_CURRENT_TID _IO(PPM_IOCTL_MAGIC, 12)
#define PPM_IOCTL_GET_CURRENT_PID _IO(PPM_IOCTL_MAGIC, 13)
#define PPM_IOCTL_DISABLE_SIGNAL_DELIVER _IO(PPM_IOCTL_MAGIC, 14)
#define PPM_IOCTL_ENABLE_SIGNAL_DELIVER _IO(PPM_IOCTL_MAGIC, 15)
#define PPM_IOCTL_GET_PROCLIST _IO(PPM_IOCTL_MAGIC, 16)

/*!
  \brief System call description struct.
*/
struct ppm_syscall_desc {
	enum ppm_event_category category; /**< System call category. */
	char *name; /**< System call name, e.g. 'open'. */
};

extern const struct ppm_name_value socket_families[];
extern const struct ppm_name_value file_flags[];
extern const struct ppm_name_value flock_flags[];
extern const struct ppm_name_value clone_flags[];
extern const struct ppm_name_value futex_operations[];
extern const struct ppm_name_value lseek_whence[];
extern const struct ppm_name_value poll_flags[];
extern const struct ppm_name_value shutdown_how[];
extern const struct ppm_name_value rlimit_resources[];
extern const struct ppm_name_value fcntl_commands[];
extern const struct ppm_name_value ptrace_requests[];
extern const struct ppm_name_value prot_flags[];
extern const struct ppm_name_value mmap_flags[];
extern const struct ppm_name_value splice_flags[];
extern const struct ppm_name_value quotactl_cmds[];
extern const struct ppm_name_value quotactl_types[];
extern const struct ppm_name_value quotactl_dqi_flags[];
extern const struct ppm_name_value quotactl_quota_fmts[];
extern const struct ppm_name_value semop_flags[];
extern const struct ppm_name_value semctl_commands[];


extern const struct ppm_param_info ptrace_dynamic_param[];

/*
 * Driver event notification ID
 */
enum ppm_driver_event_id {
	DEI_NONE = 0,
	DEI_DISABLE_DROPPING = 1,
	DEI_ENABLE_DROPPING = 2,
};

/*!
  \brief Process information as returned by the PPM_IOCTL_GET_PROCLIST IOCTL.
*/
struct ppm_proc_info {
	uint64_t pid;
	uint64_t utime;
	uint64_t stime;
};

struct ppm_proclist_info {
	int64_t n_entries;
	int64_t max_entries;
	struct ppm_proc_info entries[0];
};

#endif /* EVENTS_PUBLIC_H_ */<|MERGE_RESOLUTION|>--- conflicted
+++ resolved
@@ -677,21 +677,17 @@
 	PPME_SYSCALL_SETNS_X = 241,
 	PPME_SYSCALL_FLOCK_E = 242,
 	PPME_SYSCALL_FLOCK_X = 243,
-<<<<<<< HEAD
-        PPME_SYSCALL_SEMOP_E = 244,
-        PPME_SYSCALL_SEMOP_X = 245,
-        PPME_SYSCALL_SEMCTL_E = 246,
-        PPME_SYSCALL_SEMCTL_X = 247,
-	PPM_EVENT_MAX = 248
-=======
 	PPME_CPU_HOTPLUG_E = 244,
 	PPME_CPU_HOTPLUG_X = 245, /* This should never be called */
 	PPME_SOCKET_ACCEPT_5_E = 246,
 	PPME_SOCKET_ACCEPT_5_X = 247,
 	PPME_SOCKET_ACCEPT4_5_E = 248,
 	PPME_SOCKET_ACCEPT4_5_X = 249,
-	PPM_EVENT_MAX = 250
->>>>>>> dbc65c73
+        PPME_SYSCALL_SEMOP_E = 250,
+        PPME_SYSCALL_SEMOP_X = 251,
+        PPME_SYSCALL_SEMCTL_E = 252,
+        PPME_SYSCALL_SEMCTL_X = 253,
+	PPM_EVENT_MAX = 254
 };
 /*@}*/
 
