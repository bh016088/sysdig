/*
Copyright (C) 2013-2014 Draios inc.

This file is part of sysdig.

sysdig is free software; you can redistribute it and/or modify
it under the terms of the GNU General Public License version 2 as
published by the Free Software Foundation.

sysdig is distributed in the hope that it will be useful,
but WITHOUT ANY WARRANTY; without even the implied warranty of
MERCHANTABILITY or FITNESS FOR A PARTICULAR PURPOSE.  See the
GNU General Public License for more details.

You should have received a copy of the GNU General Public License
along with sysdig.  If not, see <http://www.gnu.org/licenses/>.
*/

#ifndef EVENTS_PUBLIC_H_
#define EVENTS_PUBLIC_H_

#if defined(__sun)
#include <sys/ioccom.h>
#endif

#ifdef __KERNEL__
#include <linux/types.h>
#endif

/*
 * Limits
 */
#define PPM_MAX_EVENT_PARAMS 16	/* Max number of parameters an event can have */
#define PPM_MAX_PATH_SIZE 256	/* Max size that an event parameter can have in the circular buffer, in bytes */
#define PPM_MAX_NAME_LEN 32

/*
 * Socket families
 */
#define PPM_AF_UNSPEC       0
#define PPM_AF_UNIX         1       /* Unix domain sockets          */
#define PPM_AF_LOCAL        1       /* POSIX name for PPM_AF_UNIX   */
#define PPM_AF_INET         2       /* Internet IP Protocol         */
#define PPM_AF_AX25         3       /* Amateur Radio AX.25          */
#define PPM_AF_IPX          4       /* Novell IPX                   */
#define PPM_AF_APPLETALK    5       /* AppleTalk DDP                */
#define PPM_AF_NETROM       6       /* Amateur Radio NET/ROM        */
#define PPM_AF_BRIDGE       7       /* Multiprotocol bridge         */
#define PPM_AF_ATMPVC       8       /* ATM PVCs                     */
#define PPM_AF_X25          9       /* Reserved for X.25 project    */
#define PPM_AF_INET6        10      /* IP version 6                 */
#define PPM_AF_ROSE         11      /* Amateur Radio X.25 PLP       */
#define PPM_AF_DECnet       12      /* Reserved for DECnet project  */
#define PPM_AF_NETBEUI      13      /* Reserved for 802.2LLC project*/
#define PPM_AF_SECURITY     14      /* Security callback pseudo AF */
#define PPM_AF_KEY          15      /* PF_KEY key management API */
#define PPM_AF_NETLINK      16
#define PPM_AF_ROUTE        PPM_AF_NETLINK /* Alias to emulate 4.4BSD */
#define PPM_AF_PACKET       17      /* Packet family                */
#define PPM_AF_ASH          18      /* Ash                          */
#define PPM_AF_ECONET       19      /* Acorn Econet                 */
#define PPM_AF_ATMSVC       20      /* ATM SVCs                     */
#define PPM_AF_RDS          21      /* RDS sockets                  */
#define PPM_AF_SNA          22      /* Linux SNA Project (nutters!) */
#define PPM_AF_IRDA         23      /* IRDA sockets                 */
#define PPM_AF_PPPOX        24      /* PPPoX sockets                */
#define PPM_AF_WANPIPE      25      /* Wanpipe API Sockets */
#define PPM_AF_LLC          26      /* Linux LLC                    */
#define PPM_AF_CAN          29      /* Controller Area Network      */
#define PPM_AF_TIPC         30      /* TIPC sockets                 */
#define PPM_AF_BLUETOOTH    31      /* Bluetooth sockets            */
#define PPM_AF_IUCV         32      /* IUCV sockets                 */
#define PPM_AF_RXRPC        33      /* RxRPC sockets                */
#define PPM_AF_ISDN         34      /* mISDN sockets                */
#define PPM_AF_PHONET       35      /* Phonet sockets               */
#define PPM_AF_IEEE802154   36      /* IEEE802154 sockets           */
#define PPM_AF_CAIF         37      /* CAIF sockets                 */
#define PPM_AF_ALG          38      /* Algorithm sockets            */
#define PPM_AF_NFC          39      /* NFC sockets                  */

/*
 * File flags
 */
#define PPM_O_NONE	0
#define PPM_O_RDONLY	(1 << 0)	/* Open for reading only */
#define PPM_O_WRONLY	(1 << 1)	/* Open for writing only */
#define PPM_O_RDWR	(PPM_O_RDONLY | PPM_O_WRONLY)	/* Open for reading and writing */
#define PPM_O_CREAT	(1 << 2)	/* Create a new file if it doesn't exist. */
#define PPM_O_APPEND (1 << 3)	/* If set, the file offset shall be set to the end of the file prior to each write. */
#define PPM_O_DSYNC	(1 << 4)
#define PPM_O_EXCL	(1 << 5)
#define PPM_O_NONBLOCK	(1 << 6)
#define PPM_O_SYNC	(1 << 7)
#define PPM_O_TRUNC	(1 << 8)
#define PPM_O_DIRECT (1 << 9)
#define PPM_O_DIRECTORY (1 << 10)
#define PPM_O_LARGEFILE (1 << 11)

/*
 * Clone flags
 */
#define PPM_CL_NONE 0
#define PPM_CL_CLONE_FILES (1 << 0)
#define PPM_CL_CLONE_FS (1 << 1)
#define PPM_CL_CLONE_IO (1 << 2)
#define PPM_CL_CLONE_NEWIPC (1 << 3)
#define PPM_CL_CLONE_NEWNET (1 << 4)
#define PPM_CL_CLONE_NEWNS (1 << 5)
#define PPM_CL_CLONE_NEWPID (1 << 6)
#define PPM_CL_CLONE_NEWUTS (1 << 7)
#define PPM_CL_CLONE_PARENT (1 << 8)
#define PPM_CL_CLONE_PARENT_SETTID (1 << 9)
#define PPM_CL_CLONE_PTRACE (1 << 10)
#define PPM_CL_CLONE_SIGHAND (1 << 11)
#define PPM_CL_CLONE_SYSVSEM (1 << 12)
#define PPM_CL_CLONE_THREAD (1 << 13)
#define PPM_CL_CLONE_UNTRACED (1 << 14)
#define PPM_CL_CLONE_VM (1 << 15)
#define PPM_CL_CLONE_INVERTED (1 << 16)	/* libsinsp-specific flag. It's set if clone() returned in */
										/* the child process before than in the parent process. */
#define PPM_CL_NAME_CHANGED (1 << 17)	/* libsinsp-specific flag. Set when the thread name changes */
										/* (for example because execve was called) */
#define PPM_CL_CLOSED (1 << 18)			/* thread has been closed. */

/*
 * Futex Operations
 */
#define PPM_FU_FUTEX_WAIT 0
#define PPM_FU_FUTEX_WAKE 1
#define PPM_FU_FUTEX_FD 2
#define PPM_FU_FUTEX_REQUEUE 3
#define PPM_FU_FUTEX_CMP_REQUEUE 4
#define PPM_FU_FUTEX_WAKE_OP 5
#define PPM_FU_FUTEX_LOCK_PI 6
#define PPM_FU_FUTEX_UNLOCK_PI 7
#define PPM_FU_FUTEX_TRYLOCK_PI 8
#define PPM_FU_FUTEX_WAIT_BITSET 9
#define PPM_FU_FUTEX_WAKE_BITSET 10
#define PPM_FU_FUTEX_WAIT_REQUEUE_PI 11
#define PPM_FU_FUTEX_CMP_REQUEUE_PI 12
#define PPM_FU_FUTEX_PRIVATE_FLAG	128
#define PPM_FU_FUTEX_CLOCK_REALTIME 256

/*
 * lseek() and llseek() whence
 */
#define PPM_SEEK_SET 0
#define PPM_SEEK_CUR 1
#define PPM_SEEK_END 2

/*
 * poll() flags
 */
#define PPM_POLLIN (1 << 0)
#define PPM_POLLPRI (1 << 1)
#define PPM_POLLOUT (1 << 2)
#define PPM_POLLRDHUP (1 << 3)
#define PPM_POLLERR (1 << 4)
#define PPM_POLLHUP (1 << 5)
#define PPM_POLLNVAL (1 << 6)
#define PPM_POLLRDNORM (1 << 7)
#define PPM_POLLRDBAND (1 << 8)
#define PPM_POLLWRNORM (1 << 9)
#define PPM_POLLWRBAND (1 << 10)

/*
 * shutdown() how
 */
#define PPM_SHUT_RD 0
#define PPM_SHUT_WR 1
#define PPM_SHUT_RDWR 2

/*
 * openat() flags
 */
#define PPM_AT_FDCWD -100

/*
 * rlimit resources
 */
#define PPM_RLIMIT_CPU 0 /* CPU time in sec */
#define PPM_RLIMIT_FSIZE 1 /* Maximum filesize */
#define PPM_RLIMIT_DATA 2 /* max data size */
#define PPM_RLIMIT_STACK 3 /* max stack size */
#define PPM_RLIMIT_CORE 4 /* max core file size */
#define PPM_RLIMIT_RSS 5 /* max resident set size */
#define PPM_RLIMIT_NPROC 6 /* max number of processes */
#define PPM_RLIMIT_NOFILE 7 /* max number of open files */
#define PPM_RLIMIT_MEMLOCK 8 /* max locked-in-memory address space */
#define PPM_RLIMIT_AS 9 /* address space limit */
#define PPM_RLIMIT_LOCKS 10  /* maximum file locks held */
#define PPM_RLIMIT_SIGPENDING 11 /* max number of pending signals */
#define PPM_RLIMIT_MSGQUEUE 12 /* maximum bytes in POSIX mqueues */
#define PPM_RLIMIT_NICE 13 /* max nice prio allowed to raise to 0-39 for nice level 19 .. -20 */
#define PPM_RLIMIT_RTPRIO 14 /* maximum realtime priority */
#define PPM_RLIMIT_RTTIME 15 /* timeout for RT tasks in us */
#define PPM_RLIMIT_UNKNOWN 255 /* CPU time in sec */

/*
 * fcntl commands
 */
#define PPM_FCNTL_UNKNOWN 0
#define PPM_FCNTL_F_DUPFD 1
#define PPM_FCNTL_F_GETFD 2
#define PPM_FCNTL_F_SETFD 3
#define PPM_FCNTL_F_GETFL 4
#define PPM_FCNTL_F_SETFL 5
#define PPM_FCNTL_F_GETLK 6
#define PPM_FCNTL_F_SETLK 8
#define PPM_FCNTL_F_SETLKW 9
#define PPM_FCNTL_F_SETOWN 10
#define PPM_FCNTL_F_GETOWN 12
#define PPM_FCNTL_F_SETSIG 13
#define PPM_FCNTL_F_GETSIG 15
#ifndef CONFIG_64BIT
#define PPM_FCNTL_F_GETLK64 17
#define PPM_FCNTL_F_SETLK64 18
#define PPM_FCNTL_F_SETLKW64 19
#endif
#define PPM_FCNTL_F_SETOWN_EX 21
#define PPM_FCNTL_F_GETOWN_EX 22
#define PPM_FCNTL_F_SETLEASE 23
#define PPM_FCNTL_F_GETLEASE 24
#define PPM_FCNTL_F_CANCELLK 25
#define PPM_FCNTL_F_DUPFD_CLOEXEC 26
#define PPM_FCNTL_F_NOTIFY 27
#define PPM_FCNTL_F_SETPIPE_SZ 28
#define PPM_FCNTL_F_GETPIPE_SZ 29

/*
 * memory protection flags
 */
#define PPM_PROT_NONE		0
#define PPM_PROT_READ		(1 << 0)
#define PPM_PROT_WRITE		(1 << 1)
#define PPM_PROT_EXEC		(1 << 2)
#define PPM_PROT_SEM		(1 << 3)
#define PPM_PROT_GROWSDOWN	(1 << 4)
#define PPM_PROT_GROWSUP	(1 << 5)
#define PPM_PROT_SAO		(1 << 6)

/*
 * mmap flags
 */
#define PPM_MAP_SHARED		(1 << 0)
#define PPM_MAP_PRIVATE		(1 << 1)
#define PPM_MAP_FIXED		(1 << 2)
#define PPM_MAP_ANONYMOUS	(1 << 3)
#define PPM_MAP_32BIT		(1 << 4)
#define PPM_MAP_RENAME		(1 << 5)
#define PPM_MAP_NORESERVE	(1 << 6)
#define PPM_MAP_POPULATE	(1 << 7)
#define PPM_MAP_NONBLOCK	(1 << 8)
#define PPM_MAP_GROWSDOWN	(1 << 9)
#define PPM_MAP_DENYWRITE	(1 << 10)
#define PPM_MAP_EXECUTABLE	(1 << 11)
#define PPM_MAP_INHERIT		(1 << 12)
#define PPM_MAP_FILE		(1 << 13)
#define PPM_MAP_LOCKED		(1 << 14)

/*
 * SuS says limits have to be unsigned.
 * Which makes a ton more sense anyway.
 *
 * Some architectures override this (for compatibility reasons):
 */
#ifndef RLIM_INFINITY
# define RLIM_INFINITY          (~0UL)
#endif

/*
 * RLIMIT_STACK default maximum - some architectures override it:
 */
#ifndef _STK_LIM_MAX
# define _STK_LIM_MAX           RLIM_INFINITY
#endif


/*
 * The list of event types
 * Enter events have even numbers while exit events have odd numbers.
 * NOTE: there can't be gaps in the numbering, because these numbers correspond
 * to the entries in the g_event_info table
 */
#define PPME_DIRECTION_FLAG 1
#define PPME_IS_ENTER(x) ((x & PPME_DIRECTION_FLAG) == 0)
#define PPME_IS_EXIT(x) (x & PPME_DIRECTION_FLAG)
#define PPME_MAKE_ENTER(x) (x & (~1))

/** @defgroup etypes Event Types
 *  @{
 */
enum ppm_event_type {
	PPME_GENERIC_E = 0,
	PPME_GENERIC_X = 1,
	PPME_SYSCALL_OPEN_E = 2,
	PPME_SYSCALL_OPEN_X = 3,
	PPME_SYSCALL_CLOSE_E = 4,
	PPME_SYSCALL_CLOSE_X = 5,
	PPME_SYSCALL_READ_E = 6,
	PPME_SYSCALL_READ_X = 7,
	PPME_SYSCALL_WRITE_E = 8,
	PPME_SYSCALL_WRITE_X = 9,
	PPME_SYSCALL_BRK_1_E = 10,
	PPME_SYSCALL_BRK_1_X = 11,
	PPME_SYSCALL_EXECVE_8_E = 12,
	PPME_SYSCALL_EXECVE_8_X = 13,
	PPME_CLONE_11_E = 14,
	PPME_CLONE_11_X = 15,
	PPME_PROCEXIT_E = 16,
	PPME_PROCEXIT_X = 17,	/* This should never be called */
	PPME_SOCKET_SOCKET_E = 18,
	PPME_SOCKET_SOCKET_X = 19,
	PPME_SOCKET_BIND_E = 20,
	PPME_SOCKET_BIND_X = 21,
	PPME_SOCKET_CONNECT_E = 22,
	PPME_SOCKET_CONNECT_X = 23,
	PPME_SOCKET_LISTEN_E = 24,
	PPME_SOCKET_LISTEN_X = 25,
	PPME_SOCKET_ACCEPT_E = 26,
	PPME_SOCKET_ACCEPT_X = 27,
	PPME_SOCKET_SEND_E = 28,
	PPME_SOCKET_SEND_X = 29,
	PPME_SOCKET_SENDTO_E = 30,
	PPME_SOCKET_SENDTO_X = 31,
	PPME_SOCKET_RECV_E = 32,
	PPME_SOCKET_RECV_X = 33,
	PPME_SOCKET_RECVFROM_E = 34,
	PPME_SOCKET_RECVFROM_X = 35,
	PPME_SOCKET_SHUTDOWN_E = 36,
	PPME_SOCKET_SHUTDOWN_X = 37,
	PPME_SOCKET_GETSOCKNAME_E = 38,
	PPME_SOCKET_GETSOCKNAME_X = 39,
	PPME_SOCKET_GETPEERNAME_E = 40,
	PPME_SOCKET_GETPEERNAME_X = 41,
	PPME_SOCKET_SOCKETPAIR_E = 42,
	PPME_SOCKET_SOCKETPAIR_X = 43,
	PPME_SOCKET_SETSOCKOPT_E = 44,
	PPME_SOCKET_SETSOCKOPT_X = 45,
	PPME_SOCKET_GETSOCKOPT_E = 46,
	PPME_SOCKET_GETSOCKOPT_X = 47,
	PPME_SOCKET_SENDMSG_E = 48,
	PPME_SOCKET_SENDMSG_X = 49,
	PPME_SOCKET_SENDMMSG_E = 50,
	PPME_SOCKET_SENDMMSG_X = 51,
	PPME_SOCKET_RECVMSG_E = 52,
	PPME_SOCKET_RECVMSG_X = 53,
	PPME_SOCKET_RECVMMSG_E = 54,
	PPME_SOCKET_RECVMMSG_X = 55,
	PPME_SOCKET_ACCEPT4_E = 56,
	PPME_SOCKET_ACCEPT4_X = 57,
	PPME_SYSCALL_CREAT_E = 58,
	PPME_SYSCALL_CREAT_X = 59,
	PPME_SYSCALL_PIPE_E = 60,
	PPME_SYSCALL_PIPE_X = 61,
	PPME_SYSCALL_EVENTFD_E = 62,
	PPME_SYSCALL_EVENTFD_X = 63,
	PPME_SYSCALL_FUTEX_E = 64,
	PPME_SYSCALL_FUTEX_X = 65,
	PPME_SYSCALL_STAT_E = 66,
	PPME_SYSCALL_STAT_X = 67,
	PPME_SYSCALL_LSTAT_E = 68,
	PPME_SYSCALL_LSTAT_X = 69,
	PPME_SYSCALL_FSTAT_E = 70,
	PPME_SYSCALL_FSTAT_X = 71,
	PPME_SYSCALL_STAT64_E = 72,
	PPME_SYSCALL_STAT64_X = 73,
	PPME_SYSCALL_LSTAT64_E = 74,
	PPME_SYSCALL_LSTAT64_X = 75,
	PPME_SYSCALL_FSTAT64_E = 76,
	PPME_SYSCALL_FSTAT64_X = 77,
	PPME_SYSCALL_EPOLLWAIT_E = 78,
	PPME_SYSCALL_EPOLLWAIT_X = 79,
	PPME_SYSCALL_POLL_E = 80,
	PPME_SYSCALL_POLL_X = 81,
	PPME_SYSCALL_SELECT_E = 82,
	PPME_SYSCALL_SELECT_X = 83,
	PPME_SYSCALL_NEWSELECT_E = 84,
	PPME_SYSCALL_NEWSELECT_X = 85,
	PPME_SYSCALL_LSEEK_E = 86,
	PPME_SYSCALL_LSEEK_X = 87,
	PPME_SYSCALL_LLSEEK_E = 88,
	PPME_SYSCALL_LLSEEK_X = 89,
	PPME_SYSCALL_IOCTL_E = 90,
	PPME_SYSCALL_IOCTL_X = 91,
	PPME_SYSCALL_GETCWD_E = 92,
	PPME_SYSCALL_GETCWD_X = 93,
	PPME_SYSCALL_CHDIR_E = 94,
	PPME_SYSCALL_CHDIR_X = 95,
	PPME_SYSCALL_FCHDIR_E = 96,
	PPME_SYSCALL_FCHDIR_X = 97,
	PPME_SYSCALL_MKDIR_E = 98,
	PPME_SYSCALL_MKDIR_X = 99,
	PPME_SYSCALL_RMDIR_E = 100,
	PPME_SYSCALL_RMDIR_X = 101,
	PPME_SYSCALL_OPENAT_E = 102,
	PPME_SYSCALL_OPENAT_X = 103,
	PPME_SYSCALL_LINK_E = 104,
	PPME_SYSCALL_LINK_X = 105,
	PPME_SYSCALL_LINKAT_E = 106,
	PPME_SYSCALL_LINKAT_X = 107,
	PPME_SYSCALL_UNLINK_E = 108,
	PPME_SYSCALL_UNLINK_X = 109,
	PPME_SYSCALL_UNLINKAT_E = 110,
	PPME_SYSCALL_UNLINKAT_X = 111,
	PPME_SYSCALL_PREAD_E = 112,
	PPME_SYSCALL_PREAD_X = 113,
	PPME_SYSCALL_PWRITE_E = 114,
	PPME_SYSCALL_PWRITE_X = 115,
	PPME_SYSCALL_READV_E = 116,
	PPME_SYSCALL_READV_X = 117,
	PPME_SYSCALL_WRITEV_E = 118,
	PPME_SYSCALL_WRITEV_X = 119,
	PPME_SYSCALL_PREADV_E = 120,
	PPME_SYSCALL_PREADV_X = 121,
	PPME_SYSCALL_PWRITEV_E = 122,
	PPME_SYSCALL_PWRITEV_X = 123,
	PPME_SYSCALL_DUP_E = 124,
	PPME_SYSCALL_DUP_X = 125,
	PPME_SYSCALL_SIGNALFD_E = 126,
	PPME_SYSCALL_SIGNALFD_X = 127,
	PPME_SYSCALL_KILL_E = 128,
	PPME_SYSCALL_KILL_X = 129,
	PPME_SYSCALL_TKILL_E = 130,
	PPME_SYSCALL_TKILL_X = 131,
	PPME_SYSCALL_TGKILL_E = 132,
	PPME_SYSCALL_TGKILL_X = 133,
	PPME_SYSCALL_NANOSLEEP_E = 134,
	PPME_SYSCALL_NANOSLEEP_X = 135,
	PPME_SYSCALL_TIMERFD_CREATE_E = 136,
	PPME_SYSCALL_TIMERFD_CREATE_X = 137,
	PPME_SYSCALL_INOTIFY_INIT_E = 138,
	PPME_SYSCALL_INOTIFY_INIT_X = 139,
	PPME_SYSCALL_GETRLIMIT_E = 140,
	PPME_SYSCALL_GETRLIMIT_X = 141,
	PPME_SYSCALL_SETRLIMIT_E = 142,
	PPME_SYSCALL_SETRLIMIT_X = 143,
	PPME_SYSCALL_PRLIMIT_E = 144,
	PPME_SYSCALL_PRLIMIT_X = 145,
	PPME_SCHEDSWITCH_1_E = 146,
	PPME_SCHEDSWITCH_1_X = 147,	/* This should never be called */
	PPME_DROP_E = 148,  /* For internal use */
	PPME_DROP_X = 149,	/* For internal use */
	PPME_SYSCALL_FCNTL_E = 150,  /* For internal use */
	PPME_SYSCALL_FCNTL_X = 151,	/* For internal use */
	PPME_SCHEDSWITCH_6_E = 152,
	PPME_SCHEDSWITCH_6_X = 153,	/* This should never be called */
	PPME_SYSCALL_EXECVE_13_E = 154,
	PPME_SYSCALL_EXECVE_13_X = 155,
	PPME_CLONE_16_E = 156,
	PPME_CLONE_16_X = 157,
	PPME_SYSCALL_BRK_4_E = 158,
	PPME_SYSCALL_BRK_4_X = 159,
<<<<<<< HEAD
	PPME_USER_E = 160,
	PPME_USER_X = 161,
	PPM_EVENT_MAX = 162
=======
	PPME_SYSCALL_MMAP_E = 160,
	PPME_SYSCALL_MMAP_X = 161,
	PPME_SYSCALL_MUNMAP_E = 162,
	PPME_SYSCALL_MUNMAP_X = 163,
	PPM_EVENT_MAX = 164
>>>>>>> d55144f6
};
/*@}*/

/*
 * System-independent syscall codes
 */
enum ppm_syscall_code {
	PPM_SC_UNKNOWN = 0,
	PPM_SC_RESTART_SYSCALL = 1,
	PPM_SC_EXIT = 2,
	PPM_SC_READ = 3,
	PPM_SC_WRITE = 4,
	PPM_SC_OPEN = 5,
	PPM_SC_CLOSE = 6,
	PPM_SC_CREAT = 7,
	PPM_SC_LINK = 8,
	PPM_SC_UNLINK = 9,
	PPM_SC_CHDIR = 10,
	PPM_SC_TIME = 11,
	PPM_SC_MKNOD = 12,
	PPM_SC_CHMOD = 13,
	PPM_SC_STAT = 14,
	PPM_SC_LSEEK = 15,
	PPM_SC_GETPID = 16,
	PPM_SC_MOUNT = 17,
	PPM_SC_PTRACE = 18,
	PPM_SC_ALARM = 19,
	PPM_SC_FSTAT = 20,
	PPM_SC_PAUSE = 21,
	PPM_SC_UTIME = 22,
	PPM_SC_ACCESS = 23,
	PPM_SC_SYNC = 24,
	PPM_SC_KILL = 25,
	PPM_SC_RENAME = 26,
	PPM_SC_MKDIR = 27,
	PPM_SC_RMDIR = 28,
	PPM_SC_DUP = 29,
	PPM_SC_PIPE = 30,
	PPM_SC_TIMES = 31,
	PPM_SC_BRK = 32,
	PPM_SC_ACCT = 33,
	PPM_SC_IOCTL = 34,
	PPM_SC_FCNTL = 35,
	PPM_SC_SETPGID = 36,
	PPM_SC_UMASK = 37,
	PPM_SC_CHROOT = 38,
	PPM_SC_USTAT = 39,
	PPM_SC_DUP2 = 40,
	PPM_SC_GETPPID = 41,
	PPM_SC_GETPGRP = 42,
	PPM_SC_SETSID = 43,
	PPM_SC_SETHOSTNAME = 44,
	PPM_SC_SETRLIMIT = 45,
	PPM_SC_GETRUSAGE = 46,
	PPM_SC_GETTIMEOFDAY = 47,
	PPM_SC_SETTIMEOFDAY = 48,
	PPM_SC_SYMLINK = 49,
	PPM_SC_LSTAT = 50,
	PPM_SC_READLINK = 51,
	PPM_SC_USELIB = 52,
	PPM_SC_SWAPON = 53,
	PPM_SC_REBOOT = 54,
	PPM_SC_MMAP = 55,
	PPM_SC_MUNMAP = 56,
	PPM_SC_TRUNCATE = 57,
	PPM_SC_FTRUNCATE = 58,
	PPM_SC_FCHMOD = 59,
	PPM_SC_GETPRIORITY = 60,
	PPM_SC_SETPRIORITY = 61,
	PPM_SC_STATFS = 62,
	PPM_SC_FSTATFS = 63,
	PPM_SC_SYSLOG = 64,
	PPM_SC_SETITIMER = 65,
	PPM_SC_GETITIMER = 66,
	PPM_SC_UNAME = 67,
	PPM_SC_VHANGUP = 68,
	PPM_SC_WAIT4 = 69,
	PPM_SC_SWAPOFF = 70,
	PPM_SC_SYSINFO = 71,
	PPM_SC_FSYNC = 72,
	PPM_SC_SETDOMAINNAME = 73,
	PPM_SC_ADJTIMEX = 74,
	PPM_SC_MPROTECT = 75,
	PPM_SC_INIT_MODULE = 76,
	PPM_SC_DELETE_MODULE = 77,
	PPM_SC_QUOTACTL = 78,
	PPM_SC_GETPGID = 79,
	PPM_SC_FCHDIR = 80,
	PPM_SC_SYSFS = 81,
	PPM_SC_PERSONALITY = 82,
	PPM_SC_GETDENTS = 83,
	PPM_SC_SELECT = 84,
	PPM_SC_FLOCK = 85,
	PPM_SC_MSYNC = 86,
	PPM_SC_READV = 87,
	PPM_SC_WRITEV = 88,
	PPM_SC_GETSID = 89,
	PPM_SC_FDATASYNC = 90,
	PPM_SC_MLOCK = 91,
	PPM_SC_MUNLOCK = 92,
	PPM_SC_MLOCKALL = 93,
	PPM_SC_MUNLOCKALL = 94,
	PPM_SC_SCHED_SETPARAM = 95,
	PPM_SC_SCHED_GETPARAM = 96,
	PPM_SC_SCHED_SETSCHEDULER = 97,
	PPM_SC_SCHED_GETSCHEDULER = 98,
	PPM_SC_SCHED_YIELD = 99,
	PPM_SC_SCHED_GET_PRIORITY_MAX = 100,
	PPM_SC_SCHED_GET_PRIORITY_MIN = 101,
	PPM_SC_SCHED_RR_GET_INTERVAL = 102,
	PPM_SC_NANOSLEEP = 103,
	PPM_SC_MREMAP = 104,
	PPM_SC_POLL = 105,
	PPM_SC_PRCTL = 106,
	PPM_SC_RT_SIGACTION = 107,
	PPM_SC_RT_SIGPROCMASK = 108,
	PPM_SC_RT_SIGPENDING = 109,
	PPM_SC_RT_SIGTIMEDWAIT = 110,
	PPM_SC_RT_SIGQUEUEINFO = 111,
	PPM_SC_RT_SIGSUSPEND = 112,
	PPM_SC_GETCWD = 113,
	PPM_SC_CAPGET = 114,
	PPM_SC_CAPSET = 115,
	PPM_SC_SENDFILE = 116,
	PPM_SC_GETRLIMIT = 117,
	PPM_SC_LCHOWN = 118,
	PPM_SC_GETUID = 119,
	PPM_SC_GETGID = 120,
	PPM_SC_GETEUID = 121,
	PPM_SC_GETEGID = 122,
	PPM_SC_SETREUID = 123,
	PPM_SC_SETREGID = 124,
	PPM_SC_GETGROUPS = 125,
	PPM_SC_SETGROUPS = 126,
	PPM_SC_FCHOWN = 127,
	PPM_SC_SETRESUID = 128,
	PPM_SC_GETRESUID = 129,
	PPM_SC_SETRESGID = 130,
	PPM_SC_GETRESGID = 131,
	PPM_SC_CHOWN = 132,
	PPM_SC_SETUID = 133,
	PPM_SC_SETGID = 134,
	PPM_SC_SETFSUID = 135,
	PPM_SC_SETFSGID = 136,
	PPM_SC_PIVOT_ROOT = 137,
	PPM_SC_MINCORE = 138,
	PPM_SC_MADVISE = 139,
	PPM_SC_GETTID = 140,
	PPM_SC_SETXATTR = 141,
	PPM_SC_LSETXATTR = 142,
	PPM_SC_FSETXATTR = 143,
	PPM_SC_GETXATTR = 144,
	PPM_SC_LGETXATTR = 145,
	PPM_SC_FGETXATTR = 146,
	PPM_SC_LISTXATTR = 147,
	PPM_SC_LLISTXATTR = 148,
	PPM_SC_FLISTXATTR = 149,
	PPM_SC_REMOVEXATTR = 150,
	PPM_SC_LREMOVEXATTR = 151,
	PPM_SC_FREMOVEXATTR = 152,
	PPM_SC_TKILL = 153,
	PPM_SC_FUTEX = 154,
	PPM_SC_SCHED_SETAFFINITY = 155,
	PPM_SC_SCHED_GETAFFINITY = 156,
	PPM_SC_SET_THREAD_AREA = 157,
	PPM_SC_GET_THREAD_AREA = 158,
	PPM_SC_IO_SETUP = 159,
	PPM_SC_IO_DESTROY = 160,
	PPM_SC_IO_GETEVENTS = 161,
	PPM_SC_IO_SUBMIT = 162,
	PPM_SC_IO_CANCEL = 163,
	PPM_SC_EXIT_GROUP = 164,
	PPM_SC_EPOLL_CREATE = 165,
	PPM_SC_EPOLL_CTL = 166,
	PPM_SC_EPOLL_WAIT = 167,
	PPM_SC_REMAP_FILE_PAGES = 168,
	PPM_SC_SET_TID_ADDRESS = 169,
	PPM_SC_TIMER_CREATE = 170,
	PPM_SC_TIMER_SETTIME = 171,
	PPM_SC_TIMER_GETTIME = 172,
	PPM_SC_TIMER_GETOVERRUN = 173,
	PPM_SC_TIMER_DELETE = 174,
	PPM_SC_CLOCK_SETTIME = 175,
	PPM_SC_CLOCK_GETTIME = 176,
	PPM_SC_CLOCK_GETRES = 177,
	PPM_SC_CLOCK_NANOSLEEP = 178,
	PPM_SC_TGKILL = 179,
	PPM_SC_UTIMES = 180,
	PPM_SC_MQ_OPEN = 181,
	PPM_SC_MQ_UNLINK = 18,
	PPM_SC_MQ_TIMEDSEND = 183,
	PPM_SC_MQ_TIMEDRECEIVE = 184,
	PPM_SC_MQ_NOTIFY = 185,
	PPM_SC_MQ_GETSETATTR = 186,
	PPM_SC_KEXEC_LOAD = 187,
	PPM_SC_WAITID = 188,
	PPM_SC_ADD_KEY = 189,
	PPM_SC_REQUEST_KEY = 190,
	PPM_SC_KEYCTL = 191,
	PPM_SC_IOPRIO_SET = 192,
	PPM_SC_IOPRIO_GET = 193,
	PPM_SC_INOTIFY_INIT = 194,
	PPM_SC_INOTIFY_ADD_WATCH = 195,
	PPM_SC_INOTIFY_RM_WATCH = 196,
	PPM_SC_OPENAT = 197,
	PPM_SC_MKDIRAT = 198,
	PPM_SC_MKNODAT = 199,
	PPM_SC_FCHOWNAT = 200,
	PPM_SC_FUTIMESAT = 201,
	PPM_SC_UNLINKAT = 202,
	PPM_SC_RENAMEAT = 203,
	PPM_SC_LINKAT = 204,
	PPM_SC_SYMLINKAT = 205,
	PPM_SC_READLINKAT = 206,
	PPM_SC_FCHMODAT = 207,
	PPM_SC_FACCESSAT = 208,
	PPM_SC_PSELECT6 = 209,
	PPM_SC_PPOLL = 210,
	PPM_SC_UNSHARE = 211,
	PPM_SC_SET_ROBUST_LIST = 212,
	PPM_SC_GET_ROBUST_LIST = 213,
	PPM_SC_SPLICE = 214,
	PPM_SC_TEE = 215,
	PPM_SC_VMSPLICE = 216,
	PPM_SC_GETCPU = 217,
	PPM_SC_EPOLL_PWAIT = 218,
	PPM_SC_UTIMENSAT = 219,
	PPM_SC_SIGNALFD = 220,
	PPM_SC_TIMERFD_CREATE = 221,
	PPM_SC_EVENTFD = 222,
	PPM_SC_TIMERFD_SETTIME = 223,
	PPM_SC_TIMERFD_GETTIME = 224,
	PPM_SC_SIGNALFD4 = 225,
	PPM_SC_EVENTFD2 = 226,
	PPM_SC_EPOLL_CREATE1 = 227,
	PPM_SC_DUP3 = 228,
	PPM_SC_PIPE2 = 229,
	PPM_SC_INOTIFY_INIT1 = 230,
	PPM_SC_PREADV = 231,
	PPM_SC_PWRITEV = 232,
	PPM_SC_RT_TGSIGQUEUEINFO = 233,
	PPM_SC_PERF_EVENT_OPEN = 234,
	PPM_SC_FANOTIFY_INIT = 235,
	PPM_SC_PRLIMIT64 = 236,
	PPM_SC_CLOCK_ADJTIME = 237,
	PPM_SC_SYNCFS = 238,
	PPM_SC_SETNS = 239,
	PPM_SC_GETDENTS64 = 240,
	PPM_SC_SOCKET = 241,
	PPM_SC_BIND = 242,
	PPM_SC_CONNECT = 243,
	PPM_SC_LISTEN = 244,
	PPM_SC_ACCEPT = 245,
	PPM_SC_GETSOCKNAME = 246,
	PPM_SC_GETPEERNAME = 247,
	PPM_SC_SOCKETPAIR = 248,
	PPM_SC_SENDTO = 249,
	PPM_SC_RECVFROM = 250,
	PPM_SC_SHUTDOWN = 251,
	PPM_SC_SETSOCKOPT = 252,
	PPM_SC_GETSOCKOPT = 253,
	PPM_SC_SENDMSG = 254,
	PPM_SC_SENDMMSG = 255,
	PPM_SC_RECVMSG = 256,
	PPM_SC_RECVMMSG = 257,
	PPM_SC_ACCEPT4 = 258,
	PPM_SC_SEMOP = 259,
	PPM_SC_SEMGET = 260,
	PPM_SC_SEMCTL = 261,
	PPM_SC_MSGSND = 262,
	PPM_SC_MSGRCV = 263,
	PPM_SC_MSGGET = 264,
	PPM_SC_MSGCTL = 265,
	PPM_SC_SHMDT = 266,
	PPM_SC_SHMGET = 267,
	PPM_SC_SHMCTL = 268,
	PPM_SC_STATFS64 = 269,
	PPM_SC_FSTATFS64 = 270,
	PPM_SC_FSTATAT64 = 271,
	PPM_SC_SENDFILE64 = 272,
	PPM_SC_UGETRLIMIT = 273,
	PPM_SC_BDFLUSH = 274,
	PPM_SC_SIGPROCMASK = 275,
	PPM_SC_IPC = 276,
	PPM_SC_SOCKETCALL = 277,
	PPM_SC_STAT64 = 278,
	PPM_SC_LSTAT64 = 279,
	PPM_SC_FSTAT64 = 280,
	PPM_SC_FCNTL64 = 281,
	PPM_SC_MMAP2 = 282,
	PPM_SC__NEWSELECT = 283,
	PPM_SC_SGETMASK = 284,
	PPM_SC_SSETMASK = 285,
	PPM_SC_SIGPENDING = 286,
	PPM_SC_OLDUNAME = 287,
	PPM_SC_UMOUNT = 288,
	PPM_SC_SIGNAL = 289,
	PPM_SC_NICE = 290,
	PPM_SC_STIME = 291,
	PPM_SC__LLSEEK = 292,
	PPM_SC_WAITPID = 293,
	PPM_SC_PREAD64 = 294,
	PPM_SC_PWRITE64 = 295,
	PPM_SC_ARCH_PRCTL = 296,
	PPM_SC_SHMAT = 297,
	PPM_SC_SIGRETURN = 298,
	PPM_SC_FALLOCATE = 299,
	PPM_SC_NEWFSSTAT = 300,
	PPM_SC_MAX = 301,
};

/*
 * Event information enums
 */
enum ppm_event_category {
	EC_UNKNOWN = 0,	/* Unknown */
	EC_OTHER = 1,	/* No specific category */
	EC_FILE = 2,	/* File operation (open, close...) or file I/O */
	EC_NET = 3,		/* Network operation (socket, bind...) or network I/O */
	EC_IPC = 4,		/* IPC operation (pipe, futex...) or IPC I/O (e.g. on a pipe) */
	EC_MEMORY = 5,	/* Memory-related operation (e.g. brk) */
	EC_PROCESS = 6,	/* Process-related operation (fork, clone...) */
	EC_SLEEP = 7,	/* Plain sleep */
	EC_SYSTEM = 8,	/* System-related operations (e.g. reboot) */
	EC_SIGNAL = 9,	/* Signal-related operations (e.g. signal) */
	EC_USER = 10,	/* User-related operations (e.g. getuid) */
	EC_TIME = 11,	/* Time-related syscalls (e.g. gettimeofday) */
	EC_PROCESSING = 12,	/* User level processing. Never used for system calls */
	EC_IO_BASE = 32,/* used for masking */
	EC_IO_READ = 32,/* General I/O read (can be file, socket, IPC...) */
	EC_IO_WRITE = 33,/* General I/O write (can be file, socket, IPC...) */
	EC_IO_OTHER = 34,/* General I/O that is neither read not write (can be file, socket, IPC...) */
	EC_WAIT = 64,	/* General wait (can be file, socket, IPC...) */
	EC_SCHEDULER = 128,	/* General wait (can be file, socket, IPC...) */
	EC_INTERNAL = 256,	/* Internal event that shouldn't be shown to the user */
};

enum ppm_event_flags {
	EF_NONE = 0,
	EF_CREATES_FD = (1 << 0), /* This event creates an FD (e.g. open) */
	EF_DESTROYS_FD = (1 << 1), /* This event destroys an FD (e.g. close) */
	EF_USES_FD = (1 << 2), /* This event operates on an FD. */
	EF_READS_FROM_FD = (1 << 3), /* This event reads data from an FD. */
	EF_WRITES_TO_FD = (1 << 4), /* This event writes data to an FD. */
	EF_MODIFIES_STATE = (1 << 5), /* This event causes the machine state to change and should not be dropped by the filtering engine. */
	EF_UNUSED = (1 << 6), /* This event is a placeholder and should never be seen in the stream */
	EF_WAITS = (1 << 7), /* This event reads data from an FD. */
};

/*
 * Operators to compare events
 */
enum ppm_cmp_operator {
	CO_NONE = 0,
	CO_EQ = 1,
	CO_NE = 2,
	CO_LT = 3,
	CO_LE = 4,
	CO_GT = 5,
	CO_GE = 6,
	CO_CONTAINS = 7,
};

/*
 * types of event parameters
 */
enum ppm_param_type {
	PT_NONE = 0,
	PT_INT8 = 1,
	PT_INT16 = 2,
	PT_INT32 = 3,
	PT_INT64 = 4,
	PT_UINT8 = 5,
	PT_UINT16 = 6,
	PT_UINT32 = 7,
	PT_UINT64 = 8,
	PT_CHARBUF = 9,	/* A printable buffer of bytes, NULL terminated */
	PT_BYTEBUF = 10, /* A raw buffer of bytes not suitable for printing */
	PT_ERRNO = 11,	/* this is an INT64, but will be interpreted as an error code */
	PT_SOCKADDR = 12, /* A sockaddr structure, 1byte family + data */
	PT_SOCKTUPLE = 13, /* A sockaddr tuple,1byte family + 12byte data + 12byte data */
	PT_FD = 14, /* An fd, 64bit */
	PT_PID = 15, /* A pid/tid, 64bit */
	PT_FDLIST = 16, /* A list of fds, 16bit count + count * (64bit fd + 16bit flags) */
	PT_FSPATH = 17,	/* A string containing a relative or absolute file system path, null terminated */
	PT_SYSCALLID = 18, /* A 16bit system call ID. Can be used as a key for the g_syscall_info_table table. */
	PT_SIGTYPE = 19, /* An 8bit signal number */
	PT_RELTIME = 20, /* A relative time. Seconds * 10^9  + nanoseconds. 64bit. */
	PT_ABSTIME = 21, /* An absolute time interval. Seconds from epoch * 10^9  + nanoseconds. 64bit. */
	PT_PORT = 22, /* A TCP/UDP prt. 2 bytes. */
	PT_L4PROTO = 23, /* A 1 byte IP protocol type. */
	PT_SOCKFAMILY = 24, /* A 1 byte socket family. */
	PT_BOOL = 25, /* A boolean value, 4 bytes. */
	PT_IPV4ADDR = 26, /* A 4 byte raw IPv4 address. */
	PT_DYN = 27, /* Type can vary depending on the context. Used for filter fields like evt.rawarg. */
	PT_FLAGS8 = 28, /* this is an UINT8, but will be interpreted as 8 bit flags. */
	PT_FLAGS16 = 29, /* this is an UINT16, but will be interpreted as 16 bit flags. */
	PT_FLAGS32 = 30, /* this is an UINT32, but will be interpreted as 32 bit flags. */
	PT_CHARBUFARRAY = 31,	/* Pointer to an array of strings, exported by the user events decoder. 64bit. For internal use only. */
	PT_CHARBUF_PAIR_ARRAY = 32,	/* Pointer to an array of string pairs, exported by the user events decoder. 64bit. For internal use only. */
};

enum ppm_print_format {
	PF_NA = 0,
	PF_DEC = 1,	/* decimal */
	PF_HEX = 2,	/* hexadecimal */
	PF_10_PADDED_DEC = 3, /* decimal padded to 10 digits, useful to print the fractional part of a ns timestamp */
};

/*!
  \brief Name-value pair, used to store flags information.
*/
struct ppm_name_value {
	const char *name;
	uint32_t value;
};

/*!
  \brief Event parameter information.
*/
struct ppm_param_info {
	char name[PPM_MAX_NAME_LEN];  /**< Paramter name, e.g. 'size'. */
	enum ppm_param_type type; /**< Paramter type, e.g. 'uint16', 'string'... */
	enum ppm_print_format fmt; /**< If this is a numeric parameter, this flag specifies if it should be rendered as decimal or hex. */
	const struct ppm_name_value *symbols; /**< If this is a flags parameter, it points to an array of ppm_name_value, terminated with {0, 0} */
};

/*!
  \brief Event information.
  This structure contains the full description of an event type (e.g. 'open') that
   is supported by the sysdig infrastructure.
*/
struct ppm_event_info {
	char name[PPM_MAX_NAME_LEN]; /**< Name. */
	enum ppm_event_category category; /**< Event category, e.g. 'file', 'net', etc. */
	enum ppm_event_flags flags; /**< flags for this event. */
	uint32_t nparams; /**< Number of parameter in the params array. */
	/* XXX this 16 limit comes out of my ass. Determine something that makes sense or use a dynamic array. */
	struct ppm_param_info params[PPM_MAX_EVENT_PARAMS]; /**< parameters descriptions. */
};

#if defined _MSC_VER
#pragma pack(push)
#pragma pack(1)
#elif defined __sun
#pragma pack(1)
#else
#pragma pack(push, 1)
#endif
struct ppm_evt_hdr {
#ifdef PPM_ENABLE_SENTINEL
	uint32_t sentinel_begin;
#endif
	uint64_t ts; /* timestamp, in nanoseconds from epoch */
	uint64_t tid; /* the tid of the thread that generated this event */
	uint32_t len; /* the event len, including the header */
	uint16_t type; /* the event type */
};
#if defined __sun
#pragma pack()
#else
#pragma pack(pop)
#endif

/*
 * IOCTL codes
 */
#define PPM_IOCTL_MAGIC	's'
#define PPM_IOCTL_DISABLE_CAPTURE _IO(PPM_IOCTL_MAGIC, 0)
#define PPM_IOCTL_ENABLE_CAPTURE _IO(PPM_IOCTL_MAGIC, 1)
#define PPM_IOCTL_DISABLE_DROPPING_MODE _IO(PPM_IOCTL_MAGIC, 2)
#define PPM_IOCTL_ENABLE_DROPPING_MODE _IO(PPM_IOCTL_MAGIC, 3)
#define PPM_IOCTL_SET_SNAPLEN _IO(PPM_IOCTL_MAGIC, 4)

/*!
  \brief System call description struct.
*/
struct ppm_syscall_desc {
	enum ppm_event_category category; /**< System call category. */
	char *name; /**< System call name, e.g. 'open'. */
};

/*
 * Magic return code to identify a user event 
 */
#define PPM_USERVET_MAGIC 959222

extern const struct ppm_name_value socket_families[];
extern const struct ppm_name_value file_flags[];
extern const struct ppm_name_value clone_flags[];
extern const struct ppm_name_value futex_operations[];
extern const struct ppm_name_value lseek_whence[];
extern const struct ppm_name_value poll_flags[];
extern const struct ppm_name_value shutdown_how[];
extern const struct ppm_name_value rlimit_resources[];
extern const struct ppm_name_value fcntl_commands[];
extern const struct ppm_name_value prot_flags[];
extern const struct ppm_name_value mmap_flags[];

#endif /* EVENTS_PUBLIC_H_ */<|MERGE_RESOLUTION|>--- conflicted
+++ resolved
@@ -451,17 +451,13 @@
 	PPME_CLONE_16_X = 157,
 	PPME_SYSCALL_BRK_4_E = 158,
 	PPME_SYSCALL_BRK_4_X = 159,
-<<<<<<< HEAD
-	PPME_USER_E = 160,
-	PPME_USER_X = 161,
-	PPM_EVENT_MAX = 162
-=======
 	PPME_SYSCALL_MMAP_E = 160,
 	PPME_SYSCALL_MMAP_X = 161,
 	PPME_SYSCALL_MUNMAP_E = 162,
 	PPME_SYSCALL_MUNMAP_X = 163,
-	PPM_EVENT_MAX = 164
->>>>>>> d55144f6
+	PPME_USER_E = 164,
+	PPME_USER_X = 165,
+	PPM_EVENT_MAX = 166
 };
 /*@}*/
 
