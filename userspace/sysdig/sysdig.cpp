--- conflicted
+++ resolved
@@ -451,7 +451,6 @@
 	{
 		chisels_on_capture_end();
 	}
-<<<<<<< HEAD
 	catch(sinsp_exception& e)
 	{
 		cerr << e.what() << endl;
@@ -460,17 +459,6 @@
 	{
 		cerr << "Uknown error" << endl;
 	}
-}
-
-void generate_sysdig_event(FILE* f, char* text)
-{
-	fwrite(text, strlen(text), 1, f);
-	fflush(f);
-=======
-	catch(...)
-	{
-	}
->>>>>>> 1f8310f0
 }
 
 //
@@ -492,15 +480,6 @@
 	uint64_t firstts = 0;
 	string line;
 	double last_printed_progress_pct = 0;
-
-FILE* f = fopen("/dev/sysdig-events", "w");
-for(uint32_t j = 0; j < 1000000; j++)
-{
-	sinsp_profiler p(inspector, "\"loop\"");
-//	generate_sysdig_event(f, (char *)"[\">\", 1, [\"lorisapp\", \"loop\"], []]");
-//	generate_sysdig_event(f, (char *)"[\"<\", 1, [\"lorisapp\", \"loop\"], []]");		
-}
-return retval;
 
 	//
 	// Loop through the events
