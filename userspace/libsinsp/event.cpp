/*
Copyright (C) 2013-2014 Draios inc.

This file is part of sysdig.

sysdig is free software; you can redistribute it and/or modify
it under the terms of the GNU General Public License version 2 as
published by the Free Software Foundation.

sysdig is distributed in the hope that it will be useful,
but WITHOUT ANY WARRANTY; without even the implied warranty of
MERCHANTABILITY or FITNESS FOR A PARTICULAR PURPOSE.  See the
GNU General Public License for more details.

You should have received a copy of the GNU General Public License
along with sysdig.  If not, see <http://www.gnu.org/licenses/>.
*/

#ifndef _WIN32
#define __STDC_FORMAT_MACROS
#include <inttypes.h>
#include <sys/socket.h>
#include <algorithm>
#else
#define NOMINMAX
#endif

#include <limits>

#include "sinsp.h"
#include "sinsp_int.h"

#include "../libscap/scap.h"

extern sinsp_evttables g_infotables;

#define SET_NUMERIC_FORMAT(resfmt, fmt, ustr, xstr) do {        \
	if(fmt == ppm_print_format::PF_DEC)                     \
	{                                                       \
		resfmt = (char*)"%" ustr;                       \
	}                                                       \
	else if(fmt == ppm_print_format::PF_10_PADDED_DEC)      \
	{                                                       \
		resfmt = (char*)"%09" ustr;                     \
	}                                                       \
	else if(fmt == ppm_print_format::PF_HEX)                \
	{                                                       \
		resfmt = (char*)"%" xstr;                       \
	}                                                       \
	else                                                    \
	{                                                       \
		resfmt = (char*)"%" ustr;                       \
	}                                                       \
} while(0)

///////////////////////////////////////////////////////////////////////////////
// sinsp_evt implementation
///////////////////////////////////////////////////////////////////////////////
sinsp_evt::sinsp_evt() :
	m_paramstr_storage(256), m_resolved_paramstr_storage(1024)
{
	m_flags = EF_NONE;
	m_tinfo = NULL;
#ifdef _DEBUG
	m_filtered_out = false;
#endif
	m_event_info_table = g_infotables.m_event_info;
}

sinsp_evt::sinsp_evt(sinsp *inspector) :
	m_paramstr_storage(1024), m_resolved_paramstr_storage(1024)
{
	m_inspector = inspector;
	m_flags = EF_NONE;
	m_tinfo = NULL;
#ifdef _DEBUG
	m_filtered_out = false;
#endif
	m_event_info_table = g_infotables.m_event_info;
}

sinsp_evt::~sinsp_evt()
{
}

uint64_t sinsp_evt::get_ts()
{
	return m_pevt->ts;
}

uint32_t sinsp_evt::get_dump_flags()
{
	return scap_event_get_dump_flags(m_inspector->m_h);
}

const char *sinsp_evt::get_name()
{
	return m_info->name;
}

event_direction sinsp_evt::get_direction()
{
	return (event_direction)(m_pevt->type & PPME_DIRECTION_FLAG);
}

int64_t sinsp_evt::get_tid()
{
	return m_pevt->tid;
}

void sinsp_evt::set_iosize(uint32_t size)
{
	m_iosize = size;
}

uint32_t sinsp_evt::get_iosize()
{
	return m_iosize;
}

sinsp_threadinfo* sinsp_evt::get_thread_info(bool query_os_if_not_found)
{
	if(NULL != m_tinfo)
	{
		return m_tinfo;
	}

	return m_inspector->get_thread(m_pevt->tid, query_os_if_not_found, false);
}

sinsp_fdinfo_t* sinsp_evt::get_fd_info()
{
	return m_fdinfo;
}

int64_t sinsp_evt::get_fd_num()
{
	if(m_fdinfo)
	{
		return m_tinfo->m_lastevent_fd;
	}
	else
	{
		return sinsp_evt::INVALID_FD_NUM;
	}
}


uint32_t sinsp_evt::get_num_params()
{
	if((m_flags & sinsp_evt::SINSP_EF_PARAMS_LOADED) == 0)
	{
		load_params();
		m_flags |= (uint32_t)sinsp_evt::SINSP_EF_PARAMS_LOADED;
	}

	return (uint32_t)m_params.size();
}

sinsp_evt_param *sinsp_evt::get_param(uint32_t id)
{
	if((m_flags & sinsp_evt::SINSP_EF_PARAMS_LOADED) == 0)
	{
		load_params();
		m_flags |= (uint32_t)sinsp_evt::SINSP_EF_PARAMS_LOADED;
	}

	return &(m_params[id]);
}

const char *sinsp_evt::get_param_name(uint32_t id)
{
	if((m_flags & sinsp_evt::SINSP_EF_PARAMS_LOADED) == 0)
	{
		load_params();
		m_flags |= (uint32_t)sinsp_evt::SINSP_EF_PARAMS_LOADED;
	}

	ASSERT(id < m_info->nparams);

	return m_info->params[id].name;
}

const struct ppm_param_info* sinsp_evt::get_param_info(uint32_t id)
{
	if((m_flags & sinsp_evt::SINSP_EF_PARAMS_LOADED) == 0)
	{
		load_params();
		m_flags |= (uint32_t)sinsp_evt::SINSP_EF_PARAMS_LOADED;
	}

	ASSERT(id < m_info->nparams);

	return &(m_info->params[id]);
}

uint32_t binary_buffer_to_hex_string(char *dst, char *src, uint32_t dstlen, uint32_t srclen, sinsp_evt::param_fmt fmt)
{
	uint32_t j;
	uint32_t k;
	uint32_t l = 0;
	uint32_t num_chunks;
	uint32_t row_len;
	char row[128];
	char *ptr;
	bool truncated = false;

	for(j = 0; j < srclen; j += 8 * sizeof(uint16_t))
	{
		k = 0;
		k += sprintf(row + k, "\n\t0x%.4x:", j);

		ptr = &src[j];
		num_chunks = 0;
		while(num_chunks < 8 && ptr < src + srclen)
		{
			uint16_t chunk = htons(*(uint16_t*)ptr);

			if(ptr == src + srclen - 1)
			{
				k += sprintf(row + k, " %.2x", *(((uint8_t*)&chunk) + 1));
			}
			else
			{
				k += sprintf(row + k, " %.4x", chunk);
			}

			num_chunks++;
			ptr += sizeof(uint16_t);
		}

		if((fmt & sinsp_evt::PF_HEXASCII) || (fmt & sinsp_evt::PF_JSONHEXASCII))
		{
			// Fill the row with spaces to align it to other rows
			while(num_chunks < 8)
			{
				memset(row + k, ' ', 5);

				k += 5;
				num_chunks++;
			}

			row[k++] = ' ';
			row[k++] = ' ';

			for(ptr = &src[j];
				ptr < src + j + 8 * sizeof(uint16_t) && ptr < src + srclen;
				ptr++, k++)
			{
				if(isprint((int)(uint8_t)*ptr))
				{
					row[k] = *ptr;
				}
				else
				{
					row[k] = '.';
				}
			}
		}
		row[k] = 0;

		row_len = (uint32_t)strlen(row);
		if(l + row_len >= dstlen - 1)
		{
			truncated = true;
			break;
		}
		strcpy(dst + l, row);
		l += row_len;
	}

	dst[l++] = '\n';

	if(truncated)
	{
		return dstlen;
	}
	else
	{
		return l;
	}
}

uint32_t binary_buffer_to_asciionly_string(char *dst, char *src, uint32_t dstlen, uint32_t srclen, sinsp_evt::param_fmt fmt)
{
	uint32_t j;
	uint32_t k = 0;

	dst[k++] = '\n';

	for(j = 0; j < srclen; j++)
	{
		//
		// Make sure there's enough space in the target buffer.
		// Note that we reserve two bytes, because some characters are expanded
		// when copied.
		//
		if(k >= dstlen - 1)
		{
			dst[k - 1] = 0;
			return dstlen;
		}

		if(isprint((int)(uint8_t)src[j]))
		{
			switch(src[j])
			{
			case '"':
			case '\\':
				dst[k++] = '\\';
				break;
			default:
				break;
			}

			dst[k] = src[j];
			k++;
		}
		else if(src[j] == '\r')
		{
			dst[k] = '\n';
			k++;
		}
		else if(src[j] == '\n')
		{
			if(j > 0 && src[j - 1] != '\r')
			{
				dst[k] = src[j];
				k++;
			}
		}

	}

	return k;
}

uint32_t binary_buffer_to_string_dots(char *dst, char *src, uint32_t dstlen, uint32_t srclen, sinsp_evt::param_fmt fmt)
{
	uint32_t j;
	uint32_t k = 0;

	for(j = 0; j < srclen; j++)
	{
		//
		// Make sure there's enough space in the target buffer.
		// Note that we reserve two bytes, because some characters are expanded
		// when copied.
		//
		if(k >= dstlen - 1)
		{
			dst[k - 1] = 0;
			return dstlen;
		}

		if(isprint((int)(uint8_t)src[j]))
		{
			switch(src[j])
			{
			case '"':
			case '\\':
				dst[k++] = '\\';
				break;
			default:
				break;
			}

			dst[k] = src[j];
		}
		else
		{
			dst[k] = '.';
		}

		k++;
	}

	return k;
}

uint32_t binary_buffer_to_base64_string(char *dst, char *src, uint32_t dstlen, uint32_t srclen, sinsp_evt::param_fmt fmt)
{
	//
	// base64 encoder, malloc-free version of:
	// http://stackoverflow.com/questions/342409/how-do-i-base64-encode-decode-in-c
	//
	static char encoding_table[] = {'A', 'B', 'C', 'D', 'E', 'F', 'G', 'H',
		'I', 'J', 'K', 'L', 'M', 'N', 'O', 'P',
		'Q', 'R', 'S', 'T', 'U', 'V', 'W', 'X',
		'Y', 'Z', 'a', 'b', 'c', 'd', 'e', 'f',
		'g', 'h', 'i', 'j', 'k', 'l', 'm', 'n',
		'o', 'p', 'q', 'r', 's', 't', 'u', 'v',
		'w', 'x', 'y', 'z', '0', '1', '2', '3',
		'4', '5', '6', '7', '8', '9', '+', '/'};
	static uint32_t mod_table[] = {0, 2, 1};

	uint32_t j,k, enc_dstlen;

	enc_dstlen = 4 * ((srclen + 2) / 3);
	//
	// Make sure there's enough space in the target buffer.
	//
	if(enc_dstlen >= dstlen - 1)
	{
		return dstlen;
	}

	for (j = 0, k = 0; j < srclen;) {

		uint32_t octet_a = j < srclen ? (unsigned char)src[j++] : 0;
		uint32_t octet_b = j < srclen ? (unsigned char)src[j++] : 0;
		uint32_t octet_c = j < srclen ? (unsigned char)src[j++] : 0;

		uint32_t triple = (octet_a << 0x10) + (octet_b << 0x08) + octet_c;

		dst[k++] = encoding_table[(triple >> 3 * 6) & 0x3F];
		dst[k++] = encoding_table[(triple >> 2 * 6) & 0x3F];
		dst[k++] = encoding_table[(triple >> 1 * 6) & 0x3F];
		dst[k++] = encoding_table[(triple >> 0 * 6) & 0x3F];
	}

	for (j = 0; j < mod_table[srclen % 3]; j++)
		dst[enc_dstlen - 1 - j] = '=';

	return enc_dstlen;
}

uint32_t binary_buffer_to_json_string(char *dst, char *src, uint32_t dstlen, uint32_t srclen, sinsp_evt::param_fmt fmt)
{
	uint32_t k = 0;
	switch(fmt)
	{
		case sinsp_evt::PF_JSONHEX:
		case sinsp_evt::PF_JSONHEXASCII:
			k = binary_buffer_to_hex_string(dst, src, dstlen, srclen, fmt);
			break;
		case sinsp_evt::PF_JSONEOLS:
			k =  binary_buffer_to_asciionly_string(dst, src, dstlen, srclen, fmt);
			break;
		case sinsp_evt::PF_JSONBASE64:
			k = binary_buffer_to_base64_string(dst, src, dstlen, srclen, fmt);
			break;
		default:
			k = binary_buffer_to_string_dots(dst, src, dstlen, srclen, fmt);
	}
	return k;
}

uint32_t binary_buffer_to_string(char *dst, char *src, uint32_t dstlen, uint32_t srclen, sinsp_evt::param_fmt fmt)
{
	uint32_t k = 0;

	if(dstlen == 0)
	{
		ASSERT(false);
		return 0;
	}

	if(srclen == 0)
	{
		*dst = 0;
		return 0;
	}

	if(fmt & sinsp_evt::PF_HEX || fmt & sinsp_evt::PF_HEXASCII)
	{
		k = binary_buffer_to_hex_string(dst, src, dstlen, srclen, fmt);
	}
	else if(fmt & sinsp_evt::PF_BASE64)
	{
		k = binary_buffer_to_base64_string(dst, src, dstlen, srclen, fmt);
	}
	else if(fmt & sinsp_evt::PF_JSON  || fmt & sinsp_evt::PF_JSONHEX
			|| fmt & sinsp_evt::PF_JSONEOLS || fmt & sinsp_evt::PF_JSONHEXASCII
            || fmt & sinsp_evt::PF_JSONBASE64)
	{
		k = binary_buffer_to_json_string(dst, src, dstlen, srclen, fmt);
	}
	else if(fmt & sinsp_evt::PF_EOLS)
	{
		k = binary_buffer_to_asciionly_string(dst, src, dstlen, srclen, fmt);
	}
	else
	{
		k = binary_buffer_to_string_dots(dst, src, dstlen, srclen, fmt);
	}

	dst[k] = 0;
	return k;
}

uint32_t strcpy_sanitized(char *dest, char *src, uint32_t dstsize)
{
	volatile char* tmp = (volatile char *)dest;
	uint32_t j = 0;
	g_invalidchar ic;

	while(j < dstsize)
	{
		if(!ic(*src))
		{
			*tmp = *src;
			tmp++;
			j++;
		}

		if(*src == 0)
		{
			*tmp = 0;
			return j + 1;
		}

		src++;
	}

	//
	// In case there wasn't enough space, null-termninate the destination
	//
	if(dstsize)
	{
		dest[dstsize - 1] = 0;
	}

	return dstsize;
}

int sinsp_evt::render_fd_json(Json::Value *ret, int64_t fd, const char** resolved_str, sinsp_evt::param_fmt fmt)
{
	sinsp_threadinfo* tinfo = get_thread_info();
	if(tinfo == NULL)
	{
		return 0;
	}

	if(fd >= 0)
	{
		sinsp_fdinfo_t *fdinfo = tinfo->get_fd(fd);
		if(fdinfo)
		{
			char tch = fdinfo->get_typechar();
			char ipprotoch = 0;

			if(fdinfo->m_type == SCAP_FD_IPV4_SOCK ||
				fdinfo->m_type == SCAP_FD_IPV6_SOCK ||
				fdinfo->m_type == SCAP_FD_IPV4_SERVSOCK ||
				fdinfo->m_type == SCAP_FD_IPV6_SERVSOCK)
			{
				scap_l4_proto l4p = fdinfo->get_l4proto();

				switch(l4p)
				{
				case SCAP_L4_TCP:
					ipprotoch = 't';
					break;
				case SCAP_L4_UDP:
					ipprotoch = 'u';
					break;
				case SCAP_L4_ICMP:
					ipprotoch = 'i';
					break;
				case SCAP_L4_RAW:
					ipprotoch = 'r';
					break;
				default:
					break;
				}
			}

			char typestr[3] =
			{
				(fmt & PF_SIMPLE)?(char)0:tch,
				ipprotoch,
				0
			};

			//
			// Make sure we remove invalid characters from the resolved name
			//
			string sanitized_str = fdinfo->m_name;

			sanitized_str.erase(remove_if(sanitized_str.begin(), sanitized_str.end(), g_invalidchar()), sanitized_str.end());

			(*ret)["typechar"] = typestr;
			(*ret)["name"] = sanitized_str;
		}
	}
	else
	{
		//
		// Resolve this as an errno
		//
		string errstr(sinsp_utils::errno_to_str((int32_t)fd));
		if(errstr != "")
		{
			(*ret)["error"] = errstr;
			return 0;
		}
	}

	return 1;
}

char* sinsp_evt::render_fd(int64_t fd, const char** resolved_str, sinsp_evt::param_fmt fmt)
{
	//
	// Add the fd number
	//
	snprintf(&m_paramstr_storage[0],
		        m_paramstr_storage.size(),
		        "%" PRId64, fd);

	sinsp_threadinfo* tinfo = get_thread_info();
	if(tinfo == NULL)
	{
		//
		// no thread. Definitely can't resolve the fd, just return the number
		//
		return &m_paramstr_storage[0];
	}

	if(fd >= 0)
	{
		sinsp_fdinfo_t *fdinfo = tinfo->get_fd(fd);
		if(fdinfo)
		{
			char tch = fdinfo->get_typechar();
			char ipprotoch = 0;

			if(fdinfo->m_type == SCAP_FD_IPV4_SOCK ||
				fdinfo->m_type == SCAP_FD_IPV6_SOCK ||
				fdinfo->m_type == SCAP_FD_IPV4_SERVSOCK ||
				fdinfo->m_type == SCAP_FD_IPV6_SERVSOCK)
			{
				scap_l4_proto l4p = fdinfo->get_l4proto();

				switch(l4p)
				{
				case SCAP_L4_TCP:
					ipprotoch = 't';
					break;
				case SCAP_L4_UDP:
					ipprotoch = 'u';
					break;
				case SCAP_L4_ICMP:
					ipprotoch = 'i';
					break;
				case SCAP_L4_RAW:
					ipprotoch = 'r';
					break;
				default:
					break;
				}
			}

			char typestr[3] =
			{
				(fmt & PF_SIMPLE)?(char)0:tch,
				ipprotoch,
				0
			};

			//
			// Make sure we remove invalid characters from the resolved name
			//
			string sanitized_str = fdinfo->m_name;

			sanitized_str.erase(remove_if(sanitized_str.begin(), sanitized_str.end(), g_invalidchar()), sanitized_str.end());

			//
			// Make sure the string will fit
			//
			if(sanitized_str.size() >= m_resolved_paramstr_storage.size())
			{
				m_resolved_paramstr_storage.resize(sanitized_str.size() + 1);
			}

			snprintf(&m_resolved_paramstr_storage[0],
				m_resolved_paramstr_storage.size(),
				"<%s>%s", typestr, sanitized_str.c_str());

/* XXX
			if(sanitized_str.length() == 0)
			{
				snprintf(&m_resolved_paramstr_storage[0],
							m_resolved_paramstr_storage.size(),
							"<%c>", tch);
			}
			else
			{
				snprintf(&m_resolved_paramstr_storage[0],
							m_resolved_paramstr_storage.size(),
							"%s", sanitized_str.c_str());
			}
*/
		}
	}
	else
	{
		//
		// Resolve this as an errno
		//
		string errstr(sinsp_utils::errno_to_str((int32_t)fd));
		if(errstr != "")
		{
			snprintf(&m_resolved_paramstr_storage[0],
				        m_resolved_paramstr_storage.size(),
				        "%s", errstr.c_str());
		}
	}

	return &m_paramstr_storage[0];
}

Json::Value sinsp_evt::get_param_as_json(uint32_t id, OUT const char** resolved_str, sinsp_evt::param_fmt fmt)
{
	ASSERT(id < m_info->nparams);
	const ppm_param_info* param_info;
	char* payload;
	uint16_t payload_len;
	Json::Value ret;

	//
	// Make sure the params are actually loaded
	//
	if((m_flags & sinsp_evt::SINSP_EF_PARAMS_LOADED) == 0)
	{
		load_params();
		m_flags |= (uint32_t)sinsp_evt::SINSP_EF_PARAMS_LOADED;
	}

	//
	// Reset the resolved string
	//
	m_resolved_paramstr_storage[0] = 0;

	//
	// Get the parameter
	//
	sinsp_evt_param *param = &(m_params[id]);
	payload = param->m_val;
	payload_len = param->m_len;
	param_info = &(m_info->params[id]);

	//
	// Get the parameter information
	//
	if(param_info->type == PT_DYN && param_info->info != NULL && payload_len != 0)
	{
		uint8_t dyn_idx = *(uint8_t*)payload;

		if(dyn_idx < param_info->ninfo) {
			const struct ppm_param_info* dyn_params =
				(const struct ppm_param_info*)param_info->info;

			payload += sizeof(uint8_t);
			payload_len -= sizeof(uint8_t);

			param_info = &dyn_params[dyn_idx];
		}
	}

	switch(param_info->type)
	{
	case PT_INT8:
		ASSERT(payload_len == sizeof(int8_t));
		ret = *(int8_t *)payload;
		break;

	case PT_INT16:
		ASSERT(payload_len == sizeof(int16_t));
		ret = *(int16_t *)payload;
		break;

	case PT_INT32:
		ASSERT(payload_len == sizeof(int32_t));
		ret = *(int32_t *)payload;
		break;

	case PT_INT64:
		ASSERT(payload_len == sizeof(int64_t));
		ret = (Json::Value::Int64)*(int64_t *)payload;
		break;

	case PT_UINT8:
		ASSERT(payload_len == sizeof(uint8_t));
		ret = *(uint8_t *)payload;
		break;

	case PT_UINT16:
		ASSERT(payload_len == sizeof(uint16_t));
		ret = *(uint16_t *)payload;
		break;

	case PT_UINT32:
		ASSERT(payload_len == sizeof(uint32_t));
		ret = *(uint32_t *)payload;
		break;

	case PT_UINT64:
		ASSERT(payload_len == sizeof(uint64_t));
		ret = (Json::Value::UInt64)*(int64_t *)payload;
		break;

	case PT_PID:
		{
			ASSERT(payload_len == sizeof(int64_t));
			ret = (Json::Value::UInt64)*(int64_t *)payload;

			sinsp_threadinfo* atinfo = m_inspector->get_thread(*(int64_t *)payload, false, true);
			if(atinfo != NULL)
			{
				string& tcomm = atinfo->m_comm;

				//
				// Make sure the string will fit
				//
				if(tcomm.size() >= m_resolved_paramstr_storage.size())
				{
					m_resolved_paramstr_storage.resize(tcomm.size() + 1);
				}

				snprintf(&m_resolved_paramstr_storage[0],
						 m_resolved_paramstr_storage.size(),
						 "%s",
						 tcomm.c_str());
			}
		}
		break;

	case PT_ERRNO:
	{
		ASSERT(payload_len == sizeof(int64_t));

		int64_t val = *(int64_t *)payload;

		//
		// Resolve this as an errno
		//
		string errstr;

		if(val < 0)
		{
			errstr = sinsp_utils::errno_to_str((int32_t)val);

			if(errstr != "")
			{
				snprintf(&m_resolved_paramstr_storage[0],
				         m_resolved_paramstr_storage.size(),
				         "%s", errstr.c_str());
			}
		} 
		ret = (Json::Value::Int64)val;
	}
	break;

	case PT_FD:
		{
			// We use the string extractor to get 
			// the resolved path, but use our routine
			// to get the actual value to return
			ASSERT(payload_len == sizeof(int64_t));
			int64_t fd = *(int64_t*)payload;
			render_fd_json(&ret, fd, resolved_str, fmt);
			ret["num"] = (Json::Value::UInt64)*(int64_t *)payload;
			break;
		}

	case PT_CHARBUF:
	case PT_FSPATH:
	case PT_BYTEBUF:
		ret = get_param_as_str(id, resolved_str, fmt);
		break;

	case PT_SOCKADDR:
		if(payload_len == 0)
		{
			ret = Json::Value::nullRef;
			break;
		}
		else if(payload[0] == AF_UNIX)
		{
			ASSERT(payload_len > 1);

			//
			// Sanitize the file string.
			//
            string sanitized_str = payload + 1;
            sanitized_str.erase(remove_if(sanitized_str.begin(), sanitized_str.end(), g_invalidchar()), sanitized_str.end());

			ret = sanitized_str;
		}
		else if(payload[0] == PPM_AF_INET)
		{
			if(payload_len == 1 + 4 + 2)
			{
				const int ipv4_len = (3 + 1) * 4 + 1;
				char ipv4_addr[ ipv4_len ];

				snprintf(
					ipv4_addr,
					ipv4_len,
						"%u.%u.%u.%u",
						(unsigned int)(uint8_t)payload[1],
						(unsigned int)(uint8_t)payload[2],
						(unsigned int)(uint8_t)payload[3],
						(unsigned int)(uint8_t)payload[4]
				);
				ret["addr"] = string(ipv4_addr);
				ret["port"] = *(uint16_t*)(payload + 5);
			}
			else
			{
				ASSERT(false);
				ret = "INVALID IPv4";
			}
		}
		else
		{
			ret["family"] = (int)payload[0];
		}
		break;

	case PT_SOCKTUPLE:
		if(payload_len == 0)
		{
			ret = Json::Value::nullRef;
			break;
		}

		if(payload[0] == PPM_AF_INET)
		{
			if(payload_len == 1 + 4 + 2 + 4 + 2)
			{
				Json::Value source;
				Json::Value dest;

				const int ipv4_len = (3 + 1) * 4 + 1;
				char ipv4_addr[ ipv4_len ];

				snprintf(
					ipv4_addr,
					ipv4_len,
						"%u.%u.%u.%u",
						(unsigned int)(uint8_t)payload[1],
						(unsigned int)(uint8_t)payload[2],
						(unsigned int)(uint8_t)payload[3],
						(unsigned int)(uint8_t)payload[4]
				);

				source["addr"] = string(ipv4_addr);
				source["port"] = *(uint16_t*)(payload + 5);

				snprintf(
					ipv4_addr,
					ipv4_len,
				         "%u.%u.%u.%u",
				         (unsigned int)(uint8_t)payload[7],
				         (unsigned int)(uint8_t)payload[8],
				         (unsigned int)(uint8_t)payload[9],
				         (unsigned int)(uint8_t)payload[10]
				);


				dest["addr"] = string(ipv4_addr);
				dest["port"] = *(uint16_t*)(payload + 11);

				ret["src"] = source;
				ret["dst"] = dest;
			}
			else
			{
				ASSERT(false);
				ret = "INVALID IPv4";
			}
		}
		else if(payload[0] == PPM_AF_INET6)
		{
			if(payload_len == 1 + 16 + 2 + 16 + 2)
			{
				uint8_t* sip6 = (uint8_t*)payload + 1;
				uint8_t* dip6 = (uint8_t*)payload + 19;
				uint8_t* sip = (uint8_t*)payload + 13;
				uint8_t* dip = (uint8_t*)payload + 31;

				if(sinsp_utils::is_ipv4_mapped_ipv6(sip6) && sinsp_utils::is_ipv4_mapped_ipv6(dip6))
				{
					Json::Value source;
					Json::Value dest;

					const int ipv4_len = (3 + 1) * 4 + 1;
					char ipv4_addr[ ipv4_len ];

					snprintf(
						ipv4_addr,
						ipv4_len,
							"%u.%u.%u.%u",
							(unsigned int)sip[0],
							(unsigned int)sip[1],
							(unsigned int)sip[2],
							(unsigned int)sip[3]
					);

					source["addr"] = string(ipv4_addr);
					source["port"] = (unsigned int)*(uint16_t*)(payload + 17);

					snprintf(
						ipv4_addr,
						ipv4_len,
							"%u.%u.%u.%u",
							(unsigned int)dip[0],
							(unsigned int)dip[1],
							(unsigned int)dip[2],
							(unsigned int)dip[3]
				 	);

					dest["addr"] = string(ipv4_addr);
					dest["port"] = (unsigned int)*(uint16_t*)(payload + 35);

					ret["src"] = source;
					ret["dst"] = dest;

					break;
				}
				else
				{
					char srcstr[INET6_ADDRSTRLEN];
					char dststr[INET6_ADDRSTRLEN];

					if(inet_ntop(AF_INET6, sip6, srcstr, sizeof(srcstr)) &&
						inet_ntop(AF_INET6, sip6, dststr, sizeof(dststr)))
					{
						Json::Value source;
						Json::Value dest;

						source["addr"] = srcstr;
						source["port"] = (unsigned int)*(uint16_t*)(payload + 17);

						dest["addr"] = dststr;
						dest["port"] = (unsigned int)*(uint16_t*)(payload + 35);

						ret["src"] = source;
						ret["dst"] = dest;

						break;
					}
				}
			}
			ASSERT(false);
			ret = "INVALID IPv6";

		}
		else if(payload[0] == AF_UNIX)
		{
			ASSERT(payload_len > 17);

			//
			// Sanitize the file string.
			//
            string sanitized_str = payload + 17;
            sanitized_str.erase(remove_if(sanitized_str.begin(), sanitized_str.end(), g_invalidchar()), sanitized_str.end());

			snprintf(&m_paramstr_storage[0],
				m_paramstr_storage.size(),
				"%" PRIx64 "->%" PRIx64 " %s",
				*(uint64_t*)(payload + 1),
				*(uint64_t*)(payload + 9),
				sanitized_str.c_str());
		}
		else
		{
			ret["family"] = (int)payload[0];
		}
		break;
	case PT_FDLIST:
		ret = get_param_as_str(id, resolved_str, fmt);
		break;

	case PT_SYSCALLID:
		{
			uint16_t scid = *(uint16_t *)payload;
			if(scid >= PPM_SC_MAX)
			{
				ASSERT(false);
				snprintf(&m_resolved_paramstr_storage[0],
						 m_resolved_paramstr_storage.size(),
						 "<unknown syscall>");
				break;
			}

			const struct ppm_syscall_desc* desc = &(g_infotables.m_syscall_info_table[scid]);

			ret = scid;

			snprintf(&m_resolved_paramstr_storage[0],
				m_resolved_paramstr_storage.size(),
				"%s",
				desc->name);
		}
		break;
	case PT_SIGTYPE:
		{
			const char* sigstr;

			ASSERT(payload_len == sizeof(uint8_t));
			uint8_t val = *(uint8_t *)payload;

			sigstr = sinsp_utils::signal_to_str(val);
			ret = val;

			if(sigstr)
			{
				snprintf(&m_resolved_paramstr_storage[0],
							m_resolved_paramstr_storage.size(),
							"%s", sigstr);
			}
		}
		break;
	case PT_RELTIME:
		{
			ASSERT(payload_len == sizeof(uint64_t));
			uint64_t val = *(uint64_t *)payload;
			ret = (Json::Value::Int64)val;

			snprintf(&m_resolved_paramstr_storage[0],
						m_resolved_paramstr_storage.size(),
						"%lgs",
						((double)val) / 1000000000);
		}
		break;
	case PT_FLAGS8:
	case PT_FLAGS16:
	case PT_FLAGS32:
		{
			uint32_t val = *(uint32_t *)payload & (((uint64_t)1 << payload_len * 8) - 1);
			ret["val"] = val;
			ret["flags"] = Json::arrayValue;

			const struct ppm_name_value *flags = (const struct ppm_name_value *)m_info->params[id].info;
			uint32_t initial_val = val;

			while(flags != NULL && flags->name != NULL && flags->value != initial_val)
			{
				if((val & flags->value) == flags->value && val != 0)
				{
					ret["flags"].append(flags->name);

					// We remove current flags value to avoid duplicate flags e.g. PPM_O_RDWR, PPM_O_RDONLY, PPM_O_WRONLY
					val &= ~flags->value;
				}

				flags++;
			}

			if(flags != NULL && flags->name != NULL)
			{
				ret["flags"].append(flags->name);
			}

			break;
		}
	case PT_UID:
	case PT_GID:
	{
		ASSERT(payload_len == sizeof(uint32_t));
		uint32_t val = *(uint32_t *)payload;
		if(val < std::numeric_limits<uint32_t>::max() )
		{
			ret = val;
		}
		else
		{
			ret = -1;
		}
		break;
	}
	case PT_CHARBUFARRAY:
	{
		ASSERT(param->m_len == sizeof(uint64_t));
		vector<char*>* strvect = (vector<char*>*)*(uint64_t *)param->m_val;

		m_paramstr_storage[0] = 0;

		while(true)
		{
			vector<char*>::iterator it;
			vector<char*>::iterator itbeg;
			bool need_to_resize = false;

			//
			// Copy the arguments
			//
			char* dst = &m_paramstr_storage[0];
			char* dstend = &m_paramstr_storage[0] + m_paramstr_storage.size() - 2;

			for(it = itbeg = strvect->begin(); it != strvect->end(); ++it)
			{
				char* src = *it;

				if(it != itbeg)
				{
					if(dst < dstend - 1)
					{
						*dst++ = ',';
					}
				}

				while(*src != 0 && dst < dstend)
				{
					*dst++ = *src++;
				}

				if(dst == dstend)
				{
					//
					// Reached the end of m_paramstr_storage, we need to resize it
					//
					need_to_resize = true;
					break;
				}
			}

			if(need_to_resize)
			{
				m_paramstr_storage.resize(m_paramstr_storage.size() * 2);
				continue;
			}

			*dst = 0;

			break;
		}
	}
	break;
	case PT_CHARBUF_PAIR_ARRAY:
	{
		ASSERT(param->m_len == sizeof(uint64_t));
		pair<vector<char*>*, vector<char*>*>* pairs = 
			(pair<vector<char*>*, vector<char*>*>*)*(uint64_t *)param->m_val;
		ASSERT(pairs->first->size() == pairs->second->size());

		m_paramstr_storage[0] = 0;

		while(true)
		{
			vector<char*>::iterator it1;
			vector<char*>::iterator itbeg1;
			vector<char*>::iterator it2;
			vector<char*>::iterator itbeg2;
			bool need_to_resize = false;

			//
			// Copy the arguments
			//
			char* dst = &m_paramstr_storage[0];
			char* dstend = &m_paramstr_storage[0] + m_paramstr_storage.size() - 2;

			for(it1 = itbeg1 = pairs->first->begin(), it2 = itbeg2 = pairs->second->begin(); 
			it1 != pairs->first->end(); 
				++it1, ++it2)
			{
				char* src = *it1;

				if(it1 != itbeg1)
				{
					if(dst < dstend - 1)
					{
						*dst++ = ',';
					}
				}

				//
				// Copy the first string
				//
				while(*src != 0 && dst < dstend)
				{
					*dst++ = *src++;
				}

				if(dst < dstend - 1)
				{
					*dst++ = ':';
				}

				//
				// Copy the second string
				//
				src = *it2;
				while(*src != 0 && dst < dstend)
				{
					*dst++ = *src++;
				}

				if(dst == dstend)
				{
					//
					// Reached the end of m_paramstr_storage, we need to resize it
					//
					need_to_resize = true;
					break;
				}
			}

			if(need_to_resize)
			{
				m_paramstr_storage.resize(m_paramstr_storage.size() * 2);
				continue;
			}

			*dst = 0;

			break;
		}
	}
	case PT_ABSTIME:
		//
		// XXX not implemented yet
		//
		ASSERT(false);
	case PT_DYN:
		ASSERT(false);
		snprintf(&m_paramstr_storage[0],
		         m_paramstr_storage.size(),
		         "INVALID DYNAMIC PARAMETER");
		break;

	case PT_SIGSET:
		ret = get_param_as_str(id, resolved_str, fmt);
		break;

	default:
		ASSERT(false);
		snprintf(&m_paramstr_storage[0],
		         m_paramstr_storage.size(),
		         "(n.a.)");
		break;
	}

	*resolved_str = &m_resolved_paramstr_storage[0];

	return ret;
}

const char* sinsp_evt::get_param_as_str(uint32_t id, OUT const char** resolved_str, sinsp_evt::param_fmt fmt)
{
	char* prfmt;
	const ppm_param_info* param_info;
	char* payload;
	uint32_t j;
	uint16_t payload_len;
	ASSERT(id < m_info->nparams);

	//
	// Make sure the params are actually loaded
	//
	if((m_flags & sinsp_evt::SINSP_EF_PARAMS_LOADED) == 0)
	{
		load_params();
		m_flags |= (uint32_t)sinsp_evt::SINSP_EF_PARAMS_LOADED;
	}

	//
	// Reset the resolved string
	//
	m_resolved_paramstr_storage[0] = 0;

	//
	// Get the parameter
	//
	sinsp_evt_param *param = &(m_params[id]);
	payload = param->m_val;
	payload_len = param->m_len;
	param_info = &(m_info->params[id]);

	//
	// Get the parameter information
	//
	if(param_info->type == PT_DYN && param_info->info != NULL && payload_len != 0)
	{
		uint8_t dyn_idx = *(uint8_t*)payload;

		if(dyn_idx < param_info->ninfo) {
			const struct ppm_param_info* dyn_params =
				(const struct ppm_param_info*)param_info->info;

			payload += sizeof(uint8_t);
			payload_len -= sizeof(uint8_t);

			param_info = &dyn_params[dyn_idx];
		}
	}

	ppm_print_format param_fmt = m_info->params[id].fmt;

	switch(param_info->type)
	{
	case PT_INT8:
		ASSERT(payload_len == sizeof(int8_t));
		SET_NUMERIC_FORMAT(prfmt, param_fmt, PRId8, PRIX8);

		snprintf(&m_paramstr_storage[0],
			m_paramstr_storage.size(),
			prfmt, *(int8_t *)payload);
		break;
	case PT_INT16:
		ASSERT(payload_len == sizeof(int16_t));
		SET_NUMERIC_FORMAT(prfmt, param_fmt, PRId16, PRIX16);

		snprintf(&m_paramstr_storage[0],
			m_paramstr_storage.size(),
			prfmt, *(int16_t *)payload);
		break;
	case PT_INT32:
		ASSERT(payload_len == sizeof(int32_t));
		SET_NUMERIC_FORMAT(prfmt, param_fmt, PRId32, PRIX32);

		snprintf(&m_paramstr_storage[0],
			m_paramstr_storage.size(),
			prfmt, *(int32_t *)payload);
		break;
	case PT_INT64:
		ASSERT(payload_len == sizeof(int64_t));
		SET_NUMERIC_FORMAT(prfmt, param_fmt, PRId64, PRIX64);

		snprintf(&m_paramstr_storage[0],
			m_paramstr_storage.size(),
			prfmt, *(int64_t *)payload);
		break;
	case PT_FD:
		{
			ASSERT(payload_len == sizeof(int64_t));
			int64_t fd = *(int64_t*)payload;
			render_fd(fd, resolved_str, fmt);
			break;
		}
	case PT_PID:
		{
			ASSERT(payload_len == sizeof(int64_t));

			snprintf(&m_paramstr_storage[0],
					 m_paramstr_storage.size(),
					 "%" PRId64, *(int64_t *)payload);


			sinsp_threadinfo* atinfo = m_inspector->get_thread(*(int64_t *)payload, false, true);
			if(atinfo != NULL)
			{
				string& tcomm = atinfo->m_comm;

				//
				// Make sure the string will fit
				//
				if(tcomm.size() >= m_resolved_paramstr_storage.size())
				{
					m_resolved_paramstr_storage.resize(tcomm.size() + 1);
				}

				snprintf(&m_resolved_paramstr_storage[0],
						 m_resolved_paramstr_storage.size(),
						 "%s",
						 tcomm.c_str());
			}
		}
		break;
	case PT_UINT8:
		ASSERT(payload_len == sizeof(uint8_t));
		SET_NUMERIC_FORMAT(prfmt, param_fmt, PRIu8, PRIX8);

		snprintf(&m_paramstr_storage[0],
		         m_paramstr_storage.size(),
		         prfmt, *(uint8_t *)payload);
		break;
	case PT_UINT16:
		ASSERT(payload_len == sizeof(uint16_t));
		SET_NUMERIC_FORMAT(prfmt, param_fmt, PRIu16, PRIX16);

		snprintf(&m_paramstr_storage[0],
		         m_paramstr_storage.size(),
		         prfmt, *(uint16_t *)payload);
		break;
	case PT_UINT32:
		ASSERT(payload_len == sizeof(uint32_t));
		SET_NUMERIC_FORMAT(prfmt, param_fmt, PRIu32, PRIX32);

		snprintf(&m_paramstr_storage[0],
		         m_paramstr_storage.size(),
		         prfmt, *(uint32_t *)payload);
		break;
	case PT_ERRNO:
	{
		ASSERT(payload_len == sizeof(int64_t));

		int64_t val = *(int64_t *)payload;

		snprintf(&m_paramstr_storage[0],
		         m_paramstr_storage.size(),
		         "%" PRId64, val);

		//
		// Resolve this as an errno
		//
		string errstr;

		if(val < 0)
		{
			errstr = sinsp_utils::errno_to_str((int32_t)val);

			if(errstr != "")
			{
				snprintf(&m_resolved_paramstr_storage[0],
				         m_resolved_paramstr_storage.size(),
				         "%s", errstr.c_str());
			}
		}
	}
	break;
	case PT_UINT64:
		ASSERT(payload_len == sizeof(uint64_t));
		SET_NUMERIC_FORMAT(prfmt, param_fmt, PRIu64, PRIX64);

		snprintf(&m_paramstr_storage[0],
		         m_paramstr_storage.size(),
		         prfmt, *(int64_t *)payload);

		break;
	case PT_CHARBUF:
		//
		// Make sure the string will fit
		//
		if(payload_len > m_paramstr_storage.size())
		{
			m_paramstr_storage.resize(payload_len);
		}

		snprintf(&m_paramstr_storage[0],
		         m_paramstr_storage.size(),
		         "%s", payload);
		break;
	case PT_FSPATH:
	{
		strcpy_sanitized(&m_paramstr_storage[0],
			payload,
			MIN(payload_len, (uint32_t)m_paramstr_storage.size()));

		sinsp_threadinfo* tinfo = get_thread_info();

		if(tinfo)
		{
			string cwd = tinfo->get_cwd();

			if(payload_len + cwd.length() >= m_resolved_paramstr_storage.size())
			{
				m_resolved_paramstr_storage.resize(payload_len + cwd.length() + 1, 0);
			}

			if(!sinsp_utils::concatenate_paths(&m_resolved_paramstr_storage[0],
				(uint32_t)m_resolved_paramstr_storage.size(),
				(char*)cwd.c_str(),
				(uint32_t)cwd.length(),
				payload,
				payload_len))
			{
				m_resolved_paramstr_storage[0] = 0;
			}
		}
		else
		{
			*resolved_str = &m_paramstr_storage[0];
		}
	}
	break;
	case PT_BYTEBUF:
	{
		/* This would include quotes around the outpur string
		            m_paramstr_storage[0] = '"';
		            cres = binary_buffer_to_string(m_paramstr_storage + 1,
		                param->m_val,
		                m_paramstr_storage.size() - 2,
		                param->m_len);

		            m_paramstr_storage[cres + 1] = '"';
		            m_paramstr_storage[cres + 2] = 0;
		*/
		while(true)
		{
			uint32_t blen = binary_buffer_to_string(&m_paramstr_storage[0],
				payload,
				(uint32_t)m_paramstr_storage.size() - 1,
				payload_len,
				fmt);

			if(blen >= m_paramstr_storage.size() - 1)
			{
				//
				// The buffer didn't fit, expand it and try again
				//
				m_paramstr_storage.resize(m_paramstr_storage.size() * 2);
				continue;
			}

			ASSERT(m_inspector != NULL);
			if(m_inspector->m_max_evt_output_len != 0 && 
				blen > m_inspector->m_max_evt_output_len &&
				fmt == PF_NORMAL)
			{
				uint32_t real_len = MIN(blen, m_inspector->m_max_evt_output_len);

				m_rawbuf_str_len = real_len;
				if(real_len > 3)
				{
					m_paramstr_storage[real_len - 3] = '.';
					m_paramstr_storage[real_len - 2] = '.';
					m_paramstr_storage[real_len - 1] = '.';
				}

				m_paramstr_storage[real_len] = 0;
			}
			else
			{
				m_rawbuf_str_len = blen;
			}
			break;
		}
	}
	break;
	case PT_SOCKADDR:
		if(payload_len == 0)
		{
			snprintf(&m_paramstr_storage[0],
			         m_paramstr_storage.size(),
			         "NULL");

			break;
		}
		else if(payload[0] == AF_UNIX)
		{
			ASSERT(payload_len > 1);

			//
			// Sanitize the file string.
			//
            string sanitized_str = payload + 1;
            sanitized_str.erase(remove_if(sanitized_str.begin(), sanitized_str.end(), g_invalidchar()), sanitized_str.end());

			snprintf(&m_paramstr_storage[0],
				m_paramstr_storage.size(),
				"%s",
				sanitized_str.c_str());
		}
		else if(payload[0] == PPM_AF_INET)
		{
			if(payload_len == 1 + 4 + 2)
			{
				ipv4serverinfo addr;
				addr.m_ip = *(uint32_t*)(payload + 1);
				addr.m_port = *(uint16_t*)(payload+5);
				addr.m_l4proto = (m_fdinfo != NULL) ? m_fdinfo->get_l4proto() : SCAP_L4_UNKNOWN;
				string straddr = ipv4serveraddr_to_string(&addr, m_inspector->m_hostname_and_port_resolution_enabled);
				snprintf(&m_paramstr_storage[0],
					   	 m_paramstr_storage.size(),
					   	 "%s",
					   	 straddr.c_str());
			}
			else
			{
				ASSERT(false);
				snprintf(&m_paramstr_storage[0],
				         m_paramstr_storage.size(),
				         "INVALID IPv4");
			}
		}
		else
		{
			snprintf(&m_paramstr_storage[0],
			         m_paramstr_storage.size(),
			         "family %d", (int)payload[0]);
		}
		break;
	case PT_SOCKTUPLE:
 		if(payload_len == 0)
		{
			snprintf(&m_paramstr_storage[0],
			         m_paramstr_storage.size(),
			         "NULL");

			break;
		}

		if(payload[0] == PPM_AF_INET)
		{
			if(payload_len == 1 + 4 + 2 + 4 + 2)
			{
				ipv4tuple addr;
				addr.m_fields.m_sip = *(uint32_t*)(payload + 1);
				addr.m_fields.m_sport = *(uint16_t*)(payload+5);
				addr.m_fields.m_dip = *(uint32_t*)(payload + 7);
				addr.m_fields.m_dport = *(uint16_t*)(payload+11);
				addr.m_fields.m_l4proto = (m_fdinfo != NULL) ? m_fdinfo->get_l4proto() : SCAP_L4_UNKNOWN;
				string straddr = ipv4tuple_to_string(&addr, m_inspector->m_hostname_and_port_resolution_enabled);
				snprintf(&m_paramstr_storage[0],
					   	 m_paramstr_storage.size(),
					   	 "%s",
					   	 straddr.c_str());
			}
			else
			{
				ASSERT(false);
				snprintf(&m_paramstr_storage[0],
				         m_paramstr_storage.size(),
				         "INVALID IPv4");
			}
		}
		else if(payload[0] == PPM_AF_INET6)
		{
			if(payload_len == 1 + 16 + 2 + 16 + 2)
			{
				uint8_t* sip6 = (uint8_t*)payload + 1;
				uint8_t* dip6 = (uint8_t*)payload + 19;
				uint8_t* sip = (uint8_t*)payload + 13;
				uint8_t* dip = (uint8_t*)payload + 31;

				if(sinsp_utils::is_ipv4_mapped_ipv6(sip6) && sinsp_utils::is_ipv4_mapped_ipv6(dip6))
				{
					ipv4tuple addr;
					addr.m_fields.m_sip = *(uint32_t*)sip;
					addr.m_fields.m_sport = *(uint16_t*)(payload+17);
					addr.m_fields.m_dip = *(uint32_t*)dip;
					addr.m_fields.m_dport = *(uint16_t*)(payload+35);
					addr.m_fields.m_l4proto = (m_fdinfo != NULL) ? m_fdinfo->get_l4proto() : SCAP_L4_UNKNOWN;
					string straddr = ipv4tuple_to_string(&addr, m_inspector->m_hostname_and_port_resolution_enabled);

					snprintf(&m_paramstr_storage[0],
							 m_paramstr_storage.size(),
							 "%s",
							 straddr.c_str());
					break;
				}
				else
				{
					char srcstr[INET6_ADDRSTRLEN];
					char dststr[INET6_ADDRSTRLEN];
					if(inet_ntop(AF_INET6, sip6, srcstr, sizeof(srcstr)) &&
						inet_ntop(AF_INET6, sip6, dststr, sizeof(dststr)))
					{
						snprintf(&m_paramstr_storage[0],
								 m_paramstr_storage.size(),
								 "%s:%s->%s:%s",
								 srcstr,
								 port_to_string(*(uint16_t*)(payload + 17), (m_fdinfo != NULL) ? m_fdinfo->get_l4proto() : SCAP_L4_UNKNOWN, m_inspector->m_hostname_and_port_resolution_enabled).c_str(),
								 dststr,
								 port_to_string(*(uint16_t*)(payload + 35), (m_fdinfo != NULL) ? m_fdinfo->get_l4proto() : SCAP_L4_UNKNOWN, m_inspector->m_hostname_and_port_resolution_enabled).c_str());
						break;
					}
				}
			}

			ASSERT(false);
			snprintf(&m_paramstr_storage[0],
				        m_paramstr_storage.size(),
				        "INVALID IPv6");
		}
		else if(payload[0] == AF_UNIX)
		{
			ASSERT(payload_len > 17);

			//
			// Sanitize the file string.
			//
            string sanitized_str = payload + 17;
            sanitized_str.erase(remove_if(sanitized_str.begin(), sanitized_str.end(), g_invalidchar()), sanitized_str.end());

			snprintf(&m_paramstr_storage[0],
				m_paramstr_storage.size(),
				"%" PRIx64 "->%" PRIx64 " %s",
				*(uint64_t*)(payload + 1),
				*(uint64_t*)(payload + 9),
				sanitized_str.c_str());
		}
		else
		{
			snprintf(&m_paramstr_storage[0],
			         m_paramstr_storage.size(),
			         "family %d", (int)payload[0]);
		}
		break;
	case PT_FDLIST:
		{
			sinsp_threadinfo* tinfo = get_thread_info();
			if(!tinfo)
			{
				break;
			}

			uint16_t nfds = *(uint16_t *)payload;
			uint32_t pos = 2;
			uint32_t spos = 0;

			m_paramstr_storage[0] = 0;

			for(j = 0; j < nfds; j++)
			{
				char tch;
				int64_t fd = *(int64_t *)(payload + pos);

				sinsp_fdinfo_t *fdinfo = tinfo->get_fd(fd);
				if(fdinfo)
				{
					tch = fdinfo->get_typechar();
				}
				else
				{
					tch = '?';
				}

				int r = snprintf(&m_paramstr_storage[0] + spos,
						m_paramstr_storage.size() - spos,
						"%" PRIu64 ":%c%x%c",
						fd,
						tch,
						(uint32_t) * (int16_t *)(payload + pos + 8),
						(j < (uint32_t)(nfds - 1)) ? ' ' : '\0');

				if(r < 0 || spos + r >= m_paramstr_storage.size() - 1)
				{
					m_paramstr_storage[m_paramstr_storage.size() - 1] = 0;
					break;
				}

				spos += r;
				pos += 10;
			}
		}
		break;
	case PT_SYSCALLID:
		{
			uint16_t scid  = *(uint16_t *)payload;
			if(scid >= PPM_SC_MAX)
			{
				ASSERT(false);
				snprintf(&m_paramstr_storage[0],
						 m_paramstr_storage.size(),
						 "<unknown syscall>");
				break;
			}

			const struct ppm_syscall_desc* desc = &(g_infotables.m_syscall_info_table[scid]);

			snprintf(&m_paramstr_storage[0],
				m_paramstr_storage.size(),
				"%" PRIu16,
				scid);

			snprintf(&m_resolved_paramstr_storage[0],
				m_resolved_paramstr_storage.size(),
				"%s",
				desc->name);
		}
		break;
	case PT_SIGTYPE:
		{
			const char* sigstr;

			ASSERT(payload_len == sizeof(uint8_t));
			uint8_t val = *(uint8_t *)payload;

			sigstr = sinsp_utils::signal_to_str(val);

			snprintf(&m_paramstr_storage[0],
					 m_paramstr_storage.size(),
					 "%" PRIu8, val);

			if(sigstr)
			{
				snprintf(&m_resolved_paramstr_storage[0],
							m_resolved_paramstr_storage.size(),
							"%s", sigstr);
			}
		}
		break;
	case PT_RELTIME:
		{
			string sigstr;

			ASSERT(payload_len == sizeof(uint64_t));
			uint64_t val = *(uint64_t *)payload;

			if(val == (uint64_t)(-1))
			{
				snprintf(&m_paramstr_storage[0],
					 m_paramstr_storage.size(),
					 "none");
				m_resolved_paramstr_storage[0] = '\0';
			}
			else
			{
				snprintf(&m_paramstr_storage[0],
					 m_paramstr_storage.size(),
					 "%" PRIu64, val);

				snprintf(&m_resolved_paramstr_storage[0],
					 m_resolved_paramstr_storage.size(),
					 "%lgs",
					 ((double)val) / 1000000000);
			}
		}
		break;
	case PT_FLAGS8:
	case PT_FLAGS16:
	case PT_FLAGS32:
		{
			uint32_t val = *(uint32_t *)payload & (((uint64_t)1 << payload_len * 8) - 1);
			snprintf(&m_paramstr_storage[0],
				     m_paramstr_storage.size(),
				     "%" PRIu32, val);

			const struct ppm_name_value *flags = (const struct ppm_name_value *)m_info->params[id].info;
			const char *separator = "";
			uint32_t initial_val = val;
			uint32_t j = 0;

			while(flags != NULL && flags->name != NULL && flags->value != initial_val)
			{
				if((val & flags->value) == flags->value && val != 0)
				{
					if(m_resolved_paramstr_storage.size() < j + strlen(separator) + strlen(flags->name))
					{
						m_resolved_paramstr_storage.resize(m_resolved_paramstr_storage.size() * 2);
					}

					j += snprintf(&m_resolved_paramstr_storage[j],
								  m_resolved_paramstr_storage.size(),
							 	  "%s%s",
							 	  separator,
							 	  flags->name);

					separator = "|";
					// We remove current flags value to avoid duplicate flags e.g. PPM_O_RDWR, PPM_O_RDONLY, PPM_O_WRONLY
					val &= ~flags->value;
				}

				flags++;
			}

			if(flags != NULL && flags->name != NULL)
			{
				j += snprintf(&m_resolved_paramstr_storage[j],
							  m_resolved_paramstr_storage.size(),
							  "%s%s",
							  separator,
							  flags->name);
			}

			break;
		}
	case PT_ABSTIME:
		//
		// XXX not implemented yet
		//
		ASSERT(false);
	case PT_DYN:
		ASSERT(false);
		snprintf(&m_paramstr_storage[0],
		         m_paramstr_storage.size(),
		         "INVALID DYNAMIC PARAMETER");
		break;
	case PT_UID:
	{
		uint32_t val = *(uint32_t *)payload;
		if (val < std::numeric_limits<uint32_t>::max())
		{
			snprintf(&m_paramstr_storage[0],
					 m_paramstr_storage.size(),
					 "%d", val);
			auto find_it = m_inspector->get_userlist()->find(val);
			if (find_it != m_inspector->get_userlist()->end())
			{
				scap_userinfo* user_info = find_it->second;
				strcpy_sanitized(&m_resolved_paramstr_storage[0], user_info->name,
								(uint32_t)m_resolved_paramstr_storage.size());
			}
			else
			{
				snprintf(&m_resolved_paramstr_storage[0],
						m_resolved_paramstr_storage.size(),
						"<NA>");
			}
		}
		else
		{
			snprintf(&m_paramstr_storage[0],
					 m_paramstr_storage.size(),
					 "-1");
			snprintf(&m_resolved_paramstr_storage[0],
					m_resolved_paramstr_storage.size(),
					"<NONE>");
		}
		break;
	}
	case PT_GID:
	{
		uint32_t val = *(uint32_t *)payload;
		if (val < std::numeric_limits<uint32_t>::max())
		{
			snprintf(&m_paramstr_storage[0],
					 m_paramstr_storage.size(),
					 "%d", val);
			auto find_it = m_inspector->get_grouplist()->find(val);
			if (find_it != m_inspector->get_grouplist()->end())
			{
				scap_groupinfo* group_info = find_it->second;
				strcpy_sanitized(&m_resolved_paramstr_storage[0], group_info->name,
								(uint32_t)m_resolved_paramstr_storage.size());
			}
			else
			{
				snprintf(&m_resolved_paramstr_storage[0],
						m_resolved_paramstr_storage.size(),
						"<NA>");
			}
		}
		else
		{
			snprintf(&m_paramstr_storage[0],
					 m_paramstr_storage.size(),
					 "-1");
			snprintf(&m_resolved_paramstr_storage[0],
					m_resolved_paramstr_storage.size(),
					"<NONE>");
		}
		break;
	}
	case PT_CHARBUFARRAY:
	{
		ASSERT(param->m_len == sizeof(uint64_t));
		vector<char*>* strvect = (vector<char*>*)*(uint64_t *)param->m_val;

		m_paramstr_storage[0] = 0;

		while(true)
		{
			vector<char*>::iterator it;
			vector<char*>::iterator itbeg;
			bool need_to_resize = false;

			//
			// Copy the arguments
			//
			char* dst = &m_paramstr_storage[0];
			char* dstend = &m_paramstr_storage[0] + m_paramstr_storage.size() - 2;

			for(it = itbeg = strvect->begin(); it != strvect->end(); ++it)
			{
				char* src = *it;

				if(it != itbeg)
				{
					if(dst < dstend - 1)
					{
						*dst++ = '.';
					}
				}

				while(*src != 0 && dst < dstend)
				{
					*dst++ = *src++;
				}

				if(dst == dstend)
				{
					//
					// Reached the end of m_paramstr_storage, we need to resize it
					//
					need_to_resize = true;
					break;
				}
			}

			if(need_to_resize)
			{
				m_paramstr_storage.resize(m_paramstr_storage.size() * 2);
				continue;
			}

			*dst = 0;

			break;
		}
	}
	break;
	case PT_CHARBUF_PAIR_ARRAY:
	{
		ASSERT(param->m_len == sizeof(uint64_t));
		pair<vector<char*>*, vector<char*>*>* pairs = 
			(pair<vector<char*>*, vector<char*>*>*)*(uint64_t *)param->m_val;

		m_paramstr_storage[0] = 0;

		if(pairs->first->size() != pairs->second->size())
		{
			ASSERT(false);
			break;
		}

		while(true)
		{
			vector<char*>::iterator it1;
			vector<char*>::iterator itbeg1;
			vector<char*>::iterator it2;
			vector<char*>::iterator itbeg2;
			bool need_to_resize = false;

			//
			// Copy the arguments
			//
			char* dst = &m_paramstr_storage[0];
			char* dstend = &m_paramstr_storage[0] + m_paramstr_storage.size() - 2;

			for(it1 = itbeg1 = pairs->first->begin(), it2 = itbeg2 = pairs->second->begin(); 
			it1 != pairs->first->end(); 
				++it1, ++it2)
			{
				char* src = *it1;

				if(it1 != itbeg1)
				{
					if(dst < dstend - 1)
					{
						*dst++ = ',';
					}
				}

				//
				// Copy the first string
				//
				while(*src != 0 && dst < dstend)
				{
					*dst++ = *src++;
				}

				if(dst < dstend - 1)
				{
					*dst++ = ':';
				}

				//
				// Copy the second string
				//
				src = *it2;
				while(*src != 0 && dst < dstend)
				{
					*dst++ = *src++;
				}

				if(dst == dstend)
				{
					//
					// Reached the end of m_paramstr_storage, we need to resize it
					//
					need_to_resize = true;
					break;
				}
			}

			if(need_to_resize)
			{
				m_paramstr_storage.resize(m_paramstr_storage.size() * 2);
				continue;
			}

			*dst = 0;

			break;
		}

		break;
	}
	case PT_SIGSET:
	{
		ASSERT(payload_len == sizeof(uint32_t));
		uint32_t val = *(uint32_t *)payload;

		m_resolved_paramstr_storage[0] = '\0';
		m_paramstr_storage[0]          = '\0';

		char* storage = &m_paramstr_storage[0];
		int remaining = m_paramstr_storage.size();
		bool first = true;

		for(int sig = 0; sig < 32; sig++)
		{
			if(val & (1U << sig) )
			{
				const char* sigstr = sinsp_utils::signal_to_str(sig+1);
				if(sigstr)
				{
					int printed = snprintf(storage, remaining,
							       "%s%s",
							       !first ? " " : "",
							       sigstr);
					if(printed >= remaining)
					{
						storage[remaining-1] = '\0';
						break;
					}

					first	   = false;
					storage	  += printed;
					remaining -= printed;
				}
			}
		}
		break;
	}
	default:
		ASSERT(false);
		snprintf(&m_paramstr_storage[0],
		         m_paramstr_storage.size(),
		         "(n.a.)");
		break;
	}

	*resolved_str = &m_resolved_paramstr_storage[0];

	return &m_paramstr_storage[0];
}

string sinsp_evt::get_param_value_str(const string &name, bool resolved)
{
	for(uint32_t i = 0; i < get_num_params(); i++)
	{
		if(name == get_param_name(i))
		{
			return get_param_value_str(i, resolved);
		}
	}

	return string("");
}

string sinsp_evt::get_param_value_str(const char *name, bool resolved)
{
	// TODO fix this !!
	string s_name = string(name);
	return get_param_value_str(s_name, resolved);
}

string sinsp_evt::get_param_value_str(uint32_t i, bool resolved)
{
	const char *param_value_str;
	const char *val_str;
	val_str = get_param_as_str(i, &param_value_str);

	if(resolved)
	{
		return string((*param_value_str == '\0')? val_str : param_value_str);
	}
	else
	{
		return string(val_str);
	}
}

const char* sinsp_evt::get_param_value_str(const char* name, OUT const char** resolved_str, param_fmt fmt)
{
	for(uint32_t i = 0; i < get_num_params(); i++)
	{
		if(strcmp(name, get_param_name(i)) == 0)
		{
			return get_param_as_str(i, resolved_str, fmt);
		}
	}

	*resolved_str = NULL;
	return NULL;
}

const sinsp_evt_param* sinsp_evt::get_param_value_raw(const char* name)
{
	//
	// Make sure the params are actually loaded
	//
	if((m_flags & sinsp_evt::SINSP_EF_PARAMS_LOADED) == 0)
	{
		load_params();
		m_flags |= (uint32_t)sinsp_evt::SINSP_EF_PARAMS_LOADED;
	}

	//
	// Locate the parameter given the name
	//
	uint32_t np = get_num_params();

	for(uint32_t j = 0; j < np; j++)
	{
		if(strcmp(name, get_param_name(j)) == 0)
		{
			return &(m_params[j]);
		}
	}

	return NULL;
}

void sinsp_evt::get_category(OUT sinsp_evt::category* cat)
{
	if(m_pevt->type == PPME_GENERIC_E ||
		m_pevt->type == PPME_GENERIC_X)
	{
		//
		// This event is a syscall that doesn't have a filler yet.
		// The category can be found in g_syscall_info_table.
		//
		sinsp_evt_param *parinfo = get_param(0);
		ASSERT(parinfo->m_len == sizeof(uint16_t));
		uint16_t id = *(uint16_t *)parinfo->m_val;

		if(id < PPM_SC_MAX)
		{
			cat->m_category = g_infotables.m_syscall_info_table[id].category;
			cat->m_subcategory = sinsp_evt::SC_NONE;
		}
		else
		{
			ASSERT(false);
		}
	}
	else
	{
		//
		// This event has a real filler.
		// The category can be found in the info struct.
		//
		cat->m_category = m_info->category;

		//
		// For EC_IO and EC_WAIT events, we dig into the fd state to get the category
		// and fdtype
		//
		if(cat->m_category & EC_IO_BASE)
		{
			if(!m_fdinfo)
			{
				//
				// The fd info is not present, likely because we missed its creation.
				//
				cat->m_subcategory = SC_UNKNOWN;
				return;
			}
			else
			{
				switch(m_fdinfo->m_type)
				{
					case SCAP_FD_FILE:
					case SCAP_FD_DIRECTORY:
						cat->m_subcategory = SC_FILE;
						break;
					case SCAP_FD_IPV4_SOCK:
					case SCAP_FD_IPV6_SOCK:
						cat->m_subcategory = SC_NET;
					case SCAP_FD_IPV4_SERVSOCK:
					case SCAP_FD_IPV6_SERVSOCK:
						cat->m_subcategory = SC_NET;
						break;
					case SCAP_FD_FIFO:
					case SCAP_FD_UNIX_SOCK:
					case SCAP_FD_EVENT:
					case SCAP_FD_SIGNALFD:
					case SCAP_FD_INOTIFY:
						cat->m_subcategory = SC_IPC;
						break;
					case SCAP_FD_UNSUPPORTED:
					case SCAP_FD_EVENTPOLL:
					case SCAP_FD_TIMERFD:
						cat->m_subcategory = SC_OTHER;
						break;
					case SCAP_FD_UNKNOWN:
						cat->m_subcategory = SC_OTHER;
						break;
					default:
//						ASSERT(false);
						cat->m_subcategory = SC_UNKNOWN;
						break;
				}
			}
		}
		else
		{
			cat->m_subcategory = sinsp_evt::SC_NONE;
		}
	}
}

bool sinsp_evt::is_filtered_out()
{
	return m_filtered_out;
}

#ifdef HAS_FILTERING
scap_dump_flags sinsp_evt::get_dump_flags(OUT bool* should_drop)
{
	uint32_t dflags = SCAP_DF_NONE;
	*should_drop = false;

	if(m_filtered_out)
	{
		if(m_inspector->m_isfatfile_enabled)
		{
			ppm_event_flags eflags = get_info_flags();

			if(eflags & EF_MODIFIES_STATE)
			{
				dflags = SCAP_DF_STATE_ONLY;
			}
			else
			{
				*should_drop = true;
<<<<<<< HEAD
				goto fd_marker;
=======
>>>>>>> 6c7f9202
			}
		}
		else
		{
			*should_drop = true;
		}

		if(*should_drop)
		{
			ppm_event_category ecat = get_info_category();
			if(ecat & EC_INTERNAL)
			{
				*should_drop = false;
			}
		}
	}

fd_marker:
	if(m_flags & sinsp_evt::SINSP_EF_IS_MARKER)
	{
		dflags |= SCAP_DF_MARKER;
	}

	return (scap_dump_flags)dflags;
}
#endif<|MERGE_RESOLUTION|>--- conflicted
+++ resolved
@@ -2413,10 +2413,6 @@
 			else
 			{
 				*should_drop = true;
-<<<<<<< HEAD
-				goto fd_marker;
-=======
->>>>>>> 6c7f9202
 			}
 		}
 		else
@@ -2434,12 +2430,11 @@
 		}
 	}
 
-fd_marker:
 	if(m_flags & sinsp_evt::SINSP_EF_IS_MARKER)
 	{
 		dflags |= SCAP_DF_MARKER;
 	}
-
+	
 	return (scap_dump_flags)dflags;
 }
 #endif