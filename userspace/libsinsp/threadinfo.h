/*
Copyright (C) 2013-2014 Draios inc.

This file is part of sysdig.

sysdig is free software; you can redistribute it and/or modify
it under the terms of the GNU General Public License version 2 as
published by the Free Software Foundation.

sysdig is distributed in the hope that it will be useful,
but WITHOUT ANY WARRANTY; without even the implied warranty of
MERCHANTABILITY or FITNESS FOR A PARTICULAR PURPOSE.  See the
GNU General Public License for more details.

You should have received a copy of the GNU General Public License
along with sysdig.  If not, see <http://www.gnu.org/licenses/>.
*/

#pragma once

#ifndef VISIBILITY_PRIVATE
#define VISIBILITY_PRIVATE private:
#endif

class sinsp_delays_info;
class sinsp_threadtable_listener;
class thread_analyzer_info;
class sinsp_appevtparser;

typedef struct erase_fd_params
{
	bool m_remove_from_table;
	sinsp* m_inspector;
	int64_t m_fd;
	sinsp_threadinfo* m_tinfo;
	sinsp_fdinfo_t* m_fdinfo;
	uint64_t m_ts;
}erase_fd_params;

/** @defgroup state State management 
 *  @{
 */

/*!
  \brief Thread/process information class.
  This class contains the full state for a thread, and a bunch of functions to
  manipulate threads and retrieve thread information.

  \note As a library user, you won't need to construct thread objects. Rather,
   you get them by calling \ref sinsp_evt::get_thread_info or 
   \ref sinsp::get_thread.
  \note sinsp_threadinfo is also used to keep process state. For the sinsp
   library, a process is just a thread with TID=PID.
*/
class SINSP_PUBLIC sinsp_threadinfo
{
public:
	sinsp_threadinfo();
	sinsp_threadinfo(sinsp *inspector);
	~sinsp_threadinfo();

	/*!
	  \brief Return the name of the process containing this thread, e.g. "top".
	*/
	string get_comm();

	/*!
	  \brief Return the full name of the process containing this thread, e.g. "/bin/top".
	*/
	string get_exe();

	/*!
	  \brief Return the working directory of the process containing this thread.
	*/
	string get_cwd();

	/*!
	  \brief Return true if this is a process' main thread.
	*/
	bool is_main_thread();

	/*!
	  \brief Get the main thread of the process containing this thread.
	*/
	sinsp_threadinfo* get_main_thread();

	/*!
	  \brief Get the process that launched this thread's process.
	*/
	sinsp_threadinfo* get_parent_thread();

	/*!
	  \brief Retrive information about one of this thread/process FDs.

	  \param fd The file descriptor number, e.g. 0 for stdin.

	  \return Pointer to the FD information, or NULL if the given FD doesn't
	   exist
	*/
	sinsp_fdinfo_t* get_fd(int64_t fd);

	/*!
	  \brief Return true if this thread is bound to the given server port.
	*/
	bool is_bound_to_port(uint16_t number);

	/*!
	  \brief Return true if this thread has a client socket open on the given port.
	*/
	bool uses_client_port(uint16_t number);

	void* get_private_state(uint32_t id);

	/*!
	  \brief Return the ratio between open FDs and maximum available FDs for this thread.
	*/
	uint64_t get_fd_usage_pct();

	/*!
	  \brief Return the number of open FDs for this thread.
	*/
	uint64_t get_fd_opencount();

	/*!
	  \brief Return the maximum number of FDs this thread can open.
	*/
	uint64_t get_fd_limit();

	//
	// Core state
	//
	int64_t m_tid;  ///< The id of this thread
	int64_t m_pid; ///< The id of the process containing this thread. In single thread threads, this is equal to tid.
	int64_t m_ptid; ///< The id of the process that started this thread.
	int64_t m_progid; ///< Main program id. If this process is part of a logical group of processes (e.g. it's one of the apache processes), the tid of the process that is the head of this group.
	string m_comm; ///< Command name (e.g. "top")
	string m_exe; ///< Full command name (e.g. "/bin/top")
	vector<string> m_args; ///< Command line arguments (e.g. "-d1")
	uint32_t m_flags; ///< The thread flags. See the PPM_CL_* declarations in ppm_events_public.h.
	int64_t m_fdlimit;  ///< The maximum number of FDs this thread can open
	uint32_t m_uid; ///< user id
	uint32_t m_gid; ///< group id
	uint64_t m_nchilds; ///< When this is 0 the process can be deleted
	uint32_t m_vmsize_kb; ///< total virtual memory (as kb).
	uint32_t m_vmrss_kb; ///< resident non-swapped memory (as kb).
	uint32_t m_vmswap_kb; ///< swapped memory (as kb).
	uint64_t m_pfmajor; ///< number of major page faults since start.
	uint64_t m_pfminor; ///< number of minor page faults since start.

	//
	// State for multi-event processing
	//
	int64_t m_lastevent_fd; ///< The FD os the last event used by this thread.
	uint64_t m_lastevent_ts; ///< timestamp of the last event for this thread.
	uint64_t m_prevevent_ts; ///< timestamp of the event before the last for this thread.
	uint64_t m_lastaccess_ts; ///< The last time this thread was looked up. Used when cleaning up the table. 
	uint64_t m_clone_ts; ///< When the clone that started this process happened.

	//
	// Parser for the user events. Public so that filter fields can access it
	//
	sinsp_appevtparser* m_appevt_parser;

	thread_analyzer_info* m_ainfo;

#ifdef HAS_FILTERING
	//
	// State for filtering
	//
	uint64_t m_last_latency_entertime;
	uint64_t m_latency;
#endif

	//
	// Global state
	//
	sinsp *m_inspector;

VISIBILITY_PRIVATE
	void init();
	void init(const scap_threadinfo* pi);
	void fix_sockets_coming_from_proc();
	sinsp_fdinfo_t* add_fd(int64_t fd, sinsp_fdinfo_t *fdinfo);
	void remove_fd(int64_t fd);
	sinsp_fdtable* get_fd_table();
	void set_cwd(const char *cwd, uint32_t cwdlen);
	sinsp_threadinfo* get_cwd_root();
	void set_args(const char* args, size_t len);
	void store_event(sinsp_evt *evt);
	bool is_lastevent_data_valid();
	void set_lastevent_data_validity(bool isvalid);
	void allocate_private_state();

	//  void push_fdop(sinsp_fdop* op);
	// the queue of recent fd operations
	//  std::deque<sinsp_fdop> m_last_fdop;

	//
	// Parameters that can't be accessed directly because they could be in the
	// parent thread info
	//
	sinsp_fdtable m_fdtable; // The fd table of this thread
	string m_cwd; // current working directory
	sinsp_threadinfo* m_main_thread;
	sinsp_threadinfo* m_main_program_thread;
	uint8_t m_lastevent_data[SP_EVT_BUF_SIZE]; // Used by some event parsers to store the last enter event
	vector<void*> m_private_state;

	uint16_t m_lastevent_type;
	uint16_t m_lastevent_cpuid;
	sinsp_evt::category m_lastevent_category;

	friend class sinsp;
	friend class sinsp_parser;
	friend class sinsp_analyzer;
	friend class sinsp_analyzer_parsers;
	friend class sinsp_evt;
	friend class sinsp_thread_manager;
	friend class sinsp_transaction_table;
	friend class thread_analyzer_info;
<<<<<<< HEAD
	friend class sinsp_appevtparser;
=======
	friend class lua_cbacks;
>>>>>>> 1f8310f0
};

/*@}*/

typedef unordered_map<int64_t, sinsp_threadinfo> threadinfo_map_t;
typedef threadinfo_map_t::iterator threadinfo_map_iterator_t;


///////////////////////////////////////////////////////////////////////////////
// Little class that manages the allocation of private state in the thread info class
///////////////////////////////////////////////////////////////////////////////
class sinsp_thread_privatestate_manager
{
public:
	//
	// The return value is the ID of the newly reserved memory area
	//
	uint32_t reserve(uint32_t size)
	{
		m_memory_sizes.push_back(size);
		return (uint32_t)m_memory_sizes.size() - 1;
	}

	uint32_t get_size()
	{
		return (uint32_t)m_memory_sizes.size();
	}

private:
	vector<uint32_t> m_memory_sizes;

	friend class sinsp_threadinfo;
};

///////////////////////////////////////////////////////////////////////////////
// This class manages the thread table
///////////////////////////////////////////////////////////////////////////////
class SINSP_PUBLIC sinsp_thread_manager
{
public:
	sinsp_thread_manager(sinsp* inspector);
	void clear();

	void set_listener(sinsp_threadtable_listener* listener);
	//
	// Note: lookup_only should be used when the query for the thread is made
	//       not as a consequence of an event for that thread arriving, but for
	//       just for lookup reason. In that case, m_lastaccess_ts is not updated
	//       and m_last_tinfo is not set.
	//
	sinsp_threadinfo* get_thread(int64_t tid, bool lookup_only);
	void add_thread(sinsp_threadinfo& threadinfo, bool from_scap_proctable);
	void remove_thread(int64_t tid, bool force);
	void remove_thread(threadinfo_map_iterator_t it, bool force);
	// Returns true if the table is actually scanned
	bool remove_inactive_threads();
	void fix_sockets_coming_from_proc();
	void reset_child_dependencies();
	void create_child_dependencies();
	void recreate_child_dependencies();

	uint32_t get_thread_count()
	{
		return (uint32_t)m_threadtable.size();
	}

	void update_statistics();

	threadinfo_map_t* get_threads()
	{
		return &m_threadtable;
	}

	set<uint16_t> m_server_ports;

private:
	void increment_mainthread_childcount(sinsp_threadinfo* threadinfo);
	void increment_program_childcount(sinsp_threadinfo* threadinfo, uint32_t level, uint32_t notclosed_level);
	// Don't set level, it's for internal use
	void decrement_program_childcount(sinsp_threadinfo* threadinfo, uint32_t level = 0);

	sinsp* m_inspector;
	threadinfo_map_t m_threadtable;
	int64_t m_last_tid;
	sinsp_threadinfo* m_last_tinfo;
	uint64_t m_last_flush_time_ns;
	uint32_t m_n_drops;
	uint32_t m_n_proc_lookups;

	sinsp_threadtable_listener* m_listener;

	INTERNAL_COUNTER(m_failed_lookups);
	INTERNAL_COUNTER(m_cached_lookups);
	INTERNAL_COUNTER(m_non_cached_lookups);
	INTERNAL_COUNTER(m_added_threads);
	INTERNAL_COUNTER(m_removed_threads);

	friend class sinsp_parser;
	friend class sinsp_analyzer;
	friend class sinsp;
	friend class sinsp_threadinfo;
};<|MERGE_RESOLUTION|>--- conflicted
+++ resolved
@@ -218,11 +218,8 @@
 	friend class sinsp_thread_manager;
 	friend class sinsp_transaction_table;
 	friend class thread_analyzer_info;
-<<<<<<< HEAD
 	friend class sinsp_appevtparser;
-=======
 	friend class lua_cbacks;
->>>>>>> 1f8310f0
 };
 
 /*@}*/
