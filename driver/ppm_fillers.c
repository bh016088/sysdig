--- conflicted
+++ resolved
@@ -580,7 +580,6 @@
 	/*
 	 * res
 	 */
-<<<<<<< HEAD
 	if (is_user_evt) {
 		snaplen = RW_SNAPLEN_EVENT;
 		retval = -PPM_USERVET_MAGIC;
@@ -588,11 +587,8 @@
 		retval = (int64_t)(long)syscall_get_return_value(current, args->regs);
 	}
 
-	res = val_to_ring(args, retval, 0, false);
-=======
-	retval = (int64_t)(long)syscall_get_return_value(current, args->regs);
 	res = val_to_ring(args, retval, 0, false, 0);
->>>>>>> 1f8310f0
+
 	if (unlikely(res != PPM_SUCCESS))
 		return res;	 	
 
