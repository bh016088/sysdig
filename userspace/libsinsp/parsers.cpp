--- conflicted
+++ resolved
@@ -1196,6 +1196,14 @@
 		fdi.add_filename(fullpath);
 
 		//
+		// If this is a user event fd, mark it with the proper flag
+		//
+		if(fdi.m_name == USER_EVT_DEVICE_NAME)
+		{
+			fdi.m_flags |= sinsp_fdinfo_t::FLAGS_IS_USER_EVENT_FD;
+		}
+	
+		//
 		// Add the fd to the table.
 		//
 		evt->m_fdinfo = evt->m_tinfo->add_fd(fd, &fdi);
@@ -1205,28 +1213,6 @@
 	{
 		m_fd_listener->on_file_create(evt, fullpath);
 	}
-<<<<<<< HEAD
-
-	fdi.m_openflags = flags;
-	fdi.add_filename(sdir.c_str(),
-		sdir.length(),
-		name,
-		namelen);
-	
-	//
-	// If this is a user event fd, mark it with the proper flag
-	//
-	if(fdi.m_name == USER_EVT_DEVICE_NAME)
-	{
-		fdi.m_flags |= sinsp_fdinfo_t::FLAGS_IS_USER_EVENT_FD;
-	}
-
-	//
-	// Add the fd to the table.
-	//
-	evt->m_fdinfo = evt->m_tinfo->add_fd(fd, &fdi);
-=======
->>>>>>> 54ae803a
 }
 
 //
