--- conflicted
+++ resolved
@@ -1729,7 +1729,6 @@
 
 			break;
 		}
-<<<<<<< HEAD
 	case PT_CHARBUFARRAY:
 		{
 			ASSERT(param->m_len == sizeof(uint64_t));
@@ -1868,7 +1867,6 @@
 				break;
 			}
 		}
-=======
 	case PT_ABSTIME:
 		//
 		// XXX not implemented yet
@@ -1879,7 +1877,6 @@
 		snprintf(&m_paramstr_storage[0],
 		         m_paramstr_storage.size(),
 		         "INVALID DYNAMIC PARAMETER");
->>>>>>> 1f8310f0
 		break;
 	default:
 		ASSERT(false);
@@ -2074,11 +2071,7 @@
 
 sinsp_evt::flt_flag sinsp_evt::get_filter_flag()
 {
-<<<<<<< HEAD
 	return m_flt_flag;
-}
-=======
-	return m_filtered_out;
 }
 
 #ifdef HAS_FILTERING
@@ -2087,7 +2080,7 @@
 	scap_dump_flags dflags = SCAP_DF_NONE;
 	*should_drop = false;
 
-	if(m_filtered_out)
+	if(m_flt_flag & sinsp_evt::FF_FILTER_OUT)
 	{
 		if(m_inspector->m_isfatfile_enabled)
 		{
@@ -2111,5 +2104,4 @@
 
 	return dflags;
 }
-#endif
->>>>>>> 1f8310f0
+#endif