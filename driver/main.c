--- conflicted
+++ resolved
@@ -269,11 +269,9 @@
 {
 	int ret;
 	int in_list = false;
-<<<<<<< HEAD
 	struct ppm_ring_buffer_context *ring = NULL;
+
 #if LINUX_VERSION_CODE > KERNEL_VERSION(2, 6, 20)
-=======
->>>>>>> 203e1f81
 	int ring_no = iminor(filp->f_path.dentry->d_inode);
 #else
 	int ring_no = iminor(filp->f_dentry->d_inode);
@@ -2129,12 +2127,9 @@
 
 #if LINUX_VERSION_CODE > KERNEL_VERSION(2, 6, 20)
 	tracepoint_synchronize_unregister();
-<<<<<<< HEAD
-#endif
-=======
+#endif
 
 	unregister_cpu_notifier(&cpu_notifier);
->>>>>>> 203e1f81
 }
 
 module_init(sysdig_init);
