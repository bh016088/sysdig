/*
Copyright (C) 2013-2014 Draios inc.

This file is part of sysdig.

sysdig is free software; you can redistribute it and/or modify
it under the terms of the GNU General Public License version 2 as
published by the Free Software Foundation.

sysdig is distributed in the hope that it will be useful,
but WITHOUT ANY WARRANTY; without even the implied warranty of
MERCHANTABILITY or FITNESS FOR A PARTICULAR PURPOSE.  See the
GNU General Public License for more details.

You should have received a copy of the GNU General Public License
along with sysdig.  If not, see <http://www.gnu.org/licenses/>.
*/

#ifndef EVENTS_PUBLIC_H_
#define EVENTS_PUBLIC_H_

#if defined(__sun)
#include <sys/ioccom.h>
#endif

#ifdef __KERNEL__
#include <linux/types.h>
#endif

/*
 * Limits
 */
#define PPM_MAX_EVENT_PARAMS 20	/* Max number of parameters an event can have */
#define PPM_MAX_PATH_SIZE 256	/* Max size that an event parameter can have in the circular buffer, in bytes */
#define PPM_MAX_NAME_LEN 32

/*
 * Socket families
 */
#define PPM_AF_UNSPEC       0
#define PPM_AF_UNIX         1       /* Unix domain sockets          */
#define PPM_AF_LOCAL        1       /* POSIX name for PPM_AF_UNIX   */
#define PPM_AF_INET         2       /* Internet IP Protocol         */
#define PPM_AF_AX25         3       /* Amateur Radio AX.25          */
#define PPM_AF_IPX          4       /* Novell IPX                   */
#define PPM_AF_APPLETALK    5       /* AppleTalk DDP                */
#define PPM_AF_NETROM       6       /* Amateur Radio NET/ROM        */
#define PPM_AF_BRIDGE       7       /* Multiprotocol bridge         */
#define PPM_AF_ATMPVC       8       /* ATM PVCs                     */
#define PPM_AF_X25          9       /* Reserved for X.25 project    */
#define PPM_AF_INET6        10      /* IP version 6                 */
#define PPM_AF_ROSE         11      /* Amateur Radio X.25 PLP       */
#define PPM_AF_DECnet       12      /* Reserved for DECnet project  */
#define PPM_AF_NETBEUI      13      /* Reserved for 802.2LLC project*/
#define PPM_AF_SECURITY     14      /* Security callback pseudo AF */
#define PPM_AF_KEY          15      /* PF_KEY key management API */
#define PPM_AF_NETLINK      16
#define PPM_AF_ROUTE        PPM_AF_NETLINK /* Alias to emulate 4.4BSD */
#define PPM_AF_PACKET       17      /* Packet family                */
#define PPM_AF_ASH          18      /* Ash                          */
#define PPM_AF_ECONET       19      /* Acorn Econet                 */
#define PPM_AF_ATMSVC       20      /* ATM SVCs                     */
#define PPM_AF_RDS          21      /* RDS sockets                  */
#define PPM_AF_SNA          22      /* Linux SNA Project (nutters!) */
#define PPM_AF_IRDA         23      /* IRDA sockets                 */
#define PPM_AF_PPPOX        24      /* PPPoX sockets                */
#define PPM_AF_WANPIPE      25      /* Wanpipe API Sockets */
#define PPM_AF_LLC          26      /* Linux LLC                    */
#define PPM_AF_CAN          29      /* Controller Area Network      */
#define PPM_AF_TIPC         30      /* TIPC sockets                 */
#define PPM_AF_BLUETOOTH    31      /* Bluetooth sockets            */
#define PPM_AF_IUCV         32      /* IUCV sockets                 */
#define PPM_AF_RXRPC        33      /* RxRPC sockets                */
#define PPM_AF_ISDN         34      /* mISDN sockets                */
#define PPM_AF_PHONET       35      /* Phonet sockets               */
#define PPM_AF_IEEE802154   36      /* IEEE802154 sockets           */
#define PPM_AF_CAIF         37      /* CAIF sockets                 */
#define PPM_AF_ALG          38      /* Algorithm sockets            */
#define PPM_AF_NFC          39      /* NFC sockets                  */

/*
 * File flags
 */
#define PPM_O_NONE	0
#define PPM_O_RDONLY	(1 << 0)	/* Open for reading only */
#define PPM_O_WRONLY	(1 << 1)	/* Open for writing only */
#define PPM_O_RDWR	(PPM_O_RDONLY | PPM_O_WRONLY)	/* Open for reading and writing */
#define PPM_O_CREAT	(1 << 2)	/* Create a new file if it doesn't exist. */
#define PPM_O_APPEND (1 << 3)	/* If set, the file offset shall be set to the end of the file prior to each write. */
#define PPM_O_DSYNC	(1 << 4)
#define PPM_O_EXCL	(1 << 5)
#define PPM_O_NONBLOCK	(1 << 6)
#define PPM_O_SYNC	(1 << 7)
#define PPM_O_TRUNC	(1 << 8)
#define PPM_O_DIRECT (1 << 9)
#define PPM_O_DIRECTORY (1 << 10)
#define PPM_O_LARGEFILE (1 << 11)
#define PPM_O_CLOEXEC	(1 << 12)

/*
 * flock() flags
 */
#define PPM_LOCK_NONE 0
#define PPM_LOCK_SH (1 << 0)
#define PPM_LOCK_EX (1 << 1)
#define PPM_LOCK_NB (1 << 2)
#define PPM_LOCK_UN (1 << 3)

/*
 * Clone flags
 */
#define PPM_CL_NONE 0
#define PPM_CL_CLONE_FILES (1 << 0)
#define PPM_CL_CLONE_FS (1 << 1)
#define PPM_CL_CLONE_IO (1 << 2)
#define PPM_CL_CLONE_NEWIPC (1 << 3)
#define PPM_CL_CLONE_NEWNET (1 << 4)
#define PPM_CL_CLONE_NEWNS (1 << 5)
#define PPM_CL_CLONE_NEWPID (1 << 6)
#define PPM_CL_CLONE_NEWUTS (1 << 7)
#define PPM_CL_CLONE_PARENT (1 << 8)
#define PPM_CL_CLONE_PARENT_SETTID (1 << 9)
#define PPM_CL_CLONE_PTRACE (1 << 10)
#define PPM_CL_CLONE_SIGHAND (1 << 11)
#define PPM_CL_CLONE_SYSVSEM (1 << 12)
#define PPM_CL_CLONE_THREAD (1 << 13)
#define PPM_CL_CLONE_UNTRACED (1 << 14)
#define PPM_CL_CLONE_VM (1 << 15)
#define PPM_CL_CLONE_INVERTED (1 << 16)	/* libsinsp-specific flag. It's set if clone() returned in */
										/* the child process before than in the parent process. */
#define PPM_CL_NAME_CHANGED (1 << 17)	/* libsinsp-specific flag. Set when the thread name changes */
										/* (for example because execve was called) */
#define PPM_CL_CLOSED (1 << 18)			/* thread has been closed. */
#define PPM_CL_ACTIVE (1 << 19)			/* libsinsp-specific flag. Set in the first non-clone event for
										   this thread. */
#define PPM_CL_CLONE_NEWUSER (1 << 20)

/*
 * Futex Operations
 */
#define PPM_FU_FUTEX_WAIT 0
#define PPM_FU_FUTEX_WAKE 1
#define PPM_FU_FUTEX_FD 2
#define PPM_FU_FUTEX_REQUEUE 3
#define PPM_FU_FUTEX_CMP_REQUEUE 4
#define PPM_FU_FUTEX_WAKE_OP 5
#define PPM_FU_FUTEX_LOCK_PI 6
#define PPM_FU_FUTEX_UNLOCK_PI 7
#define PPM_FU_FUTEX_TRYLOCK_PI 8
#define PPM_FU_FUTEX_WAIT_BITSET 9
#define PPM_FU_FUTEX_WAKE_BITSET 10
#define PPM_FU_FUTEX_WAIT_REQUEUE_PI 11
#define PPM_FU_FUTEX_CMP_REQUEUE_PI 12
#define PPM_FU_FUTEX_PRIVATE_FLAG	128
#define PPM_FU_FUTEX_CLOCK_REALTIME 256

/*
 * lseek() and llseek() whence
 */
#define PPM_SEEK_SET 0
#define PPM_SEEK_CUR 1
#define PPM_SEEK_END 2

/*
 * poll() flags
 */
#define PPM_POLLIN (1 << 0)
#define PPM_POLLPRI (1 << 1)
#define PPM_POLLOUT (1 << 2)
#define PPM_POLLRDHUP (1 << 3)
#define PPM_POLLERR (1 << 4)
#define PPM_POLLHUP (1 << 5)
#define PPM_POLLNVAL (1 << 6)
#define PPM_POLLRDNORM (1 << 7)
#define PPM_POLLRDBAND (1 << 8)
#define PPM_POLLWRNORM (1 << 9)
#define PPM_POLLWRBAND (1 << 10)

/*
 * shutdown() how
 */
#define PPM_SHUT_RD 0
#define PPM_SHUT_WR 1
#define PPM_SHUT_RDWR 2

/*
 * openat() flags
 */
#define PPM_AT_FDCWD -100

/*
 * rlimit resources
 */
#define PPM_RLIMIT_CPU 0 /* CPU time in sec */
#define PPM_RLIMIT_FSIZE 1 /* Maximum filesize */
#define PPM_RLIMIT_DATA 2 /* max data size */
#define PPM_RLIMIT_STACK 3 /* max stack size */
#define PPM_RLIMIT_CORE 4 /* max core file size */
#define PPM_RLIMIT_RSS 5 /* max resident set size */
#define PPM_RLIMIT_NPROC 6 /* max number of processes */
#define PPM_RLIMIT_NOFILE 7 /* max number of open files */
#define PPM_RLIMIT_MEMLOCK 8 /* max locked-in-memory address space */
#define PPM_RLIMIT_AS 9 /* address space limit */
#define PPM_RLIMIT_LOCKS 10  /* maximum file locks held */
#define PPM_RLIMIT_SIGPENDING 11 /* max number of pending signals */
#define PPM_RLIMIT_MSGQUEUE 12 /* maximum bytes in POSIX mqueues */
#define PPM_RLIMIT_NICE 13 /* max nice prio allowed to raise to 0-39 for nice level 19 .. -20 */
#define PPM_RLIMIT_RTPRIO 14 /* maximum realtime priority */
#define PPM_RLIMIT_RTTIME 15 /* timeout for RT tasks in us */
#define PPM_RLIMIT_UNKNOWN 255 /* CPU time in sec */

/*
 * fcntl commands
 */
#define PPM_FCNTL_UNKNOWN 0
#define PPM_FCNTL_F_DUPFD 1
#define PPM_FCNTL_F_GETFD 2
#define PPM_FCNTL_F_SETFD 3
#define PPM_FCNTL_F_GETFL 4
#define PPM_FCNTL_F_SETFL 5
#define PPM_FCNTL_F_GETLK 6
#define PPM_FCNTL_F_SETLK 8
#define PPM_FCNTL_F_SETLKW 9
#define PPM_FCNTL_F_SETOWN 10
#define PPM_FCNTL_F_GETOWN 12
#define PPM_FCNTL_F_SETSIG 13
#define PPM_FCNTL_F_GETSIG 15
#ifndef CONFIG_64BIT
#define PPM_FCNTL_F_GETLK64 17
#define PPM_FCNTL_F_SETLK64 18
#define PPM_FCNTL_F_SETLKW64 19
#endif
#define PPM_FCNTL_F_SETOWN_EX 21
#define PPM_FCNTL_F_GETOWN_EX 22
#define PPM_FCNTL_F_SETLEASE 23
#define PPM_FCNTL_F_GETLEASE 24
#define PPM_FCNTL_F_CANCELLK 25
#define PPM_FCNTL_F_DUPFD_CLOEXEC 26
#define PPM_FCNTL_F_NOTIFY 27
#define PPM_FCNTL_F_SETPIPE_SZ 28
#define PPM_FCNTL_F_GETPIPE_SZ 29

 /*
 * ptrace requests
 */
#define PPM_PTRACE_UNKNOWN 0
#define PPM_PTRACE_TRACEME 1
#define PPM_PTRACE_PEEKTEXT 2
#define PPM_PTRACE_PEEKDATA 3
#define PPM_PTRACE_PEEKUSR 4
#define PPM_PTRACE_POKETEXT 5
#define PPM_PTRACE_POKEDATA 6
#define PPM_PTRACE_POKEUSR 7
#define PPM_PTRACE_CONT 8
#define PPM_PTRACE_KILL 9
#define PPM_PTRACE_SINGLESTEP 10
#define PPM_PTRACE_ATTACH 11
#define PPM_PTRACE_DETACH 12
#define PPM_PTRACE_SYSCALL 13
#define PPM_PTRACE_SETOPTIONS 14
#define PPM_PTRACE_GETEVENTMSG 15
#define PPM_PTRACE_GETSIGINFO 16
#define PPM_PTRACE_SETSIGINFO 17
#define PPM_PTRACE_GETREGSET 18
#define PPM_PTRACE_SETREGSET 19
#define PPM_PTRACE_SEIZE 20
#define PPM_PTRACE_INTERRUPT 21
#define PPM_PTRACE_LISTEN 22
#define PPM_PTRACE_PEEKSIGINFO 23
#define PPM_PTRACE_GETSIGMASK 24
#define PPM_PTRACE_SETSIGMASK 25
#define PPM_PTRACE_GETREGS 26
#define PPM_PTRACE_SETREGS 27
#define PPM_PTRACE_GETFPREGS 28
#define PPM_PTRACE_SETFPREGS 29
#define PPM_PTRACE_GETFPXREGS 30
#define PPM_PTRACE_SETFPXREGS 31
#define PPM_PTRACE_OLDSETOPTIONS 32
#define PPM_PTRACE_GET_THREAD_AREA 33
#define PPM_PTRACE_SET_THREAD_AREA 34
#define PPM_PTRACE_ARCH_PRCTL 35
#define PPM_PTRACE_SYSEMU 36
#define PPM_PTRACE_SYSEMU_SINGLESTEP 37
#define PPM_PTRACE_SINGLEBLOCK 38

/*
 * ptrace dynamic table indexes
 */
#define PPM_PTRACE_IDX_UINT64 0
#define PPM_PTRACE_IDX_SIGTYPE 1

#define PPM_PTRACE_IDX_MAX 2

/*
 * memory protection flags
 */
#define PPM_PROT_NONE		0
#define PPM_PROT_READ		(1 << 0)
#define PPM_PROT_WRITE		(1 << 1)
#define PPM_PROT_EXEC		(1 << 2)
#define PPM_PROT_SEM		(1 << 3)
#define PPM_PROT_GROWSDOWN	(1 << 4)
#define PPM_PROT_GROWSUP	(1 << 5)
#define PPM_PROT_SAO		(1 << 6)

/*
 * mmap flags
 */
#define PPM_MAP_SHARED		(1 << 0)
#define PPM_MAP_PRIVATE		(1 << 1)
#define PPM_MAP_FIXED		(1 << 2)
#define PPM_MAP_ANONYMOUS	(1 << 3)
#define PPM_MAP_32BIT		(1 << 4)
#define PPM_MAP_RENAME		(1 << 5)
#define PPM_MAP_NORESERVE	(1 << 6)
#define PPM_MAP_POPULATE	(1 << 7)
#define PPM_MAP_NONBLOCK	(1 << 8)
#define PPM_MAP_GROWSDOWN	(1 << 9)
#define PPM_MAP_DENYWRITE	(1 << 10)
#define PPM_MAP_EXECUTABLE	(1 << 11)
#define PPM_MAP_INHERIT		(1 << 12)
#define PPM_MAP_FILE		(1 << 13)
#define PPM_MAP_LOCKED		(1 << 14)

/*
 * splice flags
 */
#define PPM_SPLICE_F_MOVE		(1 << 0)
#define PPM_SPLICE_F_NONBLOCK	(1 << 1)
#define PPM_SPLICE_F_MORE		(1 << 2)
#define PPM_SPLICE_F_GIFT		(1 << 3)

/*
 * quotactl cmds
 */
#define PPM_Q_QUOTAON		(1 << 0)
#define PPM_Q_QUOTAOFF		(1 << 1)
#define PPM_Q_GETFMT		(1 << 2)
#define PPM_Q_GETINFO		(1 << 3)
#define PPM_Q_SETINFO		(1 << 4)
#define PPM_Q_GETQUOTA		(1 << 5)
#define PPM_Q_SETQUOTA		(1 << 6)
#define PPM_Q_SYNC			(1 << 7)
#define PPM_Q_XQUOTAON		(1 << 8)
#define PPM_Q_XQUOTAOFF		(1 << 9)
#define PPM_Q_XGETQUOTA		(1 << 10)
#define PPM_Q_XSETQLIM		(1 << 11)
#define PPM_Q_XGETQSTAT		(1 << 12)
#define PPM_Q_XQUOTARM		(1 << 13)
#define PPM_Q_XQUOTASYNC	(1 << 14)
#define PPM_Q_XGETQSTATV	(1 << 15)

/*
 * quotactl types
 */
#define PPM_USRQUOTA		(1 << 0)
#define PPM_GRPQUOTA		(1 << 1)

/*
 * quotactl dqi_flags
 */
#define PPM_DQF_NONE		(1 << 0)
#define PPM_V1_DQF_RSQUASH	(1 << 1)

/*
 * quotactl quotafmts
 */
#define PPM_QFMT_NOT_USED		(1 << 0)
#define PPM_QFMT_VFS_OLD	(1 << 1)
#define PPM_QFMT_VFS_V0		(1 << 2)
#define PPM_QFMT_VFS_V1		(1 << 3)

/*
 * Semop flags
 */
#define PPM_IPC_NOWAIT		(1 << 0)
#define PPM_SEM_UNDO		(1 << 1)

#define PPM_IPC_STAT		(1 << 0)
#define PPM_IPC_SET		(1 << 1)
#define PPM_IPC_RMID		(1 << 2)
#define PPM_IPC_INFO		(1 << 3)
#define PPM_SEM_INFO		(1 << 4)
#define PPM_SEM_STAT		(1 << 5)
#define PPM_GETALL		(1 << 6)
#define PPM_GETNCNT		(1 << 7)
#define PPM_GETPID		(1 << 8)
#define PPM_GETVAL		(1 << 9)
#define PPM_GETZCNT		(1 << 10)
#define PPM_SETALL		(1 << 11)
#define PPM_SETVAL		(1 << 12)

/*
 * SuS says limits have to be unsigned.
 * Which makes a ton more sense anyway.
 *
 * Some architectures override this (for compatibility reasons):
 */
#ifndef RLIM_INFINITY
# define RLIM_INFINITY          (~0UL)
#endif

/*
 * RLIMIT_STACK default maximum - some architectures override it:
 */
#ifndef _STK_LIM_MAX
# define _STK_LIM_MAX           RLIM_INFINITY
#endif


/*
 * The list of event types
 * Enter events have even numbers while exit events have odd numbers.
 * NOTE: there can't be gaps in the numbering, because these numbers correspond
 * to the entries in the g_event_info table
 */
#define PPME_DIRECTION_FLAG 1
#define PPME_IS_ENTER(x) ((x & PPME_DIRECTION_FLAG) == 0)
#define PPME_IS_EXIT(x) (x & PPME_DIRECTION_FLAG)
#define PPME_MAKE_ENTER(x) (x & (~1))

/*
 * Event category to classify events in generic categories
 */
enum ppm_capture_category {
	PPMC_NONE = 0,
	PPMC_SYSCALL = 1,
	PPMC_CONTEXT_SWITCH = 2,
	PPMC_SIGNAL = 3,
};

/** @defgroup etypes Event Types
 *  @{
 */
enum ppm_event_type {
	PPME_GENERIC_E = 0,
	PPME_GENERIC_X = 1,
	PPME_SYSCALL_OPEN_E = 2,
	PPME_SYSCALL_OPEN_X = 3,
	PPME_SYSCALL_CLOSE_E = 4,
	PPME_SYSCALL_CLOSE_X = 5,
	PPME_SYSCALL_READ_E = 6,
	PPME_SYSCALL_READ_X = 7,
	PPME_SYSCALL_WRITE_E = 8,
	PPME_SYSCALL_WRITE_X = 9,
	PPME_SYSCALL_BRK_1_E = 10,
	PPME_SYSCALL_BRK_1_X = 11,
	PPME_SYSCALL_EXECVE_8_E = 12,
	PPME_SYSCALL_EXECVE_8_X = 13,
	PPME_SYSCALL_CLONE_11_E = 14,
	PPME_SYSCALL_CLONE_11_X = 15,
	PPME_PROCEXIT_E = 16,
	PPME_PROCEXIT_X = 17,	/* This should never be called */
	PPME_SOCKET_SOCKET_E = 18,
	PPME_SOCKET_SOCKET_X = 19,
	PPME_SOCKET_BIND_E = 20,
	PPME_SOCKET_BIND_X = 21,
	PPME_SOCKET_CONNECT_E = 22,
	PPME_SOCKET_CONNECT_X = 23,
	PPME_SOCKET_LISTEN_E = 24,
	PPME_SOCKET_LISTEN_X = 25,
	PPME_SOCKET_ACCEPT_E = 26,
	PPME_SOCKET_ACCEPT_X = 27,
	PPME_SOCKET_SEND_E = 28,
	PPME_SOCKET_SEND_X = 29,
	PPME_SOCKET_SENDTO_E = 30,
	PPME_SOCKET_SENDTO_X = 31,
	PPME_SOCKET_RECV_E = 32,
	PPME_SOCKET_RECV_X = 33,
	PPME_SOCKET_RECVFROM_E = 34,
	PPME_SOCKET_RECVFROM_X = 35,
	PPME_SOCKET_SHUTDOWN_E = 36,
	PPME_SOCKET_SHUTDOWN_X = 37,
	PPME_SOCKET_GETSOCKNAME_E = 38,
	PPME_SOCKET_GETSOCKNAME_X = 39,
	PPME_SOCKET_GETPEERNAME_E = 40,
	PPME_SOCKET_GETPEERNAME_X = 41,
	PPME_SOCKET_SOCKETPAIR_E = 42,
	PPME_SOCKET_SOCKETPAIR_X = 43,
	PPME_SOCKET_SETSOCKOPT_E = 44,
	PPME_SOCKET_SETSOCKOPT_X = 45,
	PPME_SOCKET_GETSOCKOPT_E = 46,
	PPME_SOCKET_GETSOCKOPT_X = 47,
	PPME_SOCKET_SENDMSG_E = 48,
	PPME_SOCKET_SENDMSG_X = 49,
	PPME_SOCKET_SENDMMSG_E = 50,
	PPME_SOCKET_SENDMMSG_X = 51,
	PPME_SOCKET_RECVMSG_E = 52,
	PPME_SOCKET_RECVMSG_X = 53,
	PPME_SOCKET_RECVMMSG_E = 54,
	PPME_SOCKET_RECVMMSG_X = 55,
	PPME_SOCKET_ACCEPT4_E = 56,
	PPME_SOCKET_ACCEPT4_X = 57,
	PPME_SYSCALL_CREAT_E = 58,
	PPME_SYSCALL_CREAT_X = 59,
	PPME_SYSCALL_PIPE_E = 60,
	PPME_SYSCALL_PIPE_X = 61,
	PPME_SYSCALL_EVENTFD_E = 62,
	PPME_SYSCALL_EVENTFD_X = 63,
	PPME_SYSCALL_FUTEX_E = 64,
	PPME_SYSCALL_FUTEX_X = 65,
	PPME_SYSCALL_STAT_E = 66,
	PPME_SYSCALL_STAT_X = 67,
	PPME_SYSCALL_LSTAT_E = 68,
	PPME_SYSCALL_LSTAT_X = 69,
	PPME_SYSCALL_FSTAT_E = 70,
	PPME_SYSCALL_FSTAT_X = 71,
	PPME_SYSCALL_STAT64_E = 72,
	PPME_SYSCALL_STAT64_X = 73,
	PPME_SYSCALL_LSTAT64_E = 74,
	PPME_SYSCALL_LSTAT64_X = 75,
	PPME_SYSCALL_FSTAT64_E = 76,
	PPME_SYSCALL_FSTAT64_X = 77,
	PPME_SYSCALL_EPOLLWAIT_E = 78,
	PPME_SYSCALL_EPOLLWAIT_X = 79,
	PPME_SYSCALL_POLL_E = 80,
	PPME_SYSCALL_POLL_X = 81,
	PPME_SYSCALL_SELECT_E = 82,
	PPME_SYSCALL_SELECT_X = 83,
	PPME_SYSCALL_NEWSELECT_E = 84,
	PPME_SYSCALL_NEWSELECT_X = 85,
	PPME_SYSCALL_LSEEK_E = 86,
	PPME_SYSCALL_LSEEK_X = 87,
	PPME_SYSCALL_LLSEEK_E = 88,
	PPME_SYSCALL_LLSEEK_X = 89,
	PPME_SYSCALL_IOCTL_2_E = 90,
	PPME_SYSCALL_IOCTL_2_X = 91,
	PPME_SYSCALL_GETCWD_E = 92,
	PPME_SYSCALL_GETCWD_X = 93,
	PPME_SYSCALL_CHDIR_E = 94,
	PPME_SYSCALL_CHDIR_X = 95,
	PPME_SYSCALL_FCHDIR_E = 96,
	PPME_SYSCALL_FCHDIR_X = 97,
	PPME_SYSCALL_MKDIR_E = 98,
	PPME_SYSCALL_MKDIR_X = 99,
	PPME_SYSCALL_RMDIR_E = 100,
	PPME_SYSCALL_RMDIR_X = 101,
	PPME_SYSCALL_OPENAT_E = 102,
	PPME_SYSCALL_OPENAT_X = 103,
	PPME_SYSCALL_LINK_E = 104,
	PPME_SYSCALL_LINK_X = 105,
	PPME_SYSCALL_LINKAT_E = 106,
	PPME_SYSCALL_LINKAT_X = 107,
	PPME_SYSCALL_UNLINK_E = 108,
	PPME_SYSCALL_UNLINK_X = 109,
	PPME_SYSCALL_UNLINKAT_E = 110,
	PPME_SYSCALL_UNLINKAT_X = 111,
	PPME_SYSCALL_PREAD_E = 112,
	PPME_SYSCALL_PREAD_X = 113,
	PPME_SYSCALL_PWRITE_E = 114,
	PPME_SYSCALL_PWRITE_X = 115,
	PPME_SYSCALL_READV_E = 116,
	PPME_SYSCALL_READV_X = 117,
	PPME_SYSCALL_WRITEV_E = 118,
	PPME_SYSCALL_WRITEV_X = 119,
	PPME_SYSCALL_PREADV_E = 120,
	PPME_SYSCALL_PREADV_X = 121,
	PPME_SYSCALL_PWRITEV_E = 122,
	PPME_SYSCALL_PWRITEV_X = 123,
	PPME_SYSCALL_DUP_E = 124,
	PPME_SYSCALL_DUP_X = 125,
	PPME_SYSCALL_SIGNALFD_E = 126,
	PPME_SYSCALL_SIGNALFD_X = 127,
	PPME_SYSCALL_KILL_E = 128,
	PPME_SYSCALL_KILL_X = 129,
	PPME_SYSCALL_TKILL_E = 130,
	PPME_SYSCALL_TKILL_X = 131,
	PPME_SYSCALL_TGKILL_E = 132,
	PPME_SYSCALL_TGKILL_X = 133,
	PPME_SYSCALL_NANOSLEEP_E = 134,
	PPME_SYSCALL_NANOSLEEP_X = 135,
	PPME_SYSCALL_TIMERFD_CREATE_E = 136,
	PPME_SYSCALL_TIMERFD_CREATE_X = 137,
	PPME_SYSCALL_INOTIFY_INIT_E = 138,
	PPME_SYSCALL_INOTIFY_INIT_X = 139,
	PPME_SYSCALL_GETRLIMIT_E = 140,
	PPME_SYSCALL_GETRLIMIT_X = 141,
	PPME_SYSCALL_SETRLIMIT_E = 142,
	PPME_SYSCALL_SETRLIMIT_X = 143,
	PPME_SYSCALL_PRLIMIT_E = 144,
	PPME_SYSCALL_PRLIMIT_X = 145,
	PPME_SCHEDSWITCH_1_E = 146,
	PPME_SCHEDSWITCH_1_X = 147,	/* This should never be called */
	PPME_DROP_E = 148,  /* For internal use */
	PPME_DROP_X = 149,	/* For internal use */
	PPME_SYSCALL_FCNTL_E = 150,  /* For internal use */
	PPME_SYSCALL_FCNTL_X = 151,	/* For internal use */
	PPME_SCHEDSWITCH_6_E = 152,
	PPME_SCHEDSWITCH_6_X = 153,	/* This should never be called */
	PPME_SYSCALL_EXECVE_13_E = 154,
	PPME_SYSCALL_EXECVE_13_X = 155,
	PPME_SYSCALL_CLONE_16_E = 156,
	PPME_SYSCALL_CLONE_16_X = 157,
	PPME_SYSCALL_BRK_4_E = 158,
	PPME_SYSCALL_BRK_4_X = 159,
	PPME_SYSCALL_MMAP_E = 160,
	PPME_SYSCALL_MMAP_X = 161,
	PPME_SYSCALL_MMAP2_E = 162,
	PPME_SYSCALL_MMAP2_X = 163,
	PPME_SYSCALL_MUNMAP_E = 164,
	PPME_SYSCALL_MUNMAP_X = 165,
	PPME_SYSCALL_SPLICE_E = 166,
	PPME_SYSCALL_SPLICE_X = 167,
	PPME_SYSCALL_PTRACE_E = 168,
	PPME_SYSCALL_PTRACE_X = 169,
	PPME_SYSCALL_IOCTL_3_E = 170,
	PPME_SYSCALL_IOCTL_3_X = 171,
	PPME_SYSCALL_EXECVE_14_E = 172,
	PPME_SYSCALL_EXECVE_14_X = 173,
	PPME_SYSCALL_RENAME_E = 174,
	PPME_SYSCALL_RENAME_X = 175,
	PPME_SYSCALL_RENAMEAT_E = 176,
	PPME_SYSCALL_RENAMEAT_X = 177,
	PPME_SYSCALL_SYMLINK_E = 178,
	PPME_SYSCALL_SYMLINK_X = 179,
	PPME_SYSCALL_SYMLINKAT_E = 180,
	PPME_SYSCALL_SYMLINKAT_X = 181,
	PPME_SYSCALL_FORK_E = 182,
	PPME_SYSCALL_FORK_X = 183,
	PPME_SYSCALL_VFORK_E = 184,
	PPME_SYSCALL_VFORK_X = 185,
	PPME_PROCEXIT_1_E = 186,
	PPME_PROCEXIT_1_X = 187,	/* This should never be called */
	PPME_SYSCALL_SENDFILE_E = 188,
	PPME_SYSCALL_SENDFILE_X = 189,	/* This should never be called */
	PPME_SYSCALL_QUOTACTL_E = 190,
	PPME_SYSCALL_QUOTACTL_X = 191,
	PPME_SYSCALL_SETRESUID_E = 192,
	PPME_SYSCALL_SETRESUID_X = 193,
	PPME_SYSCALL_SETRESGID_E = 194,
	PPME_SYSCALL_SETRESGID_X = 195,
	PPME_SYSDIGEVENT_E = 196,
	PPME_SYSDIGEVENT_X = 197, /* This should never be called */
	PPME_SYSCALL_SETUID_E = 198,
	PPME_SYSCALL_SETUID_X = 199,
	PPME_SYSCALL_SETGID_E = 200,
	PPME_SYSCALL_SETGID_X = 201,
	PPME_SYSCALL_GETUID_E = 202,
	PPME_SYSCALL_GETUID_X = 203,
	PPME_SYSCALL_GETEUID_E = 204,
	PPME_SYSCALL_GETEUID_X = 205,
	PPME_SYSCALL_GETGID_E = 206,
	PPME_SYSCALL_GETGID_X = 207,
	PPME_SYSCALL_GETEGID_E = 208,
	PPME_SYSCALL_GETEGID_X = 209,
	PPME_SYSCALL_GETRESUID_E = 210,
	PPME_SYSCALL_GETRESUID_X = 211,
	PPME_SYSCALL_GETRESGID_E = 212,
	PPME_SYSCALL_GETRESGID_X = 213,
	PPME_SYSCALL_EXECVE_15_E = 214,
	PPME_SYSCALL_EXECVE_15_X = 215,
	PPME_SYSCALL_CLONE_17_E = 216,
	PPME_SYSCALL_CLONE_17_X = 217,
	PPME_SYSCALL_FORK_17_E = 218,
	PPME_SYSCALL_FORK_17_X = 219,
	PPME_SYSCALL_VFORK_17_E = 220,
	PPME_SYSCALL_VFORK_17_X = 221,
	PPME_SYSCALL_CLONE_20_E = 222,
	PPME_SYSCALL_CLONE_20_X = 223,
	PPME_SYSCALL_FORK_20_E = 224,
	PPME_SYSCALL_FORK_20_X = 225,
	PPME_SYSCALL_VFORK_20_E = 226,
	PPME_SYSCALL_VFORK_20_X = 227,
	PPME_CONTAINER_E = 228,
	PPME_CONTAINER_X = 229,
	PPME_SYSCALL_EXECVE_16_E = 230,
	PPME_SYSCALL_EXECVE_16_X = 231,
	PPME_SIGNALDELIVER_E = 232,
	PPME_SIGNALDELIVER_X = 233, /* This should never be called */
	PPME_PROCINFO_E = 234,
	PPME_PROCINFO_X = 235,	/* This should never be called */
	PPME_SYSCALL_GETDENTS_E = 236,
	PPME_SYSCALL_GETDENTS_X = 237,
	PPME_SYSCALL_GETDENTS64_E = 238,
	PPME_SYSCALL_GETDENTS64_X = 239,
	PPME_SYSCALL_SETNS_E = 240,
	PPME_SYSCALL_SETNS_X = 241,
	PPME_SYSCALL_FLOCK_E = 242,
	PPME_SYSCALL_FLOCK_X = 243,
	PPME_CPU_HOTPLUG_E = 244,
	PPME_CPU_HOTPLUG_X = 245, /* This should never be called */
	PPME_SOCKET_ACCEPT_5_E = 246,
	PPME_SOCKET_ACCEPT_5_X = 247,
	PPME_SOCKET_ACCEPT4_5_E = 248,
	PPME_SOCKET_ACCEPT4_5_X = 249,
<<<<<<< HEAD
	PPME_MARKER_E = 250,
	PPME_MARKER_X = 251,
	PPM_EVENT_MAX = 252
=======
	PPME_SYSCALL_SEMOP_E = 250,
	PPME_SYSCALL_SEMOP_X = 251,
	PPME_SYSCALL_SEMCTL_E = 252,
	PPME_SYSCALL_SEMCTL_X = 253,
	PPM_EVENT_MAX = 254
>>>>>>> 054f82a3
};
/*@}*/

/*
 * System-independent syscall codes
 */
enum ppm_syscall_code {
	PPM_SC_UNKNOWN = 0,
	PPM_SC_RESTART_SYSCALL = 1,
	PPM_SC_EXIT = 2,
	PPM_SC_READ = 3,
	PPM_SC_WRITE = 4,
	PPM_SC_OPEN = 5,
	PPM_SC_CLOSE = 6,
	PPM_SC_CREAT = 7,
	PPM_SC_LINK = 8,
	PPM_SC_UNLINK = 9,
	PPM_SC_CHDIR = 10,
	PPM_SC_TIME = 11,
	PPM_SC_MKNOD = 12,
	PPM_SC_CHMOD = 13,
	PPM_SC_STAT = 14,
	PPM_SC_LSEEK = 15,
	PPM_SC_GETPID = 16,
	PPM_SC_MOUNT = 17,
	PPM_SC_PTRACE = 18,
	PPM_SC_ALARM = 19,
	PPM_SC_FSTAT = 20,
	PPM_SC_PAUSE = 21,
	PPM_SC_UTIME = 22,
	PPM_SC_ACCESS = 23,
	PPM_SC_SYNC = 24,
	PPM_SC_KILL = 25,
	PPM_SC_RENAME = 26,
	PPM_SC_MKDIR = 27,
	PPM_SC_RMDIR = 28,
	PPM_SC_DUP = 29,
	PPM_SC_PIPE = 30,
	PPM_SC_TIMES = 31,
	PPM_SC_BRK = 32,
	PPM_SC_ACCT = 33,
	PPM_SC_IOCTL = 34,
	PPM_SC_FCNTL = 35,
	PPM_SC_SETPGID = 36,
	PPM_SC_UMASK = 37,
	PPM_SC_CHROOT = 38,
	PPM_SC_USTAT = 39,
	PPM_SC_DUP2 = 40,
	PPM_SC_GETPPID = 41,
	PPM_SC_GETPGRP = 42,
	PPM_SC_SETSID = 43,
	PPM_SC_SETHOSTNAME = 44,
	PPM_SC_SETRLIMIT = 45,
	PPM_SC_GETRUSAGE = 46,
	PPM_SC_GETTIMEOFDAY = 47,
	PPM_SC_SETTIMEOFDAY = 48,
	PPM_SC_SYMLINK = 49,
	PPM_SC_LSTAT = 50,
	PPM_SC_READLINK = 51,
	PPM_SC_USELIB = 52,
	PPM_SC_SWAPON = 53,
	PPM_SC_REBOOT = 54,
	PPM_SC_MMAP = 55,
	PPM_SC_MUNMAP = 56,
	PPM_SC_TRUNCATE = 57,
	PPM_SC_FTRUNCATE = 58,
	PPM_SC_FCHMOD = 59,
	PPM_SC_GETPRIORITY = 60,
	PPM_SC_SETPRIORITY = 61,
	PPM_SC_STATFS = 62,
	PPM_SC_FSTATFS = 63,
	PPM_SC_SYSLOG = 64,
	PPM_SC_SETITIMER = 65,
	PPM_SC_GETITIMER = 66,
	PPM_SC_UNAME = 67,
	PPM_SC_VHANGUP = 68,
	PPM_SC_WAIT4 = 69,
	PPM_SC_SWAPOFF = 70,
	PPM_SC_SYSINFO = 71,
	PPM_SC_FSYNC = 72,
	PPM_SC_SETDOMAINNAME = 73,
	PPM_SC_ADJTIMEX = 74,
	PPM_SC_MPROTECT = 75,
	PPM_SC_INIT_MODULE = 76,
	PPM_SC_DELETE_MODULE = 77,
	PPM_SC_QUOTACTL = 78,
	PPM_SC_GETPGID = 79,
	PPM_SC_FCHDIR = 80,
	PPM_SC_SYSFS = 81,
	PPM_SC_PERSONALITY = 82,
	PPM_SC_GETDENTS = 83,
	PPM_SC_SELECT = 84,
	PPM_SC_FLOCK = 85,
	PPM_SC_MSYNC = 86,
	PPM_SC_READV = 87,
	PPM_SC_WRITEV = 88,
	PPM_SC_GETSID = 89,
	PPM_SC_FDATASYNC = 90,
	PPM_SC_MLOCK = 91,
	PPM_SC_MUNLOCK = 92,
	PPM_SC_MLOCKALL = 93,
	PPM_SC_MUNLOCKALL = 94,
	PPM_SC_SCHED_SETPARAM = 95,
	PPM_SC_SCHED_GETPARAM = 96,
	PPM_SC_SCHED_SETSCHEDULER = 97,
	PPM_SC_SCHED_GETSCHEDULER = 98,
	PPM_SC_SCHED_YIELD = 99,
	PPM_SC_SCHED_GET_PRIORITY_MAX = 100,
	PPM_SC_SCHED_GET_PRIORITY_MIN = 101,
	PPM_SC_SCHED_RR_GET_INTERVAL = 102,
	PPM_SC_NANOSLEEP = 103,
	PPM_SC_MREMAP = 104,
	PPM_SC_POLL = 105,
	PPM_SC_PRCTL = 106,
	PPM_SC_RT_SIGACTION = 107,
	PPM_SC_RT_SIGPROCMASK = 108,
	PPM_SC_RT_SIGPENDING = 109,
	PPM_SC_RT_SIGTIMEDWAIT = 110,
	PPM_SC_RT_SIGQUEUEINFO = 111,
	PPM_SC_RT_SIGSUSPEND = 112,
	PPM_SC_GETCWD = 113,
	PPM_SC_CAPGET = 114,
	PPM_SC_CAPSET = 115,
	PPM_SC_SENDFILE = 116,
	PPM_SC_GETRLIMIT = 117,
	PPM_SC_LCHOWN = 118,
	PPM_SC_GETUID = 119,
	PPM_SC_GETGID = 120,
	PPM_SC_GETEUID = 121,
	PPM_SC_GETEGID = 122,
	PPM_SC_SETREUID = 123,
	PPM_SC_SETREGID = 124,
	PPM_SC_GETGROUPS = 125,
	PPM_SC_SETGROUPS = 126,
	PPM_SC_FCHOWN = 127,
	PPM_SC_SETRESUID = 128,
	PPM_SC_GETRESUID = 129,
	PPM_SC_SETRESGID = 130,
	PPM_SC_GETRESGID = 131,
	PPM_SC_CHOWN = 132,
	PPM_SC_SETUID = 133,
	PPM_SC_SETGID = 134,
	PPM_SC_SETFSUID = 135,
	PPM_SC_SETFSGID = 136,
	PPM_SC_PIVOT_ROOT = 137,
	PPM_SC_MINCORE = 138,
	PPM_SC_MADVISE = 139,
	PPM_SC_GETTID = 140,
	PPM_SC_SETXATTR = 141,
	PPM_SC_LSETXATTR = 142,
	PPM_SC_FSETXATTR = 143,
	PPM_SC_GETXATTR = 144,
	PPM_SC_LGETXATTR = 145,
	PPM_SC_FGETXATTR = 146,
	PPM_SC_LISTXATTR = 147,
	PPM_SC_LLISTXATTR = 148,
	PPM_SC_FLISTXATTR = 149,
	PPM_SC_REMOVEXATTR = 150,
	PPM_SC_LREMOVEXATTR = 151,
	PPM_SC_FREMOVEXATTR = 152,
	PPM_SC_TKILL = 153,
	PPM_SC_FUTEX = 154,
	PPM_SC_SCHED_SETAFFINITY = 155,
	PPM_SC_SCHED_GETAFFINITY = 156,
	PPM_SC_SET_THREAD_AREA = 157,
	PPM_SC_GET_THREAD_AREA = 158,
	PPM_SC_IO_SETUP = 159,
	PPM_SC_IO_DESTROY = 160,
	PPM_SC_IO_GETEVENTS = 161,
	PPM_SC_IO_SUBMIT = 162,
	PPM_SC_IO_CANCEL = 163,
	PPM_SC_EXIT_GROUP = 164,
	PPM_SC_EPOLL_CREATE = 165,
	PPM_SC_EPOLL_CTL = 166,
	PPM_SC_EPOLL_WAIT = 167,
	PPM_SC_REMAP_FILE_PAGES = 168,
	PPM_SC_SET_TID_ADDRESS = 169,
	PPM_SC_TIMER_CREATE = 170,
	PPM_SC_TIMER_SETTIME = 171,
	PPM_SC_TIMER_GETTIME = 172,
	PPM_SC_TIMER_GETOVERRUN = 173,
	PPM_SC_TIMER_DELETE = 174,
	PPM_SC_CLOCK_SETTIME = 175,
	PPM_SC_CLOCK_GETTIME = 176,
	PPM_SC_CLOCK_GETRES = 177,
	PPM_SC_CLOCK_NANOSLEEP = 178,
	PPM_SC_TGKILL = 179,
	PPM_SC_UTIMES = 180,
	PPM_SC_MQ_OPEN = 181,
	PPM_SC_MQ_UNLINK = 18,
	PPM_SC_MQ_TIMEDSEND = 183,
	PPM_SC_MQ_TIMEDRECEIVE = 184,
	PPM_SC_MQ_NOTIFY = 185,
	PPM_SC_MQ_GETSETATTR = 186,
	PPM_SC_KEXEC_LOAD = 187,
	PPM_SC_WAITID = 188,
	PPM_SC_ADD_KEY = 189,
	PPM_SC_REQUEST_KEY = 190,
	PPM_SC_KEYCTL = 191,
	PPM_SC_IOPRIO_SET = 192,
	PPM_SC_IOPRIO_GET = 193,
	PPM_SC_INOTIFY_INIT = 194,
	PPM_SC_INOTIFY_ADD_WATCH = 195,
	PPM_SC_INOTIFY_RM_WATCH = 196,
	PPM_SC_OPENAT = 197,
	PPM_SC_MKDIRAT = 198,
	PPM_SC_MKNODAT = 199,
	PPM_SC_FCHOWNAT = 200,
	PPM_SC_FUTIMESAT = 201,
	PPM_SC_UNLINKAT = 202,
	PPM_SC_RENAMEAT = 203,
	PPM_SC_LINKAT = 204,
	PPM_SC_SYMLINKAT = 205,
	PPM_SC_READLINKAT = 206,
	PPM_SC_FCHMODAT = 207,
	PPM_SC_FACCESSAT = 208,
	PPM_SC_PSELECT6 = 209,
	PPM_SC_PPOLL = 210,
	PPM_SC_UNSHARE = 211,
	PPM_SC_SET_ROBUST_LIST = 212,
	PPM_SC_GET_ROBUST_LIST = 213,
	PPM_SC_SPLICE = 214,
	PPM_SC_TEE = 215,
	PPM_SC_VMSPLICE = 216,
	PPM_SC_GETCPU = 217,
	PPM_SC_EPOLL_PWAIT = 218,
	PPM_SC_UTIMENSAT = 219,
	PPM_SC_SIGNALFD = 220,
	PPM_SC_TIMERFD_CREATE = 221,
	PPM_SC_EVENTFD = 222,
	PPM_SC_TIMERFD_SETTIME = 223,
	PPM_SC_TIMERFD_GETTIME = 224,
	PPM_SC_SIGNALFD4 = 225,
	PPM_SC_EVENTFD2 = 226,
	PPM_SC_EPOLL_CREATE1 = 227,
	PPM_SC_DUP3 = 228,
	PPM_SC_PIPE2 = 229,
	PPM_SC_INOTIFY_INIT1 = 230,
	PPM_SC_PREADV = 231,
	PPM_SC_PWRITEV = 232,
	PPM_SC_RT_TGSIGQUEUEINFO = 233,
	PPM_SC_PERF_EVENT_OPEN = 234,
	PPM_SC_FANOTIFY_INIT = 235,
	PPM_SC_PRLIMIT64 = 236,
	PPM_SC_CLOCK_ADJTIME = 237,
	PPM_SC_SYNCFS = 238,
	PPM_SC_SETNS = 239,
	PPM_SC_GETDENTS64 = 240,
	PPM_SC_SOCKET = 241,
	PPM_SC_BIND = 242,
	PPM_SC_CONNECT = 243,
	PPM_SC_LISTEN = 244,
	PPM_SC_ACCEPT = 245,
	PPM_SC_GETSOCKNAME = 246,
	PPM_SC_GETPEERNAME = 247,
	PPM_SC_SOCKETPAIR = 248,
	PPM_SC_SENDTO = 249,
	PPM_SC_RECVFROM = 250,
	PPM_SC_SHUTDOWN = 251,
	PPM_SC_SETSOCKOPT = 252,
	PPM_SC_GETSOCKOPT = 253,
	PPM_SC_SENDMSG = 254,
	PPM_SC_SENDMMSG = 255,
	PPM_SC_RECVMSG = 256,
	PPM_SC_RECVMMSG = 257,
	PPM_SC_ACCEPT4 = 258,
	PPM_SC_SEMOP = 259,
	PPM_SC_SEMGET = 260,
	PPM_SC_SEMCTL = 261,
	PPM_SC_MSGSND = 262,
	PPM_SC_MSGRCV = 263,
	PPM_SC_MSGGET = 264,
	PPM_SC_MSGCTL = 265,
	PPM_SC_SHMDT = 266,
	PPM_SC_SHMGET = 267,
	PPM_SC_SHMCTL = 268,
	PPM_SC_STATFS64 = 269,
	PPM_SC_FSTATFS64 = 270,
	PPM_SC_FSTATAT64 = 271,
	PPM_SC_SENDFILE64 = 272,
	PPM_SC_UGETRLIMIT = 273,
	PPM_SC_BDFLUSH = 274,
	PPM_SC_SIGPROCMASK = 275,
	PPM_SC_IPC = 276,
	PPM_SC_SOCKETCALL = 277,
	PPM_SC_STAT64 = 278,
	PPM_SC_LSTAT64 = 279,
	PPM_SC_FSTAT64 = 280,
	PPM_SC_FCNTL64 = 281,
	PPM_SC_MMAP2 = 282,
	PPM_SC__NEWSELECT = 283,
	PPM_SC_SGETMASK = 284,
	PPM_SC_SSETMASK = 285,
	PPM_SC_SIGPENDING = 286,
	PPM_SC_OLDUNAME = 287,
	PPM_SC_UMOUNT = 288,
	PPM_SC_SIGNAL = 289,
	PPM_SC_NICE = 290,
	PPM_SC_STIME = 291,
	PPM_SC__LLSEEK = 292,
	PPM_SC_WAITPID = 293,
	PPM_SC_PREAD64 = 294,
	PPM_SC_PWRITE64 = 295,
	PPM_SC_ARCH_PRCTL = 296,
	PPM_SC_SHMAT = 297,
	PPM_SC_SIGRETURN = 298,
	PPM_SC_FALLOCATE = 299,
	PPM_SC_NEWFSSTAT = 300,
	PPM_SC_PROCESS_VM_READV = 301,
	PPM_SC_PROCESS_VM_WRITEV = 302,
	PPM_SC_FORK = 303,
	PPM_SC_VFORK = 304,
	PPM_SC_SETUID32 = 305,
	PPM_SC_GETUID32 = 306,
	PPM_SC_SETGID32 = 307,
	PPM_SC_GETEUID32 = 308,
	PPM_SC_GETGID32 = 309,
	PPM_SC_SETRESUID32 = 310,
	PPM_SC_SETRESGID32 = 311,
	PPM_SC_GETRESUID32 = 312,
	PPM_SC_GETRESGID32 = 313,
	PPM_SC_MAX = 314,
};

/*
 * Event information enums
 */
enum ppm_event_category {
	EC_UNKNOWN = 0,	/* Unknown */
	EC_OTHER = 1,	/* No specific category */
	EC_FILE = 2,	/* File operation (open, close...) or file I/O */
	EC_NET = 3,		/* Network operation (socket, bind...) or network I/O */
	EC_IPC = 4,		/* IPC operation (pipe, futex...) or IPC I/O (e.g. on a pipe) */
	EC_MEMORY = 5,	/* Memory-related operation (e.g. brk) */
	EC_PROCESS = 6,	/* Process-related operation (fork, clone...) */
	EC_SLEEP = 7,	/* Plain sleep */
	EC_SYSTEM = 8,	/* System-related operations (e.g. reboot) */
	EC_SIGNAL = 9,	/* Signal-related operations (e.g. signal) */
	EC_USER = 10,	/* User-related operations (e.g. getuid) */
	EC_TIME = 11,	/* Time-related syscalls (e.g. gettimeofday) */
	EC_PROCESSING = 12,	/* User level processing. Never used for system calls */
	EC_IO_BASE = 32,/* used for masking */
	EC_IO_READ = 32,/* General I/O read (can be file, socket, IPC...) */
	EC_IO_WRITE = 33,/* General I/O write (can be file, socket, IPC...) */
	EC_IO_OTHER = 34,/* General I/O that is neither read not write (can be file, socket, IPC...) */
	EC_WAIT = 64,	/* General wait (can be file, socket, IPC...) */
	EC_SCHEDULER = 128,	/* Scheduler event (e.g. context switch) */
	EC_INTERNAL = 256,	/* Internal event that shouldn't be shown to the user */
};

enum ppm_event_flags {
	EF_NONE = 0,
	EF_CREATES_FD = (1 << 0), /* This event creates an FD (e.g. open) */
	EF_DESTROYS_FD = (1 << 1), /* This event destroys an FD (e.g. close) */
	EF_USES_FD = (1 << 2), /* This event operates on an FD. */
	EF_READS_FROM_FD = (1 << 3), /* This event reads data from an FD. */
	EF_WRITES_TO_FD = (1 << 4), /* This event writes data to an FD. */
	EF_MODIFIES_STATE = (1 << 5), /* This event causes the machine state to change and should not be dropped by the filtering engine. */
	EF_UNUSED = (1 << 6), /* This event is not used */
	EF_WAITS = (1 << 7), /* This event reads data from an FD. */
	EF_SKIPPARSERESET = (1 << 8), /* This event shouldn't pollute the parser lastevent state tracker. */
	EF_OLD_VERSION = (1 << 9) /* This event is kept for backward compatibility */
};

/*
 * Operators to compare events
 */
enum ppm_cmp_operator {
	CO_NONE = 0,
	CO_EQ = 1,
	CO_NE = 2,
	CO_LT = 3,
	CO_LE = 4,
	CO_GT = 5,
	CO_GE = 6,
	CO_CONTAINS = 7,
	CO_IN = 8,
	CO_EXISTS = 9,
};

/*
 * types of event parameters
 */
enum ppm_param_type {
	PT_NONE = 0,
	PT_INT8 = 1,
	PT_INT16 = 2,
	PT_INT32 = 3,
	PT_INT64 = 4,
	PT_UINT8 = 5,
	PT_UINT16 = 6,
	PT_UINT32 = 7,
	PT_UINT64 = 8,
	PT_CHARBUF = 9,	/* A printable buffer of bytes, NULL terminated */
	PT_BYTEBUF = 10, /* A raw buffer of bytes not suitable for printing */
	PT_ERRNO = 11,	/* this is an INT64, but will be interpreted as an error code */
	PT_SOCKADDR = 12, /* A sockaddr structure, 1byte family + data */
	PT_SOCKTUPLE = 13, /* A sockaddr tuple,1byte family + 12byte data + 12byte data */
	PT_FD = 14, /* An fd, 64bit */
	PT_PID = 15, /* A pid/tid, 64bit */
	PT_FDLIST = 16, /* A list of fds, 16bit count + count * (64bit fd + 16bit flags) */
	PT_FSPATH = 17,	/* A string containing a relative or absolute file system path, null terminated */
	PT_SYSCALLID = 18, /* A 16bit system call ID. Can be used as a key for the g_syscall_info_table table. */
	PT_SIGTYPE = 19, /* An 8bit signal number */
	PT_RELTIME = 20, /* A relative time. Seconds * 10^9  + nanoseconds. 64bit. */
	PT_ABSTIME = 21, /* An absolute time interval. Seconds from epoch * 10^9  + nanoseconds. 64bit. */
	PT_PORT = 22, /* A TCP/UDP prt. 2 bytes. */
	PT_L4PROTO = 23, /* A 1 byte IP protocol type. */
	PT_SOCKFAMILY = 24, /* A 1 byte socket family. */
	PT_BOOL = 25, /* A boolean value, 4 bytes. */
	PT_IPV4ADDR = 26, /* A 4 byte raw IPv4 address. */
	PT_DYN = 27, /* Type can vary depending on the context. Used for filter fields like evt.rawarg. */
	PT_FLAGS8 = 28, /* this is an UINT8, but will be interpreted as 8 bit flags. */
	PT_FLAGS16 = 29, /* this is an UINT16, but will be interpreted as 16 bit flags. */
	PT_FLAGS32 = 30, /* this is an UINT32, but will be interpreted as 32 bit flags. */
	PT_UID = 31, /* this is an UINT32, MAX_UINT32 will be interpreted as no value. */
	PT_GID = 32, /* this is an UINT32, MAX_UINT32 will be interpreted as no value. */
	PT_DOUBLE = 33, /* this is a double precision floating point number. */
	PT_CHARBUFARRAY = 34,	/* Pointer to an array of strings, exported by the user events decoder. 64bit. For internal use only. */
	PT_CHARBUF_PAIR_ARRAY = 35,	/* Pointer to an array of string pairs, exported by the user events decoder. 64bit. For internal use only. */
	PT_MAX = 36 /* array size */
};

enum ppm_print_format {
	PF_NA = 0,
	PF_DEC = 1,	/* decimal */
	PF_HEX = 2,	/* hexadecima */
	PF_10_PADDED_DEC = 3, /* decimal padded to 10 digits, useful to print the fractional part of a ns timestamp */
	PF_ID = 4,
	PF_DIR = 5,
};

/*!
  \brief Name-value pair, used to store flags information.
*/
struct ppm_name_value {
	const char *name;
	uint32_t value;
};

/*!
  \brief Event parameter information.
*/
struct ppm_param_info {
	char name[PPM_MAX_NAME_LEN];  /**< Paramter name, e.g. 'size'. */
	enum ppm_param_type type; /**< Paramter type, e.g. 'uint16', 'string'... */
	enum ppm_print_format fmt; /**< If this is a numeric parameter, this flag specifies if it should be rendered as decimal or hex. */
	const void *info; /**< If this is a flags parameter, it points to an array of ppm_name_value,
			       else if this is a dynamic parameter it points to an array of ppm_param_info */
	uint8_t ninfo; /**< Number of entry in the info array. */
};

/*!
  \brief Event information.
  This structure contains the full description of an event type (e.g. 'open') that
   is supported by the sysdig infrastructure.
*/
struct ppm_event_info {
	char name[PPM_MAX_NAME_LEN]; /**< Name. */
	enum ppm_event_category category; /**< Event category, e.g. 'file', 'net', etc. */
	enum ppm_event_flags flags; /**< flags for this event. */
	uint32_t nparams; /**< Number of parameter in the params array. */
	/* XXX this 16 limit comes out of my ass. Determine something that makes sense or use a dynamic array. */
	struct ppm_param_info params[PPM_MAX_EVENT_PARAMS]; /**< parameters descriptions. */
};

#if defined _MSC_VER
#pragma pack(push)
#pragma pack(1)
#elif defined __sun
#pragma pack(1)
#else
#pragma pack(push, 1)
#endif
struct ppm_evt_hdr {
#ifdef PPM_ENABLE_SENTINEL
	uint32_t sentinel_begin;
#endif
	uint64_t ts; /* timestamp, in nanoseconds from epoch */
	uint64_t tid; /* the tid of the thread that generated this event */
	uint32_t len; /* the event len, including the header */
	uint16_t type; /* the event type */
};
#if defined __sun
#pragma pack()
#else
#pragma pack(pop)
#endif

/*
 * IOCTL codes
 */
#define PPM_IOCTL_MAGIC	's'
#define PPM_IOCTL_DISABLE_CAPTURE _IO(PPM_IOCTL_MAGIC, 0)
#define PPM_IOCTL_ENABLE_CAPTURE _IO(PPM_IOCTL_MAGIC, 1)
#define PPM_IOCTL_DISABLE_DROPPING_MODE _IO(PPM_IOCTL_MAGIC, 2)
#define PPM_IOCTL_ENABLE_DROPPING_MODE _IO(PPM_IOCTL_MAGIC, 3)
#define PPM_IOCTL_SET_SNAPLEN _IO(PPM_IOCTL_MAGIC, 4)
#define PPM_IOCTL_MASK_ZERO_EVENTS _IO(PPM_IOCTL_MAGIC, 5)
#define PPM_IOCTL_MASK_SET_EVENT   _IO(PPM_IOCTL_MAGIC, 6)
#define PPM_IOCTL_MASK_UNSET_EVENT _IO(PPM_IOCTL_MAGIC, 7)
#define PPM_IOCTL_DISABLE_DYNAMIC_SNAPLEN _IO(PPM_IOCTL_MAGIC, 8)
#define PPM_IOCTL_ENABLE_DYNAMIC_SNAPLEN _IO(PPM_IOCTL_MAGIC, 9)
#define PPM_IOCTL_GET_VTID _IO(PPM_IOCTL_MAGIC, 10)
#define PPM_IOCTL_GET_VPID _IO(PPM_IOCTL_MAGIC, 11)
#define PPM_IOCTL_GET_CURRENT_TID _IO(PPM_IOCTL_MAGIC, 12)
#define PPM_IOCTL_GET_CURRENT_PID _IO(PPM_IOCTL_MAGIC, 13)
#define PPM_IOCTL_DISABLE_SIGNAL_DELIVER _IO(PPM_IOCTL_MAGIC, 14)
#define PPM_IOCTL_ENABLE_SIGNAL_DELIVER _IO(PPM_IOCTL_MAGIC, 15)
#define PPM_IOCTL_GET_PROCLIST _IO(PPM_IOCTL_MAGIC, 16)

/*!
  \brief System call description struct.
*/
struct ppm_syscall_desc {
	enum ppm_event_category category; /**< System call category. */
	char *name; /**< System call name, e.g. 'open'. */
};

extern const struct ppm_name_value socket_families[];
extern const struct ppm_name_value file_flags[];
extern const struct ppm_name_value flock_flags[];
extern const struct ppm_name_value clone_flags[];
extern const struct ppm_name_value futex_operations[];
extern const struct ppm_name_value lseek_whence[];
extern const struct ppm_name_value poll_flags[];
extern const struct ppm_name_value shutdown_how[];
extern const struct ppm_name_value rlimit_resources[];
extern const struct ppm_name_value fcntl_commands[];
extern const struct ppm_name_value ptrace_requests[];
extern const struct ppm_name_value prot_flags[];
extern const struct ppm_name_value mmap_flags[];
extern const struct ppm_name_value splice_flags[];
extern const struct ppm_name_value quotactl_cmds[];
extern const struct ppm_name_value quotactl_types[];
extern const struct ppm_name_value quotactl_dqi_flags[];
extern const struct ppm_name_value quotactl_quota_fmts[];
extern const struct ppm_name_value semop_flags[];
extern const struct ppm_name_value semctl_commands[];


extern const struct ppm_param_info ptrace_dynamic_param[];

/*
 * Driver event notification ID
 */
enum ppm_driver_event_id {
	DEI_NONE = 0,
	DEI_DISABLE_DROPPING = 1,
	DEI_ENABLE_DROPPING = 2,
};

/*!
  \brief Process information as returned by the PPM_IOCTL_GET_PROCLIST IOCTL.
*/
struct ppm_proc_info {
	uint64_t pid;
	uint64_t utime;
	uint64_t stime;
};

struct ppm_proclist_info {
	int64_t n_entries;
	int64_t max_entries;
	struct ppm_proc_info entries[0];
};

//#define PPM_USERVET_MAGIC 959222

#endif /* EVENTS_PUBLIC_H_ */<|MERGE_RESOLUTION|>--- conflicted
+++ resolved
@@ -683,17 +683,13 @@
 	PPME_SOCKET_ACCEPT_5_X = 247,
 	PPME_SOCKET_ACCEPT4_5_E = 248,
 	PPME_SOCKET_ACCEPT4_5_X = 249,
-<<<<<<< HEAD
-	PPME_MARKER_E = 250,
-	PPME_MARKER_X = 251,
-	PPM_EVENT_MAX = 252
-=======
 	PPME_SYSCALL_SEMOP_E = 250,
 	PPME_SYSCALL_SEMOP_X = 251,
 	PPME_SYSCALL_SEMCTL_E = 252,
 	PPME_SYSCALL_SEMCTL_X = 253,
-	PPM_EVENT_MAX = 254
->>>>>>> 054f82a3
+	PPME_MARKER_E = 254,
+	PPME_MARKER_X = 255,
+	PPM_EVENT_MAX = 256
 };
 /*@}*/
 
