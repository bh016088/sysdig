/*
Copyright (C) 2013-2014 Draios inc.

This file is part of sysdig.

sysdig is free software; you can redistribute it and/or modify
it under the terms of the GNU General Public License version 2 as
published by the Free Software Foundation.

sysdig is distributed in the hope that it will be useful,
but WITHOUT ANY WARRANTY; without even the implied warranty of
MERCHANTABILITY or FITNESS FOR A PARTICULAR PURPOSE.  See the
GNU General Public License for more details.

You should have received a copy of the GNU General Public License
along with sysdig.  If not, see <http://www.gnu.org/licenses/>.
*/

#ifndef EVENTS_PUBLIC_H_
#define EVENTS_PUBLIC_H_

#if defined(__sun)
#include <sys/ioccom.h>
#endif

#ifdef __KERNEL__
#include <linux/types.h>
#endif

/*
 * Limits
 */
#define PPM_MAX_EVENT_PARAMS 16	/* Max number of parameters an event can have */
#define PPM_MAX_PATH_SIZE 256	/* Max size that an event parameter can have in the circular buffer, in bytes */
#define PPM_MAX_NAME_LEN 32

/*
 * Socket families
 */
#define PPM_AF_UNSPEC       0
#define PPM_AF_UNIX         1       /* Unix domain sockets          */
#define PPM_AF_LOCAL        1       /* POSIX name for PPM_AF_UNIX   */
#define PPM_AF_INET         2       /* Internet IP Protocol         */
#define PPM_AF_AX25         3       /* Amateur Radio AX.25          */
#define PPM_AF_IPX          4       /* Novell IPX                   */
#define PPM_AF_APPLETALK    5       /* AppleTalk DDP                */
#define PPM_AF_NETROM       6       /* Amateur Radio NET/ROM        */
#define PPM_AF_BRIDGE       7       /* Multiprotocol bridge         */
#define PPM_AF_ATMPVC       8       /* ATM PVCs                     */
#define PPM_AF_X25          9       /* Reserved for X.25 project    */
#define PPM_AF_INET6        10      /* IP version 6                 */
#define PPM_AF_ROSE         11      /* Amateur Radio X.25 PLP       */
#define PPM_AF_DECnet       12      /* Reserved for DECnet project  */
#define PPM_AF_NETBEUI      13      /* Reserved for 802.2LLC project*/
#define PPM_AF_SECURITY     14      /* Security callback pseudo AF */
#define PPM_AF_KEY          15      /* PF_KEY key management API */
#define PPM_AF_NETLINK      16
#define PPM_AF_ROUTE        PPM_AF_NETLINK /* Alias to emulate 4.4BSD */
#define PPM_AF_PACKET       17      /* Packet family                */
#define PPM_AF_ASH          18      /* Ash                          */
#define PPM_AF_ECONET       19      /* Acorn Econet                 */
#define PPM_AF_ATMSVC       20      /* ATM SVCs                     */
#define PPM_AF_RDS          21      /* RDS sockets                  */
#define PPM_AF_SNA          22      /* Linux SNA Project (nutters!) */
#define PPM_AF_IRDA         23      /* IRDA sockets                 */
#define PPM_AF_PPPOX        24      /* PPPoX sockets                */
#define PPM_AF_WANPIPE      25      /* Wanpipe API Sockets */
#define PPM_AF_LLC          26      /* Linux LLC                    */
#define PPM_AF_CAN          29      /* Controller Area Network      */
#define PPM_AF_TIPC         30      /* TIPC sockets                 */
#define PPM_AF_BLUETOOTH    31      /* Bluetooth sockets            */
#define PPM_AF_IUCV         32      /* IUCV sockets                 */
#define PPM_AF_RXRPC        33      /* RxRPC sockets                */
#define PPM_AF_ISDN         34      /* mISDN sockets                */
#define PPM_AF_PHONET       35      /* Phonet sockets               */
#define PPM_AF_IEEE802154   36      /* IEEE802154 sockets           */
#define PPM_AF_CAIF         37      /* CAIF sockets                 */
#define PPM_AF_ALG          38      /* Algorithm sockets            */
#define PPM_AF_NFC          39      /* NFC sockets                  */

/*
 * File flags
 */
#define PPM_O_NONE	0
#define PPM_O_RDONLY	(1 << 0)	/* Open for reading only */
#define PPM_O_WRONLY	(1 << 1)	/* Open for writing only */
#define PPM_O_RDWR	(PPM_O_RDONLY | PPM_O_WRONLY)	/* Open for reading and writing */
#define PPM_O_CREAT	(1 << 2)	/* Create a new file if it doesn't exist. */
#define PPM_O_APPEND (1 << 3)	/* If set, the file offset shall be set to the end of the file prior to each write. */
#define PPM_O_DSYNC	(1 << 4)
#define PPM_O_EXCL	(1 << 5)
#define PPM_O_NONBLOCK	(1 << 6)
#define PPM_O_SYNC	(1 << 7)
#define PPM_O_TRUNC	(1 << 8)
#define PPM_O_DIRECT (1 << 9)
#define PPM_O_DIRECTORY (1 << 10)
#define PPM_O_LARGEFILE (1 << 11)

/*
 * Clone flags
 */
#define PPM_CL_NONE 0
#define PPM_CL_CLONE_FILES (1 << 0)
#define PPM_CL_CLONE_FS (1 << 1)
#define PPM_CL_CLONE_IO (1 << 2)
#define PPM_CL_CLONE_NEWIPC (1 << 3)
#define PPM_CL_CLONE_NEWNET (1 << 4)
#define PPM_CL_CLONE_NEWNS (1 << 5)
#define PPM_CL_CLONE_NEWPID (1 << 6)
#define PPM_CL_CLONE_NEWUTS (1 << 7)
#define PPM_CL_CLONE_PARENT (1 << 8)
#define PPM_CL_CLONE_PARENT_SETTID (1 << 9)
#define PPM_CL_CLONE_PTRACE (1 << 10)
#define PPM_CL_CLONE_SIGHAND (1 << 11)
#define PPM_CL_CLONE_SYSVSEM (1 << 12)
#define PPM_CL_CLONE_THREAD (1 << 13)
#define PPM_CL_CLONE_UNTRACED (1 << 14)
#define PPM_CL_CLONE_VM (1 << 15)
#define PPM_CL_CLONE_INVERTED (1 << 16)	/* libsinsp-specific flag. It's set if clone() returned in */
										/* the child process before than in the parent process. */
#define PPM_CL_NAME_CHANGED (1 << 17)	/* libsinsp-specific flag. Set when the thread name changes */
										/* (for example because execve was called) */
#define PPM_CL_CLOSED (1 << 18)			/* thread has been closed. */

/*
 * Futex Operations
 */
#define PPM_FU_FUTEX_WAIT 0
#define PPM_FU_FUTEX_WAKE 1
#define PPM_FU_FUTEX_FD 2
#define PPM_FU_FUTEX_REQUEUE 3
#define PPM_FU_FUTEX_CMP_REQUEUE 4
#define PPM_FU_FUTEX_WAKE_OP 5
#define PPM_FU_FUTEX_LOCK_PI 6
#define PPM_FU_FUTEX_UNLOCK_PI 7
#define PPM_FU_FUTEX_TRYLOCK_PI 8
#define PPM_FU_FUTEX_WAIT_BITSET 9
#define PPM_FU_FUTEX_WAKE_BITSET 10
#define PPM_FU_FUTEX_WAIT_REQUEUE_PI 11
#define PPM_FU_FUTEX_CMP_REQUEUE_PI 12
#define PPM_FU_FUTEX_PRIVATE_FLAG	128
#define PPM_FU_FUTEX_CLOCK_REALTIME 256

/*
 * lseek() and llseek() whence
 */
#define PPM_SEEK_SET 0
#define PPM_SEEK_CUR 1
#define PPM_SEEK_END 2

/*
 * poll() flags
 */
#define PPM_POLLIN (1 << 0)
#define PPM_POLLPRI (1 << 1)
#define PPM_POLLOUT (1 << 2)
#define PPM_POLLRDHUP (1 << 3)
#define PPM_POLLERR (1 << 4)
#define PPM_POLLHUP (1 << 5)
#define PPM_POLLNVAL (1 << 6)
#define PPM_POLLRDNORM (1 << 7)
#define PPM_POLLRDBAND (1 << 8)
#define PPM_POLLWRNORM (1 << 9)
#define PPM_POLLWRBAND (1 << 10)

/*
 * shutdown() how
 */
#define PPM_SHUT_RD 0
#define PPM_SHUT_WR 1
#define PPM_SHUT_RDWR 2

/*
 * openat() flags
 */
#define PPM_AT_FDCWD -100

/*
 * rlimit resources
 */
#define PPM_RLIMIT_CPU 0 /* CPU time in sec */
#define PPM_RLIMIT_FSIZE 1 /* Maximum filesize */
#define PPM_RLIMIT_DATA 2 /* max data size */
#define PPM_RLIMIT_STACK 3 /* max stack size */
#define PPM_RLIMIT_CORE 4 /* max core file size */
#define PPM_RLIMIT_RSS 5 /* max resident set size */
#define PPM_RLIMIT_NPROC 6 /* max number of processes */
#define PPM_RLIMIT_NOFILE 7 /* max number of open files */
#define PPM_RLIMIT_MEMLOCK 8 /* max locked-in-memory address space */
#define PPM_RLIMIT_AS 9 /* address space limit */
#define PPM_RLIMIT_LOCKS 10  /* maximum file locks held */
#define PPM_RLIMIT_SIGPENDING 11 /* max number of pending signals */
#define PPM_RLIMIT_MSGQUEUE 12 /* maximum bytes in POSIX mqueues */
#define PPM_RLIMIT_NICE 13 /* max nice prio allowed to raise to 0-39 for nice level 19 .. -20 */
#define PPM_RLIMIT_RTPRIO 14 /* maximum realtime priority */
#define PPM_RLIMIT_RTTIME 15 /* timeout for RT tasks in us */
#define PPM_RLIMIT_UNKNOWN 255 /* CPU time in sec */

/*
 * fcntl commands
 */
#define PPM_FCNTL_UNKNOWN 0
#define PPM_FCNTL_F_DUPFD 1
#define PPM_FCNTL_F_GETFD 2
#define PPM_FCNTL_F_SETFD 3
#define PPM_FCNTL_F_GETFL 4
#define PPM_FCNTL_F_SETFL 5
#define PPM_FCNTL_F_GETLK 6
#define PPM_FCNTL_F_SETLK 8
#define PPM_FCNTL_F_SETLKW 9
#define PPM_FCNTL_F_SETOWN 10
#define PPM_FCNTL_F_GETOWN 12
#define PPM_FCNTL_F_SETSIG 13
#define PPM_FCNTL_F_GETSIG 15
#ifndef CONFIG_64BIT
#define PPM_FCNTL_F_GETLK64 17
#define PPM_FCNTL_F_SETLK64 18
#define PPM_FCNTL_F_SETLKW64 19
#endif
#define PPM_FCNTL_F_SETOWN_EX 21
#define PPM_FCNTL_F_GETOWN_EX 22
#define PPM_FCNTL_F_SETLEASE 23
#define PPM_FCNTL_F_GETLEASE 24
#define PPM_FCNTL_F_CANCELLK 25
#define PPM_FCNTL_F_DUPFD_CLOEXEC 26
#define PPM_FCNTL_F_NOTIFY 27
#define PPM_FCNTL_F_SETPIPE_SZ 28
#define PPM_FCNTL_F_GETPIPE_SZ 29

/*
 * memory protection flags
 */
#define PPM_PROT_NONE		0
#define PPM_PROT_READ		(1 << 0)
#define PPM_PROT_WRITE		(1 << 1)
#define PPM_PROT_EXEC		(1 << 2)
#define PPM_PROT_SEM		(1 << 3)
#define PPM_PROT_GROWSDOWN	(1 << 4)
#define PPM_PROT_GROWSUP	(1 << 5)
#define PPM_PROT_SAO		(1 << 6)

/*
 * mmap flags
 */
#define PPM_MAP_SHARED		(1 << 0)
#define PPM_MAP_PRIVATE		(1 << 1)
#define PPM_MAP_FIXED		(1 << 2)
#define PPM_MAP_ANONYMOUS	(1 << 3)
#define PPM_MAP_32BIT		(1 << 4)
#define PPM_MAP_RENAME		(1 << 5)
#define PPM_MAP_NORESERVE	(1 << 6)
#define PPM_MAP_POPULATE	(1 << 7)
#define PPM_MAP_NONBLOCK	(1 << 8)
#define PPM_MAP_GROWSDOWN	(1 << 9)
#define PPM_MAP_DENYWRITE	(1 << 10)
#define PPM_MAP_EXECUTABLE	(1 << 11)
#define PPM_MAP_INHERIT		(1 << 12)
#define PPM_MAP_FILE		(1 << 13)
#define PPM_MAP_LOCKED		(1 << 14)

/*
 * SuS says limits have to be unsigned.
 * Which makes a ton more sense anyway.
 *
 * Some architectures override this (for compatibility reasons):
 */
#ifndef RLIM_INFINITY
# define RLIM_INFINITY          (~0UL)
#endif

/*
 * RLIMIT_STACK default maximum - some architectures override it:
 */
#ifndef _STK_LIM_MAX
# define _STK_LIM_MAX           RLIM_INFINITY
#endif


/*
 * The list of event types
 * Enter events have even numbers while exit events have odd numbers.
 * NOTE: there can't be gaps in the numbering, because these numbers correspond
 * to the entries in the g_event_info table
 */
#define PPME_DIRECTION_FLAG 1
#define PPME_IS_ENTER(x) ((x & PPME_DIRECTION_FLAG) == 0)
#define PPME_IS_EXIT(x) (x & PPME_DIRECTION_FLAG)
#define PPME_MAKE_ENTER(x) (x & (~1))

/** @defgroup etypes Event Types
 *  @{
 */
enum ppm_event_type {
	PPME_GENERIC_E = 0,
	PPME_GENERIC_X = 1,
	PPME_SYSCALL_OPEN_E = 2,
	PPME_SYSCALL_OPEN_X = 3,
	PPME_SYSCALL_CLOSE_E = 4,
	PPME_SYSCALL_CLOSE_X = 5,
	PPME_SYSCALL_READ_E = 6,
	PPME_SYSCALL_READ_X = 7,
	PPME_SYSCALL_WRITE_E = 8,
	PPME_SYSCALL_WRITE_X = 9,
	PPME_SYSCALL_BRK_1_E = 10,
	PPME_SYSCALL_BRK_1_X = 11,
	PPME_SYSCALL_EXECVE_8_E = 12,
	PPME_SYSCALL_EXECVE_8_X = 13,
	PPME_CLONE_11_E = 14,
	PPME_CLONE_11_X = 15,
	PPME_PROCEXIT_E = 16,
	PPME_PROCEXIT_X = 17,	/* This should never be called */
	PPME_SOCKET_SOCKET_E = 18,
	PPME_SOCKET_SOCKET_X = 19,
	PPME_SOCKET_BIND_E = 20,
	PPME_SOCKET_BIND_X = 21,
	PPME_SOCKET_CONNECT_E = 22,
	PPME_SOCKET_CONNECT_X = 23,
	PPME_SOCKET_LISTEN_E = 24,
	PPME_SOCKET_LISTEN_X = 25,
	PPME_SOCKET_ACCEPT_E = 26,
	PPME_SOCKET_ACCEPT_X = 27,
	PPME_SOCKET_SEND_E = 28,
	PPME_SOCKET_SEND_X = 29,
	PPME_SOCKET_SENDTO_E = 30,
	PPME_SOCKET_SENDTO_X = 31,
	PPME_SOCKET_RECV_E = 32,
	PPME_SOCKET_RECV_X = 33,
	PPME_SOCKET_RECVFROM_E = 34,
	PPME_SOCKET_RECVFROM_X = 35,
	PPME_SOCKET_SHUTDOWN_E = 36,
	PPME_SOCKET_SHUTDOWN_X = 37,
	PPME_SOCKET_GETSOCKNAME_E = 38,
	PPME_SOCKET_GETSOCKNAME_X = 39,
	PPME_SOCKET_GETPEERNAME_E = 40,
	PPME_SOCKET_GETPEERNAME_X = 41,
	PPME_SOCKET_SOCKETPAIR_E = 42,
	PPME_SOCKET_SOCKETPAIR_X = 43,
	PPME_SOCKET_SETSOCKOPT_E = 44,
	PPME_SOCKET_SETSOCKOPT_X = 45,
	PPME_SOCKET_GETSOCKOPT_E = 46,
	PPME_SOCKET_GETSOCKOPT_X = 47,
	PPME_SOCKET_SENDMSG_E = 48,
	PPME_SOCKET_SENDMSG_X = 49,
	PPME_SOCKET_SENDMMSG_E = 50,
	PPME_SOCKET_SENDMMSG_X = 51,
	PPME_SOCKET_RECVMSG_E = 52,
	PPME_SOCKET_RECVMSG_X = 53,
	PPME_SOCKET_RECVMMSG_E = 54,
	PPME_SOCKET_RECVMMSG_X = 55,
	PPME_SOCKET_ACCEPT4_E = 56,
	PPME_SOCKET_ACCEPT4_X = 57,
	PPME_SYSCALL_CREAT_E = 58,
	PPME_SYSCALL_CREAT_X = 59,
	PPME_SYSCALL_PIPE_E = 60,
	PPME_SYSCALL_PIPE_X = 61,
	PPME_SYSCALL_EVENTFD_E = 62,
	PPME_SYSCALL_EVENTFD_X = 63,
	PPME_SYSCALL_FUTEX_E = 64,
	PPME_SYSCALL_FUTEX_X = 65,
	PPME_SYSCALL_STAT_E = 66,
	PPME_SYSCALL_STAT_X = 67,
	PPME_SYSCALL_LSTAT_E = 68,
	PPME_SYSCALL_LSTAT_X = 69,
	PPME_SYSCALL_FSTAT_E = 70,
	PPME_SYSCALL_FSTAT_X = 71,
	PPME_SYSCALL_STAT64_E = 72,
	PPME_SYSCALL_STAT64_X = 73,
	PPME_SYSCALL_LSTAT64_E = 74,
	PPME_SYSCALL_LSTAT64_X = 75,
	PPME_SYSCALL_FSTAT64_E = 76,
	PPME_SYSCALL_FSTAT64_X = 77,
	PPME_SYSCALL_EPOLLWAIT_E = 78,
	PPME_SYSCALL_EPOLLWAIT_X = 79,
	PPME_SYSCALL_POLL_E = 80,
	PPME_SYSCALL_POLL_X = 81,
	PPME_SYSCALL_SELECT_E = 82,
	PPME_SYSCALL_SELECT_X = 83,
	PPME_SYSCALL_NEWSELECT_E = 84,
	PPME_SYSCALL_NEWSELECT_X = 85,
	PPME_SYSCALL_LSEEK_E = 86,
	PPME_SYSCALL_LSEEK_X = 87,
	PPME_SYSCALL_LLSEEK_E = 88,
	PPME_SYSCALL_LLSEEK_X = 89,
	PPME_SYSCALL_IOCTL_E = 90,
	PPME_SYSCALL_IOCTL_X = 91,
	PPME_SYSCALL_GETCWD_E = 92,
	PPME_SYSCALL_GETCWD_X = 93,
	PPME_SYSCALL_CHDIR_E = 94,
	PPME_SYSCALL_CHDIR_X = 95,
	PPME_SYSCALL_FCHDIR_E = 96,
	PPME_SYSCALL_FCHDIR_X = 97,
	PPME_SYSCALL_MKDIR_E = 98,
	PPME_SYSCALL_MKDIR_X = 99,
	PPME_SYSCALL_RMDIR_E = 100,
	PPME_SYSCALL_RMDIR_X = 101,
	PPME_SYSCALL_OPENAT_E = 102,
	PPME_SYSCALL_OPENAT_X = 103,
	PPME_SYSCALL_LINK_E = 104,
	PPME_SYSCALL_LINK_X = 105,
	PPME_SYSCALL_LINKAT_E = 106,
	PPME_SYSCALL_LINKAT_X = 107,
	PPME_SYSCALL_UNLINK_E = 108,
	PPME_SYSCALL_UNLINK_X = 109,
	PPME_SYSCALL_UNLINKAT_E = 110,
	PPME_SYSCALL_UNLINKAT_X = 111,
	PPME_SYSCALL_PREAD_E = 112,
	PPME_SYSCALL_PREAD_X = 113,
	PPME_SYSCALL_PWRITE_E = 114,
	PPME_SYSCALL_PWRITE_X = 115,
	PPME_SYSCALL_READV_E = 116,
	PPME_SYSCALL_READV_X = 117,
	PPME_SYSCALL_WRITEV_E = 118,
	PPME_SYSCALL_WRITEV_X = 119,
	PPME_SYSCALL_PREADV_E = 120,
	PPME_SYSCALL_PREADV_X = 121,
	PPME_SYSCALL_PWRITEV_E = 122,
	PPME_SYSCALL_PWRITEV_X = 123,
	PPME_SYSCALL_DUP_E = 124,
	PPME_SYSCALL_DUP_X = 125,
	PPME_SYSCALL_SIGNALFD_E = 126,
	PPME_SYSCALL_SIGNALFD_X = 127,
	PPME_SYSCALL_KILL_E = 128,
	PPME_SYSCALL_KILL_X = 129,
	PPME_SYSCALL_TKILL_E = 130,
	PPME_SYSCALL_TKILL_X = 131,
	PPME_SYSCALL_TGKILL_E = 132,
	PPME_SYSCALL_TGKILL_X = 133,
	PPME_SYSCALL_NANOSLEEP_E = 134,
	PPME_SYSCALL_NANOSLEEP_X = 135,
	PPME_SYSCALL_TIMERFD_CREATE_E = 136,
	PPME_SYSCALL_TIMERFD_CREATE_X = 137,
	PPME_SYSCALL_INOTIFY_INIT_E = 138,
	PPME_SYSCALL_INOTIFY_INIT_X = 139,
	PPME_SYSCALL_GETRLIMIT_E = 140,
	PPME_SYSCALL_GETRLIMIT_X = 141,
	PPME_SYSCALL_SETRLIMIT_E = 142,
	PPME_SYSCALL_SETRLIMIT_X = 143,
	PPME_SYSCALL_PRLIMIT_E = 144,
	PPME_SYSCALL_PRLIMIT_X = 145,
	PPME_SCHEDSWITCH_1_E = 146,
	PPME_SCHEDSWITCH_1_X = 147,	/* This should never be called */
	PPME_DROP_E = 148,  /* For internal use */
	PPME_DROP_X = 149,	/* For internal use */
	PPME_SYSCALL_FCNTL_E = 150,  /* For internal use */
	PPME_SYSCALL_FCNTL_X = 151,	/* For internal use */
	PPME_SCHEDSWITCH_6_E = 152,
	PPME_SCHEDSWITCH_6_X = 153,	/* This should never be called */
	PPME_SYSCALL_EXECVE_13_E = 154,
	PPME_SYSCALL_EXECVE_13_X = 155,
	PPME_CLONE_16_E = 156,
	PPME_CLONE_16_X = 157,
	PPME_SYSCALL_BRK_4_E = 158,
	PPME_SYSCALL_BRK_4_X = 159,
	PPME_SYSCALL_MMAP_E = 160,
	PPME_SYSCALL_MMAP_X = 161,
<<<<<<< HEAD
	PPME_SYSCALL_MUNMAP_E = 162,
	PPME_SYSCALL_MUNMAP_X = 163,
	PPME_USER_E = 164,
	PPME_USER_X = 165,
=======
	PPME_SYSCALL_MMAP2_E = 162,
	PPME_SYSCALL_MMAP2_X = 163,
	PPME_SYSCALL_MUNMAP_E = 164,
	PPME_SYSCALL_MUNMAP_X = 165,
>>>>>>> bd3a90ec
	PPM_EVENT_MAX = 166
};
/*@}*/

/*
 * System-independent syscall codes
 */
enum ppm_syscall_code {
	PPM_SC_UNKNOWN = 0,
	PPM_SC_RESTART_SYSCALL = 1,
	PPM_SC_EXIT = 2,
	PPM_SC_READ = 3,
	PPM_SC_WRITE = 4,
	PPM_SC_OPEN = 5,
	PPM_SC_CLOSE = 6,
	PPM_SC_CREAT = 7,
	PPM_SC_LINK = 8,
	PPM_SC_UNLINK = 9,
	PPM_SC_CHDIR = 10,
	PPM_SC_TIME = 11,
	PPM_SC_MKNOD = 12,
	PPM_SC_CHMOD = 13,
	PPM_SC_STAT = 14,
	PPM_SC_LSEEK = 15,
	PPM_SC_GETPID = 16,
	PPM_SC_MOUNT = 17,
	PPM_SC_PTRACE = 18,
	PPM_SC_ALARM = 19,
	PPM_SC_FSTAT = 20,
	PPM_SC_PAUSE = 21,
	PPM_SC_UTIME = 22,
	PPM_SC_ACCESS = 23,
	PPM_SC_SYNC = 24,
	PPM_SC_KILL = 25,
	PPM_SC_RENAME = 26,
	PPM_SC_MKDIR = 27,
	PPM_SC_RMDIR = 28,
	PPM_SC_DUP = 29,
	PPM_SC_PIPE = 30,
	PPM_SC_TIMES = 31,
	PPM_SC_BRK = 32,
	PPM_SC_ACCT = 33,
	PPM_SC_IOCTL = 34,
	PPM_SC_FCNTL = 35,
	PPM_SC_SETPGID = 36,
	PPM_SC_UMASK = 37,
	PPM_SC_CHROOT = 38,
	PPM_SC_USTAT = 39,
	PPM_SC_DUP2 = 40,
	PPM_SC_GETPPID = 41,
	PPM_SC_GETPGRP = 42,
	PPM_SC_SETSID = 43,
	PPM_SC_SETHOSTNAME = 44,
	PPM_SC_SETRLIMIT = 45,
	PPM_SC_GETRUSAGE = 46,
	PPM_SC_GETTIMEOFDAY = 47,
	PPM_SC_SETTIMEOFDAY = 48,
	PPM_SC_SYMLINK = 49,
	PPM_SC_LSTAT = 50,
	PPM_SC_READLINK = 51,
	PPM_SC_USELIB = 52,
	PPM_SC_SWAPON = 53,
	PPM_SC_REBOOT = 54,
	PPM_SC_MMAP = 55,
	PPM_SC_MUNMAP = 56,
	PPM_SC_TRUNCATE = 57,
	PPM_SC_FTRUNCATE = 58,
	PPM_SC_FCHMOD = 59,
	PPM_SC_GETPRIORITY = 60,
	PPM_SC_SETPRIORITY = 61,
	PPM_SC_STATFS = 62,
	PPM_SC_FSTATFS = 63,
	PPM_SC_SYSLOG = 64,
	PPM_SC_SETITIMER = 65,
	PPM_SC_GETITIMER = 66,
	PPM_SC_UNAME = 67,
	PPM_SC_VHANGUP = 68,
	PPM_SC_WAIT4 = 69,
	PPM_SC_SWAPOFF = 70,
	PPM_SC_SYSINFO = 71,
	PPM_SC_FSYNC = 72,
	PPM_SC_SETDOMAINNAME = 73,
	PPM_SC_ADJTIMEX = 74,
	PPM_SC_MPROTECT = 75,
	PPM_SC_INIT_MODULE = 76,
	PPM_SC_DELETE_MODULE = 77,
	PPM_SC_QUOTACTL = 78,
	PPM_SC_GETPGID = 79,
	PPM_SC_FCHDIR = 80,
	PPM_SC_SYSFS = 81,
	PPM_SC_PERSONALITY = 82,
	PPM_SC_GETDENTS = 83,
	PPM_SC_SELECT = 84,
	PPM_SC_FLOCK = 85,
	PPM_SC_MSYNC = 86,
	PPM_SC_READV = 87,
	PPM_SC_WRITEV = 88,
	PPM_SC_GETSID = 89,
	PPM_SC_FDATASYNC = 90,
	PPM_SC_MLOCK = 91,
	PPM_SC_MUNLOCK = 92,
	PPM_SC_MLOCKALL = 93,
	PPM_SC_MUNLOCKALL = 94,
	PPM_SC_SCHED_SETPARAM = 95,
	PPM_SC_SCHED_GETPARAM = 96,
	PPM_SC_SCHED_SETSCHEDULER = 97,
	PPM_SC_SCHED_GETSCHEDULER = 98,
	PPM_SC_SCHED_YIELD = 99,
	PPM_SC_SCHED_GET_PRIORITY_MAX = 100,
	PPM_SC_SCHED_GET_PRIORITY_MIN = 101,
	PPM_SC_SCHED_RR_GET_INTERVAL = 102,
	PPM_SC_NANOSLEEP = 103,
	PPM_SC_MREMAP = 104,
	PPM_SC_POLL = 105,
	PPM_SC_PRCTL = 106,
	PPM_SC_RT_SIGACTION = 107,
	PPM_SC_RT_SIGPROCMASK = 108,
	PPM_SC_RT_SIGPENDING = 109,
	PPM_SC_RT_SIGTIMEDWAIT = 110,
	PPM_SC_RT_SIGQUEUEINFO = 111,
	PPM_SC_RT_SIGSUSPEND = 112,
	PPM_SC_GETCWD = 113,
	PPM_SC_CAPGET = 114,
	PPM_SC_CAPSET = 115,
	PPM_SC_SENDFILE = 116,
	PPM_SC_GETRLIMIT = 117,
	PPM_SC_LCHOWN = 118,
	PPM_SC_GETUID = 119,
	PPM_SC_GETGID = 120,
	PPM_SC_GETEUID = 121,
	PPM_SC_GETEGID = 122,
	PPM_SC_SETREUID = 123,
	PPM_SC_SETREGID = 124,
	PPM_SC_GETGROUPS = 125,
	PPM_SC_SETGROUPS = 126,
	PPM_SC_FCHOWN = 127,
	PPM_SC_SETRESUID = 128,
	PPM_SC_GETRESUID = 129,
	PPM_SC_SETRESGID = 130,
	PPM_SC_GETRESGID = 131,
	PPM_SC_CHOWN = 132,
	PPM_SC_SETUID = 133,
	PPM_SC_SETGID = 134,
	PPM_SC_SETFSUID = 135,
	PPM_SC_SETFSGID = 136,
	PPM_SC_PIVOT_ROOT = 137,
	PPM_SC_MINCORE = 138,
	PPM_SC_MADVISE = 139,
	PPM_SC_GETTID = 140,
	PPM_SC_SETXATTR = 141,
	PPM_SC_LSETXATTR = 142,
	PPM_SC_FSETXATTR = 143,
	PPM_SC_GETXATTR = 144,
	PPM_SC_LGETXATTR = 145,
	PPM_SC_FGETXATTR = 146,
	PPM_SC_LISTXATTR = 147,
	PPM_SC_LLISTXATTR = 148,
	PPM_SC_FLISTXATTR = 149,
	PPM_SC_REMOVEXATTR = 150,
	PPM_SC_LREMOVEXATTR = 151,
	PPM_SC_FREMOVEXATTR = 152,
	PPM_SC_TKILL = 153,
	PPM_SC_FUTEX = 154,
	PPM_SC_SCHED_SETAFFINITY = 155,
	PPM_SC_SCHED_GETAFFINITY = 156,
	PPM_SC_SET_THREAD_AREA = 157,
	PPM_SC_GET_THREAD_AREA = 158,
	PPM_SC_IO_SETUP = 159,
	PPM_SC_IO_DESTROY = 160,
	PPM_SC_IO_GETEVENTS = 161,
	PPM_SC_IO_SUBMIT = 162,
	PPM_SC_IO_CANCEL = 163,
	PPM_SC_EXIT_GROUP = 164,
	PPM_SC_EPOLL_CREATE = 165,
	PPM_SC_EPOLL_CTL = 166,
	PPM_SC_EPOLL_WAIT = 167,
	PPM_SC_REMAP_FILE_PAGES = 168,
	PPM_SC_SET_TID_ADDRESS = 169,
	PPM_SC_TIMER_CREATE = 170,
	PPM_SC_TIMER_SETTIME = 171,
	PPM_SC_TIMER_GETTIME = 172,
	PPM_SC_TIMER_GETOVERRUN = 173,
	PPM_SC_TIMER_DELETE = 174,
	PPM_SC_CLOCK_SETTIME = 175,
	PPM_SC_CLOCK_GETTIME = 176,
	PPM_SC_CLOCK_GETRES = 177,
	PPM_SC_CLOCK_NANOSLEEP = 178,
	PPM_SC_TGKILL = 179,
	PPM_SC_UTIMES = 180,
	PPM_SC_MQ_OPEN = 181,
	PPM_SC_MQ_UNLINK = 18,
	PPM_SC_MQ_TIMEDSEND = 183,
	PPM_SC_MQ_TIMEDRECEIVE = 184,
	PPM_SC_MQ_NOTIFY = 185,
	PPM_SC_MQ_GETSETATTR = 186,
	PPM_SC_KEXEC_LOAD = 187,
	PPM_SC_WAITID = 188,
	PPM_SC_ADD_KEY = 189,
	PPM_SC_REQUEST_KEY = 190,
	PPM_SC_KEYCTL = 191,
	PPM_SC_IOPRIO_SET = 192,
	PPM_SC_IOPRIO_GET = 193,
	PPM_SC_INOTIFY_INIT = 194,
	PPM_SC_INOTIFY_ADD_WATCH = 195,
	PPM_SC_INOTIFY_RM_WATCH = 196,
	PPM_SC_OPENAT = 197,
	PPM_SC_MKDIRAT = 198,
	PPM_SC_MKNODAT = 199,
	PPM_SC_FCHOWNAT = 200,
	PPM_SC_FUTIMESAT = 201,
	PPM_SC_UNLINKAT = 202,
	PPM_SC_RENAMEAT = 203,
	PPM_SC_LINKAT = 204,
	PPM_SC_SYMLINKAT = 205,
	PPM_SC_READLINKAT = 206,
	PPM_SC_FCHMODAT = 207,
	PPM_SC_FACCESSAT = 208,
	PPM_SC_PSELECT6 = 209,
	PPM_SC_PPOLL = 210,
	PPM_SC_UNSHARE = 211,
	PPM_SC_SET_ROBUST_LIST = 212,
	PPM_SC_GET_ROBUST_LIST = 213,
	PPM_SC_SPLICE = 214,
	PPM_SC_TEE = 215,
	PPM_SC_VMSPLICE = 216,
	PPM_SC_GETCPU = 217,
	PPM_SC_EPOLL_PWAIT = 218,
	PPM_SC_UTIMENSAT = 219,
	PPM_SC_SIGNALFD = 220,
	PPM_SC_TIMERFD_CREATE = 221,
	PPM_SC_EVENTFD = 222,
	PPM_SC_TIMERFD_SETTIME = 223,
	PPM_SC_TIMERFD_GETTIME = 224,
	PPM_SC_SIGNALFD4 = 225,
	PPM_SC_EVENTFD2 = 226,
	PPM_SC_EPOLL_CREATE1 = 227,
	PPM_SC_DUP3 = 228,
	PPM_SC_PIPE2 = 229,
	PPM_SC_INOTIFY_INIT1 = 230,
	PPM_SC_PREADV = 231,
	PPM_SC_PWRITEV = 232,
	PPM_SC_RT_TGSIGQUEUEINFO = 233,
	PPM_SC_PERF_EVENT_OPEN = 234,
	PPM_SC_FANOTIFY_INIT = 235,
	PPM_SC_PRLIMIT64 = 236,
	PPM_SC_CLOCK_ADJTIME = 237,
	PPM_SC_SYNCFS = 238,
	PPM_SC_SETNS = 239,
	PPM_SC_GETDENTS64 = 240,
	PPM_SC_SOCKET = 241,
	PPM_SC_BIND = 242,
	PPM_SC_CONNECT = 243,
	PPM_SC_LISTEN = 244,
	PPM_SC_ACCEPT = 245,
	PPM_SC_GETSOCKNAME = 246,
	PPM_SC_GETPEERNAME = 247,
	PPM_SC_SOCKETPAIR = 248,
	PPM_SC_SENDTO = 249,
	PPM_SC_RECVFROM = 250,
	PPM_SC_SHUTDOWN = 251,
	PPM_SC_SETSOCKOPT = 252,
	PPM_SC_GETSOCKOPT = 253,
	PPM_SC_SENDMSG = 254,
	PPM_SC_SENDMMSG = 255,
	PPM_SC_RECVMSG = 256,
	PPM_SC_RECVMMSG = 257,
	PPM_SC_ACCEPT4 = 258,
	PPM_SC_SEMOP = 259,
	PPM_SC_SEMGET = 260,
	PPM_SC_SEMCTL = 261,
	PPM_SC_MSGSND = 262,
	PPM_SC_MSGRCV = 263,
	PPM_SC_MSGGET = 264,
	PPM_SC_MSGCTL = 265,
	PPM_SC_SHMDT = 266,
	PPM_SC_SHMGET = 267,
	PPM_SC_SHMCTL = 268,
	PPM_SC_STATFS64 = 269,
	PPM_SC_FSTATFS64 = 270,
	PPM_SC_FSTATAT64 = 271,
	PPM_SC_SENDFILE64 = 272,
	PPM_SC_UGETRLIMIT = 273,
	PPM_SC_BDFLUSH = 274,
	PPM_SC_SIGPROCMASK = 275,
	PPM_SC_IPC = 276,
	PPM_SC_SOCKETCALL = 277,
	PPM_SC_STAT64 = 278,
	PPM_SC_LSTAT64 = 279,
	PPM_SC_FSTAT64 = 280,
	PPM_SC_FCNTL64 = 281,
	PPM_SC_MMAP2 = 282,
	PPM_SC__NEWSELECT = 283,
	PPM_SC_SGETMASK = 284,
	PPM_SC_SSETMASK = 285,
	PPM_SC_SIGPENDING = 286,
	PPM_SC_OLDUNAME = 287,
	PPM_SC_UMOUNT = 288,
	PPM_SC_SIGNAL = 289,
	PPM_SC_NICE = 290,
	PPM_SC_STIME = 291,
	PPM_SC__LLSEEK = 292,
	PPM_SC_WAITPID = 293,
	PPM_SC_PREAD64 = 294,
	PPM_SC_PWRITE64 = 295,
	PPM_SC_ARCH_PRCTL = 296,
	PPM_SC_SHMAT = 297,
	PPM_SC_SIGRETURN = 298,
	PPM_SC_FALLOCATE = 299,
	PPM_SC_NEWFSSTAT = 300,
	PPM_SC_MAX = 301,
};

/*
 * Event information enums
 */
enum ppm_event_category {
	EC_UNKNOWN = 0,	/* Unknown */
	EC_OTHER = 1,	/* No specific category */
	EC_FILE = 2,	/* File operation (open, close...) or file I/O */
	EC_NET = 3,		/* Network operation (socket, bind...) or network I/O */
	EC_IPC = 4,		/* IPC operation (pipe, futex...) or IPC I/O (e.g. on a pipe) */
	EC_MEMORY = 5,	/* Memory-related operation (e.g. brk) */
	EC_PROCESS = 6,	/* Process-related operation (fork, clone...) */
	EC_SLEEP = 7,	/* Plain sleep */
	EC_SYSTEM = 8,	/* System-related operations (e.g. reboot) */
	EC_SIGNAL = 9,	/* Signal-related operations (e.g. signal) */
	EC_USER = 10,	/* User-related operations (e.g. getuid) */
	EC_TIME = 11,	/* Time-related syscalls (e.g. gettimeofday) */
	EC_PROCESSING = 12,	/* User level processing. Never used for system calls */
	EC_IO_BASE = 32,/* used for masking */
	EC_IO_READ = 32,/* General I/O read (can be file, socket, IPC...) */
	EC_IO_WRITE = 33,/* General I/O write (can be file, socket, IPC...) */
	EC_IO_OTHER = 34,/* General I/O that is neither read not write (can be file, socket, IPC...) */
	EC_WAIT = 64,	/* General wait (can be file, socket, IPC...) */
	EC_SCHEDULER = 128,	/* General wait (can be file, socket, IPC...) */
	EC_INTERNAL = 256,	/* Internal event that shouldn't be shown to the user */
};

enum ppm_event_flags {
	EF_NONE = 0,
	EF_CREATES_FD = (1 << 0), /* This event creates an FD (e.g. open) */
	EF_DESTROYS_FD = (1 << 1), /* This event destroys an FD (e.g. close) */
	EF_USES_FD = (1 << 2), /* This event operates on an FD. */
	EF_READS_FROM_FD = (1 << 3), /* This event reads data from an FD. */
	EF_WRITES_TO_FD = (1 << 4), /* This event writes data to an FD. */
	EF_MODIFIES_STATE = (1 << 5), /* This event causes the machine state to change and should not be dropped by the filtering engine. */
	EF_UNUSED = (1 << 6), /* This event is a placeholder and should never be seen in the stream */
	EF_WAITS = (1 << 7), /* This event reads data from an FD. */
};

/*
 * Operators to compare events
 */
enum ppm_cmp_operator {
	CO_NONE = 0,
	CO_EQ = 1,
	CO_NE = 2,
	CO_LT = 3,
	CO_LE = 4,
	CO_GT = 5,
	CO_GE = 6,
	CO_CONTAINS = 7,
};

/*
 * types of event parameters
 */
enum ppm_param_type {
	PT_NONE = 0,
	PT_INT8 = 1,
	PT_INT16 = 2,
	PT_INT32 = 3,
	PT_INT64 = 4,
	PT_UINT8 = 5,
	PT_UINT16 = 6,
	PT_UINT32 = 7,
	PT_UINT64 = 8,
	PT_CHARBUF = 9,	/* A printable buffer of bytes, NULL terminated */
	PT_BYTEBUF = 10, /* A raw buffer of bytes not suitable for printing */
	PT_ERRNO = 11,	/* this is an INT64, but will be interpreted as an error code */
	PT_SOCKADDR = 12, /* A sockaddr structure, 1byte family + data */
	PT_SOCKTUPLE = 13, /* A sockaddr tuple,1byte family + 12byte data + 12byte data */
	PT_FD = 14, /* An fd, 64bit */
	PT_PID = 15, /* A pid/tid, 64bit */
	PT_FDLIST = 16, /* A list of fds, 16bit count + count * (64bit fd + 16bit flags) */
	PT_FSPATH = 17,	/* A string containing a relative or absolute file system path, null terminated */
	PT_SYSCALLID = 18, /* A 16bit system call ID. Can be used as a key for the g_syscall_info_table table. */
	PT_SIGTYPE = 19, /* An 8bit signal number */
	PT_RELTIME = 20, /* A relative time. Seconds * 10^9  + nanoseconds. 64bit. */
	PT_ABSTIME = 21, /* An absolute time interval. Seconds from epoch * 10^9  + nanoseconds. 64bit. */
	PT_PORT = 22, /* A TCP/UDP prt. 2 bytes. */
	PT_L4PROTO = 23, /* A 1 byte IP protocol type. */
	PT_SOCKFAMILY = 24, /* A 1 byte socket family. */
	PT_BOOL = 25, /* A boolean value, 4 bytes. */
	PT_IPV4ADDR = 26, /* A 4 byte raw IPv4 address. */
	PT_DYN = 27, /* Type can vary depending on the context. Used for filter fields like evt.rawarg. */
	PT_FLAGS8 = 28, /* this is an UINT8, but will be interpreted as 8 bit flags. */
	PT_FLAGS16 = 29, /* this is an UINT16, but will be interpreted as 16 bit flags. */
	PT_FLAGS32 = 30, /* this is an UINT32, but will be interpreted as 32 bit flags. */
	PT_CHARBUFARRAY = 31,	/* Pointer to an array of strings, exported by the user events decoder. 64bit. For internal use only. */
	PT_CHARBUF_PAIR_ARRAY = 32,	/* Pointer to an array of string pairs, exported by the user events decoder. 64bit. For internal use only. */
};

enum ppm_print_format {
	PF_NA = 0,
	PF_DEC = 1,	/* decimal */
	PF_HEX = 2,	/* hexadecimal */
	PF_10_PADDED_DEC = 3, /* decimal padded to 10 digits, useful to print the fractional part of a ns timestamp */
};

/*!
  \brief Name-value pair, used to store flags information.
*/
struct ppm_name_value {
	const char *name;
	uint32_t value;
};

/*!
  \brief Event parameter information.
*/
struct ppm_param_info {
	char name[PPM_MAX_NAME_LEN];  /**< Paramter name, e.g. 'size'. */
	enum ppm_param_type type; /**< Paramter type, e.g. 'uint16', 'string'... */
	enum ppm_print_format fmt; /**< If this is a numeric parameter, this flag specifies if it should be rendered as decimal or hex. */
	const struct ppm_name_value *symbols; /**< If this is a flags parameter, it points to an array of ppm_name_value, terminated with {0, 0} */
};

/*!
  \brief Event information.
  This structure contains the full description of an event type (e.g. 'open') that
   is supported by the sysdig infrastructure.
*/
struct ppm_event_info {
	char name[PPM_MAX_NAME_LEN]; /**< Name. */
	enum ppm_event_category category; /**< Event category, e.g. 'file', 'net', etc. */
	enum ppm_event_flags flags; /**< flags for this event. */
	uint32_t nparams; /**< Number of parameter in the params array. */
	/* XXX this 16 limit comes out of my ass. Determine something that makes sense or use a dynamic array. */
	struct ppm_param_info params[PPM_MAX_EVENT_PARAMS]; /**< parameters descriptions. */
};

#if defined _MSC_VER
#pragma pack(push)
#pragma pack(1)
#elif defined __sun
#pragma pack(1)
#else
#pragma pack(push, 1)
#endif
struct ppm_evt_hdr {
#ifdef PPM_ENABLE_SENTINEL
	uint32_t sentinel_begin;
#endif
	uint64_t ts; /* timestamp, in nanoseconds from epoch */
	uint64_t tid; /* the tid of the thread that generated this event */
	uint32_t len; /* the event len, including the header */
	uint16_t type; /* the event type */
};
#if defined __sun
#pragma pack()
#else
#pragma pack(pop)
#endif

/*
 * IOCTL codes
 */
#define PPM_IOCTL_MAGIC	's'
#define PPM_IOCTL_DISABLE_CAPTURE _IO(PPM_IOCTL_MAGIC, 0)
#define PPM_IOCTL_ENABLE_CAPTURE _IO(PPM_IOCTL_MAGIC, 1)
#define PPM_IOCTL_DISABLE_DROPPING_MODE _IO(PPM_IOCTL_MAGIC, 2)
#define PPM_IOCTL_ENABLE_DROPPING_MODE _IO(PPM_IOCTL_MAGIC, 3)
#define PPM_IOCTL_SET_SNAPLEN _IO(PPM_IOCTL_MAGIC, 4)

/*!
  \brief System call description struct.
*/
struct ppm_syscall_desc {
	enum ppm_event_category category; /**< System call category. */
	char *name; /**< System call name, e.g. 'open'. */
};

/*
 * Magic return code to identify a user event 
 */
#define PPM_USERVET_MAGIC 959222

extern const struct ppm_name_value socket_families[];
extern const struct ppm_name_value file_flags[];
extern const struct ppm_name_value clone_flags[];
extern const struct ppm_name_value futex_operations[];
extern const struct ppm_name_value lseek_whence[];
extern const struct ppm_name_value poll_flags[];
extern const struct ppm_name_value shutdown_how[];
extern const struct ppm_name_value rlimit_resources[];
extern const struct ppm_name_value fcntl_commands[];
extern const struct ppm_name_value prot_flags[];
extern const struct ppm_name_value mmap_flags[];

#endif /* EVENTS_PUBLIC_H_ */<|MERGE_RESOLUTION|>--- conflicted
+++ resolved
@@ -453,18 +453,13 @@
 	PPME_SYSCALL_BRK_4_X = 159,
 	PPME_SYSCALL_MMAP_E = 160,
 	PPME_SYSCALL_MMAP_X = 161,
-<<<<<<< HEAD
-	PPME_SYSCALL_MUNMAP_E = 162,
-	PPME_SYSCALL_MUNMAP_X = 163,
-	PPME_USER_E = 164,
-	PPME_USER_X = 165,
-=======
 	PPME_SYSCALL_MMAP2_E = 162,
 	PPME_SYSCALL_MMAP2_X = 163,
 	PPME_SYSCALL_MUNMAP_E = 164,
 	PPME_SYSCALL_MUNMAP_X = 165,
->>>>>>> bd3a90ec
-	PPM_EVENT_MAX = 166
+	PPME_USER_E = 166,
+	PPME_USER_X = 167,
+	PPM_EVENT_MAX = 168
 };
 /*@}*/
 
