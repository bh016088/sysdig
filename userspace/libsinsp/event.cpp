/*
Copyright (C) 2013-2014 Draios inc.

This file is part of sysdig.

sysdig is free software; you can redistribute it and/or modify
it under the terms of the GNU General Public License version 2 as
published by the Free Software Foundation.

sysdig is distributed in the hope that it will be useful,
but WITHOUT ANY WARRANTY; without even the implied warranty of
MERCHANTABILITY or FITNESS FOR A PARTICULAR PURPOSE.  See the
GNU General Public License for more details.

You should have received a copy of the GNU General Public License
along with sysdig.  If not, see <http://www.gnu.org/licenses/>.
*/

#ifndef _WIN32
#define __STDC_FORMAT_MACROS
#include <inttypes.h>
#include <sys/socket.h>
#include <algorithm>
#else
#define NOMINMAX
#endif

#include <limits>

#include "sinsp.h"
#include "sinsp_int.h"

#include "../libscap/scap.h"

extern sinsp_evttables g_infotables;

#define SET_NUMERIC_FORMAT(resfmt, fmt, ustr, xstr) do {        \
	if(fmt == ppm_print_format::PF_DEC)                     \
	{                                                       \
		resfmt = (char*)"%" ustr;                       \
	}                                                       \
	else if(fmt == ppm_print_format::PF_10_PADDED_DEC)      \
	{                                                       \
		resfmt = (char*)"%09" ustr;                     \
	}                                                       \
	else if(fmt == ppm_print_format::PF_HEX)                \
	{                                                       \
		resfmt = (char*)"%" xstr;                       \
	}                                                       \
	else                                                    \
	{                                                       \
		resfmt = (char*)"%" ustr;                       \
	}                                                       \
} while(0)

///////////////////////////////////////////////////////////////////////////////
// sinsp_evt implementation
///////////////////////////////////////////////////////////////////////////////
sinsp_evt::sinsp_evt() :
	m_paramstr_storage(256), m_resolved_paramstr_storage(1024)
{
	m_flags = EF_NONE;
	m_tinfo = NULL;
#ifdef _DEBUG
	m_filtered_out = false;
#endif
	m_event_info_table = g_infotables.m_event_info;
}

sinsp_evt::sinsp_evt(sinsp *inspector) :
	m_paramstr_storage(1024), m_resolved_paramstr_storage(1024)
{
	m_inspector = inspector;
	m_flags = EF_NONE;
	m_tinfo = NULL;
#ifdef _DEBUG
	m_filtered_out = false;
#endif
	m_event_info_table = g_infotables.m_event_info;
}

sinsp_evt::~sinsp_evt()
{
}

uint64_t sinsp_evt::get_ts()
{
	return m_pevt->ts;
}

uint32_t sinsp_evt::get_dump_flags()
{
	return scap_event_get_dump_flags(m_inspector->m_h);
}

const char *sinsp_evt::get_name()
{
	return m_info->name;
}

event_direction sinsp_evt::get_direction()
{
	return (event_direction)(m_pevt->type & PPME_DIRECTION_FLAG);
}

int64_t sinsp_evt::get_tid()
{
	return m_pevt->tid;
}

void sinsp_evt::set_iosize(uint32_t size)
{
	m_iosize = size;
}

uint32_t sinsp_evt::get_iosize()
{
	return m_iosize;
}

sinsp_threadinfo* sinsp_evt::get_thread_info(bool query_os_if_not_found)
{
	if(NULL != m_tinfo)
	{
		return m_tinfo;
	}

	return m_inspector->get_thread(m_pevt->tid, query_os_if_not_found, false);
}

sinsp_fdinfo_t* sinsp_evt::get_fd_info()
{
	return m_fdinfo;
}

int64_t sinsp_evt::get_fd_num()
{
	if(m_fdinfo)
	{
		return m_tinfo->m_lastevent_fd;
	}
	else
	{
		return sinsp_evt::INVALID_FD_NUM;
	}
}


uint32_t sinsp_evt::get_num_params()
{
	if((m_flags & sinsp_evt::SINSP_EF_PARAMS_LOADED) == 0)
	{
		load_params();
		m_flags |= (uint32_t)sinsp_evt::SINSP_EF_PARAMS_LOADED;
	}

	return (uint32_t)m_params.size();
}

sinsp_evt_param *sinsp_evt::get_param(uint32_t id)
{
	if((m_flags & sinsp_evt::SINSP_EF_PARAMS_LOADED) == 0)
	{
		load_params();
		m_flags |= (uint32_t)sinsp_evt::SINSP_EF_PARAMS_LOADED;
	}

	return &(m_params[id]);
}

const char *sinsp_evt::get_param_name(uint32_t id)
{
	if((m_flags & sinsp_evt::SINSP_EF_PARAMS_LOADED) == 0)
	{
		load_params();
		m_flags |= (uint32_t)sinsp_evt::SINSP_EF_PARAMS_LOADED;
	}

	ASSERT(id < m_info->nparams);

	return m_info->params[id].name;
}

const struct ppm_param_info* sinsp_evt::get_param_info(uint32_t id)
{
	if((m_flags & sinsp_evt::SINSP_EF_PARAMS_LOADED) == 0)
	{
		load_params();
		m_flags |= (uint32_t)sinsp_evt::SINSP_EF_PARAMS_LOADED;
	}

	ASSERT(id < m_info->nparams);

	return &(m_info->params[id]);
}

uint32_t binary_buffer_to_hex_string(char *dst, char *src, uint32_t dstlen, uint32_t srclen, sinsp_evt::param_fmt fmt)
{
	uint32_t j;
	uint32_t k;
	uint32_t l = 0;
	uint32_t num_chunks;
	uint32_t row_len;
	char row[128];
	char *ptr;
	bool truncated = false;

	for(j = 0; j < srclen; j += 8 * sizeof(uint16_t))
	{
		k = 0;
		k += sprintf(row + k, "\n\t0x%.4x:", j);

		ptr = &src[j];
		num_chunks = 0;
		while(num_chunks < 8 && ptr < src + srclen)
		{
			uint16_t chunk = htons(*(uint16_t*)ptr);

			if(ptr == src + srclen - 1)
			{
				k += sprintf(row + k, " %.2x", *(((uint8_t*)&chunk) + 1));
			}
			else
			{
				k += sprintf(row + k, " %.4x", chunk);
			}

			num_chunks++;
			ptr += sizeof(uint16_t);
		}

		if((fmt & sinsp_evt::PF_HEXASCII) || (fmt & sinsp_evt::PF_JSONHEXASCII))
		{
			// Fill the row with spaces to align it to other rows
			while(num_chunks < 8)
			{
				memset(row + k, ' ', 5);

				k += 5;
				num_chunks++;
			}

			row[k++] = ' ';
			row[k++] = ' ';

			for(ptr = &src[j];
				ptr < src + j + 8 * sizeof(uint16_t) && ptr < src + srclen;
				ptr++, k++)
			{
				if(isprint((int)(uint8_t)*ptr))
				{
					row[k] = *ptr;
				}
				else
				{
					row[k] = '.';
				}
			}
		}
		row[k] = 0;

		row_len = (uint32_t)strlen(row);
		if(l + row_len >= dstlen - 1)
		{
			truncated = true;
			break;
		}
		strcpy(dst + l, row);
		l += row_len;
	}

	dst[l++] = '\n';

	if(truncated)
	{
		return dstlen;
	}
	else
	{
		return l;
	}
}

uint32_t binary_buffer_to_asciionly_string(char *dst, char *src, uint32_t dstlen, uint32_t srclen, sinsp_evt::param_fmt fmt)
{
	uint32_t j;
	uint32_t k = 0;

	dst[k++] = '\n';

	for(j = 0; j < srclen; j++)
	{
		//
		// Make sure there's enough space in the target buffer.
		// Note that we reserve two bytes, because some characters are expanded
		// when copied.
		//
		if(k >= dstlen - 1)
		{
			dst[k - 1] = 0;
			return dstlen;
		}

		if(isprint((int)(uint8_t)src[j]))
		{
			switch(src[j])
			{
			case '"':
			case '\\':
				dst[k++] = '\\';
				break;
			default:
				break;
			}

			dst[k] = src[j];
			k++;
		}
		else if(src[j] == '\r')
		{
			dst[k] = '\n';
			k++;
		}
		else if(src[j] == '\n')
		{
			if(j > 0 && src[j - 1] != '\r')
			{
				dst[k] = src[j];
				k++;
			}
		}

	}

	return k;
}

uint32_t binary_buffer_to_string_dots(char *dst, char *src, uint32_t dstlen, uint32_t srclen, sinsp_evt::param_fmt fmt)
{
	uint32_t j;
	uint32_t k = 0;

	for(j = 0; j < srclen; j++)
	{
		//
		// Make sure there's enough space in the target buffer.
		// Note that we reserve two bytes, because some characters are expanded
		// when copied.
		//
		if(k >= dstlen - 1)
		{
			dst[k - 1] = 0;
			return dstlen;
		}

		if(isprint((int)(uint8_t)src[j]))
		{
			switch(src[j])
			{
			case '"':
			case '\\':
				dst[k++] = '\\';
				break;
			default:
				break;
			}

			dst[k] = src[j];
		}
		else
		{
			dst[k] = '.';
		}

		k++;
	}

	return k;
}

uint32_t binary_buffer_to_base64_string(char *dst, char *src, uint32_t dstlen, uint32_t srclen, sinsp_evt::param_fmt fmt)
{
	//
	// base64 encoder, malloc-free version of:
	// http://stackoverflow.com/questions/342409/how-do-i-base64-encode-decode-in-c
	//
	static char encoding_table[] = {'A', 'B', 'C', 'D', 'E', 'F', 'G', 'H',
		'I', 'J', 'K', 'L', 'M', 'N', 'O', 'P',
		'Q', 'R', 'S', 'T', 'U', 'V', 'W', 'X',
		'Y', 'Z', 'a', 'b', 'c', 'd', 'e', 'f',
		'g', 'h', 'i', 'j', 'k', 'l', 'm', 'n',
		'o', 'p', 'q', 'r', 's', 't', 'u', 'v',
		'w', 'x', 'y', 'z', '0', '1', '2', '3',
		'4', '5', '6', '7', '8', '9', '+', '/'};
	static uint32_t mod_table[] = {0, 2, 1};

	uint32_t j,k, enc_dstlen;

	enc_dstlen = 4 * ((srclen + 2) / 3);
	//
	// Make sure there's enough space in the target buffer.
	//
	if(enc_dstlen >= dstlen - 1)
	{
		return dstlen;
	}

	for (j = 0, k = 0; j < srclen;) {

		uint32_t octet_a = j < srclen ? (unsigned char)src[j++] : 0;
		uint32_t octet_b = j < srclen ? (unsigned char)src[j++] : 0;
		uint32_t octet_c = j < srclen ? (unsigned char)src[j++] : 0;

		uint32_t triple = (octet_a << 0x10) + (octet_b << 0x08) + octet_c;

		dst[k++] = encoding_table[(triple >> 3 * 6) & 0x3F];
		dst[k++] = encoding_table[(triple >> 2 * 6) & 0x3F];
		dst[k++] = encoding_table[(triple >> 1 * 6) & 0x3F];
		dst[k++] = encoding_table[(triple >> 0 * 6) & 0x3F];
	}

	for (j = 0; j < mod_table[srclen % 3]; j++)
		dst[enc_dstlen - 1 - j] = '=';

	return enc_dstlen;
}

uint32_t binary_buffer_to_json_string(char *dst, char *src, uint32_t dstlen, uint32_t srclen, sinsp_evt::param_fmt fmt)
{
	uint32_t k = 0;
	switch(fmt)
	{
		case sinsp_evt::PF_JSONHEX:
		case sinsp_evt::PF_JSONHEXASCII:
			k = binary_buffer_to_hex_string(dst, src, dstlen, srclen, fmt);
			break;
		case sinsp_evt::PF_JSONEOLS:
			k =  binary_buffer_to_asciionly_string(dst, src, dstlen, srclen, fmt);
			break;
		case sinsp_evt::PF_JSONBASE64:
			k = binary_buffer_to_base64_string(dst, src, dstlen, srclen, fmt);
			break;
		default:
			k = binary_buffer_to_string_dots(dst, src, dstlen, srclen, fmt);
	}
	return k;
}

uint32_t binary_buffer_to_string(char *dst, char *src, uint32_t dstlen, uint32_t srclen, sinsp_evt::param_fmt fmt)
{
	uint32_t k = 0;

	if(dstlen == 0)
	{
		ASSERT(false);
		return 0;
	}

	if(srclen == 0)
	{
		*dst = 0;
		return 0;
	}

	if(fmt & sinsp_evt::PF_HEX || fmt & sinsp_evt::PF_HEXASCII)
	{
		k = binary_buffer_to_hex_string(dst, src, dstlen, srclen, fmt);
	}
	else if(fmt & sinsp_evt::PF_BASE64)
	{
		k = binary_buffer_to_base64_string(dst, src, dstlen, srclen, fmt);
	}
	else if(fmt & sinsp_evt::PF_JSON  || fmt & sinsp_evt::PF_JSONHEX
			|| fmt & sinsp_evt::PF_JSONEOLS || fmt & sinsp_evt::PF_JSONHEXASCII
            || fmt & sinsp_evt::PF_JSONBASE64)
	{
		k = binary_buffer_to_json_string(dst, src, dstlen, srclen, fmt);
	}
	else if(fmt & sinsp_evt::PF_EOLS)
	{
		k = binary_buffer_to_asciionly_string(dst, src, dstlen, srclen, fmt);
	}
	else
	{
		k = binary_buffer_to_string_dots(dst, src, dstlen, srclen, fmt);
	}

	dst[k] = 0;
	return k;
}

uint32_t strcpy_sanitized(char *dest, char *src, uint32_t dstsize)
{
	volatile char* tmp = (volatile char *)dest;
	uint32_t j = 0;
	g_invalidchar ic;

	while(j < dstsize)
	{
		if(!ic(*src))
		{
			*tmp = *src;
			tmp++;
			j++;
		}

		if(*src == 0)
		{
			*tmp = 0;
			return j + 1;
		}

		src++;
	}

	//
	// In case there wasn't enough space, null-termninate the destination
	//
	if(dstsize)
	{
		dest[dstsize - 1] = 0;
	}

	return dstsize;
}

int sinsp_evt::render_fd_json(Json::Value *ret, int64_t fd, const char** resolved_str, sinsp_evt::param_fmt fmt)
{
	sinsp_threadinfo* tinfo = get_thread_info();
	if(tinfo == NULL)
	{
		return 0;
	}

	if(fd >= 0)
	{
		sinsp_fdinfo_t *fdinfo = tinfo->get_fd(fd);
		if(fdinfo)
		{
			char tch = fdinfo->get_typechar();
			char ipprotoch = 0;

			if(fdinfo->m_type == SCAP_FD_IPV4_SOCK ||
				fdinfo->m_type == SCAP_FD_IPV6_SOCK ||
				fdinfo->m_type == SCAP_FD_IPV4_SERVSOCK ||
				fdinfo->m_type == SCAP_FD_IPV6_SERVSOCK)
			{
				scap_l4_proto l4p = fdinfo->get_l4proto();

				switch(l4p)
				{
				case SCAP_L4_TCP:
					ipprotoch = 't';
					break;
				case SCAP_L4_UDP:
					ipprotoch = 'u';
					break;
				case SCAP_L4_ICMP:
					ipprotoch = 'i';
					break;
				case SCAP_L4_RAW:
					ipprotoch = 'r';
					break;
				default:
					break;
				}
			}

			char typestr[3] =
			{
				(fmt & PF_SIMPLE)?(char)0:tch,
				ipprotoch,
				0
			};

			//
			// Make sure we remove invalid characters from the resolved name
			//
			string sanitized_str = fdinfo->m_name;

			sanitized_str.erase(remove_if(sanitized_str.begin(), sanitized_str.end(), g_invalidchar()), sanitized_str.end());

			(*ret)["typechar"] = typestr;
			(*ret)["name"] = sanitized_str;
		}
	}
	else
	{
		//
		// Resolve this as an errno
		//
		string errstr(sinsp_utils::errno_to_str((int32_t)fd));
		if(errstr != "")
		{
			(*ret)["error"] = errstr;
			return 0;
		}
	}

	return 1;
}

char* sinsp_evt::render_fd(int64_t fd, const char** resolved_str, sinsp_evt::param_fmt fmt)
{
	//
	// Add the fd number
	//
	snprintf(&m_paramstr_storage[0],
		        m_paramstr_storage.size(),
		        "%" PRId64, fd);

	sinsp_threadinfo* tinfo = get_thread_info();
	if(tinfo == NULL)
	{
		//
		// no thread. Definitely can't resolve the fd, just return the number
		//
		return &m_paramstr_storage[0];
	}

	if(fd >= 0)
	{
		sinsp_fdinfo_t *fdinfo = tinfo->get_fd(fd);
		if(fdinfo)
		{
			char tch = fdinfo->get_typechar();
			char ipprotoch = 0;

			if(fdinfo->m_type == SCAP_FD_IPV4_SOCK ||
				fdinfo->m_type == SCAP_FD_IPV6_SOCK ||
				fdinfo->m_type == SCAP_FD_IPV4_SERVSOCK ||
				fdinfo->m_type == SCAP_FD_IPV6_SERVSOCK)
			{
				scap_l4_proto l4p = fdinfo->get_l4proto();

				switch(l4p)
				{
				case SCAP_L4_TCP:
					ipprotoch = 't';
					break;
				case SCAP_L4_UDP:
					ipprotoch = 'u';
					break;
				case SCAP_L4_ICMP:
					ipprotoch = 'i';
					break;
				case SCAP_L4_RAW:
					ipprotoch = 'r';
					break;
				default:
					break;
				}
			}

			char typestr[3] =
			{
				(fmt & PF_SIMPLE)?(char)0:tch,
				ipprotoch,
				0
			};

			//
			// Make sure we remove invalid characters from the resolved name
			//
			string sanitized_str = fdinfo->m_name;

			sanitized_str.erase(remove_if(sanitized_str.begin(), sanitized_str.end(), g_invalidchar()), sanitized_str.end());

			//
			// Make sure the string will fit
			//
			if(sanitized_str.size() >= m_resolved_paramstr_storage.size())
			{
				m_resolved_paramstr_storage.resize(sanitized_str.size() + 1);
			}

			snprintf(&m_resolved_paramstr_storage[0],
				m_resolved_paramstr_storage.size(),
				"<%s>%s", typestr, sanitized_str.c_str());

/* XXX
			if(sanitized_str.length() == 0)
			{
				snprintf(&m_resolved_paramstr_storage[0],
							m_resolved_paramstr_storage.size(),
							"<%c>", tch);
			}
			else
			{
				snprintf(&m_resolved_paramstr_storage[0],
							m_resolved_paramstr_storage.size(),
							"%s", sanitized_str.c_str());
			}
*/
		}
	}
	else
	{
		//
		// Resolve this as an errno
		//
		string errstr(sinsp_utils::errno_to_str((int32_t)fd));
		if(errstr != "")
		{
			snprintf(&m_resolved_paramstr_storage[0],
				        m_resolved_paramstr_storage.size(),
				        "%s", errstr.c_str());
		}
	}

	return &m_paramstr_storage[0];
}

Json::Value sinsp_evt::get_param_as_json(uint32_t id, OUT const char** resolved_str, sinsp_evt::param_fmt fmt)
{
	ASSERT(id < m_info->nparams);
	const ppm_param_info* param_info;
	char* payload;
	uint16_t payload_len;
	Json::Value ret;

	//
	// Make sure the params are actually loaded
	//
	if((m_flags & sinsp_evt::SINSP_EF_PARAMS_LOADED) == 0)
	{
		load_params();
		m_flags |= (uint32_t)sinsp_evt::SINSP_EF_PARAMS_LOADED;
	}

	//
	// Reset the resolved string
	//
	m_resolved_paramstr_storage[0] = 0;

	//
	// Get the parameter
	//
	sinsp_evt_param *param = &(m_params[id]);
	payload = param->m_val;
	payload_len = param->m_len;
	param_info = &(m_info->params[id]);

	//
	// Get the parameter information
	//
	if(param_info->type == PT_DYN && param_info->info != NULL && payload_len != 0)
	{
		uint8_t dyn_idx = *(uint8_t*)payload;

		if(dyn_idx < param_info->ninfo) {
			const struct ppm_param_info* dyn_params =
				(const struct ppm_param_info*)param_info->info;

			payload += sizeof(uint8_t);
			payload_len -= sizeof(uint8_t);

			param_info = &dyn_params[dyn_idx];
		}
	}

	switch(param_info->type)
	{
	case PT_INT8:
		ASSERT(payload_len == sizeof(int8_t));
		ret = *(int8_t *)payload;
		break;

	case PT_INT16:
		ASSERT(payload_len == sizeof(int16_t));
		ret = *(int16_t *)payload;
		break;

	case PT_INT32:
		ASSERT(payload_len == sizeof(int32_t));
		ret = *(int32_t *)payload;
		break;

	case PT_INT64:
		ASSERT(payload_len == sizeof(int64_t));
		ret = (Json::Value::Int64)*(int64_t *)payload;
		break;

	case PT_UINT8:
		ASSERT(payload_len == sizeof(uint8_t));
		ret = *(uint8_t *)payload;
		break;

	case PT_UINT16:
		ASSERT(payload_len == sizeof(uint16_t));
		ret = *(uint16_t *)payload;
		break;

	case PT_UINT32:
		ASSERT(payload_len == sizeof(uint32_t));
		ret = *(uint32_t *)payload;
		break;

	case PT_UINT64:
		ASSERT(payload_len == sizeof(uint64_t));
		ret = (Json::Value::UInt64)*(int64_t *)payload;
		break;

	case PT_PID:
		{
			ASSERT(payload_len == sizeof(int64_t));
			ret = (Json::Value::UInt64)*(int64_t *)payload;

			sinsp_threadinfo* atinfo = m_inspector->get_thread(*(int64_t *)payload, false, true);
			if(atinfo != NULL)
			{
				string& tcomm = atinfo->m_comm;

				//
				// Make sure the string will fit
				//
				if(tcomm.size() >= m_resolved_paramstr_storage.size())
				{
					m_resolved_paramstr_storage.resize(tcomm.size() + 1);
				}

				snprintf(&m_resolved_paramstr_storage[0],
						 m_resolved_paramstr_storage.size(),
						 "%s",
						 tcomm.c_str());
			}
		}
		break;

	case PT_ERRNO:
	{
		ASSERT(payload_len == sizeof(int64_t));

		int64_t val = *(int64_t *)payload;

		//
		// Resolve this as an errno
		//
		string errstr;

		if(val < 0)
		{
			errstr = sinsp_utils::errno_to_str((int32_t)val);

			if(errstr != "")
			{
				snprintf(&m_resolved_paramstr_storage[0],
				         m_resolved_paramstr_storage.size(),
				         "%s", errstr.c_str());
			}
		} 
		ret = (Json::Value::Int64)val;
	}
	break;

	case PT_FD:
		{
			// We use the string extractor to get 
			// the resolved path, but use our routine
			// to get the actual value to return
			ASSERT(payload_len == sizeof(int64_t));
			int64_t fd = *(int64_t*)payload;
			render_fd_json(&ret, fd, resolved_str, fmt);
			ret["num"] = (Json::Value::UInt64)*(int64_t *)payload;
			break;
		}

	case PT_CHARBUF:
	case PT_FSPATH:
	case PT_BYTEBUF:
		ret = get_param_as_str(id, resolved_str, fmt);
		break;

	case PT_SOCKADDR:
		if(payload_len == 0)
		{
			ret = Json::Value::nullRef;
			break;
		}
		else if(payload[0] == AF_UNIX)
		{
			ASSERT(payload_len > 1);

			//
			// Sanitize the file string.
			//
            string sanitized_str = payload + 1;
            sanitized_str.erase(remove_if(sanitized_str.begin(), sanitized_str.end(), g_invalidchar()), sanitized_str.end());

			ret = sanitized_str;
		}
		else if(payload[0] == PPM_AF_INET)
		{
			if(payload_len == 1 + 4 + 2)
			{
				const int ipv4_len = (3 + 1) * 4 + 1;
				char ipv4_addr[ ipv4_len ];

				snprintf(
					ipv4_addr,
					ipv4_len,
						"%u.%u.%u.%u",
						(unsigned int)(uint8_t)payload[1],
						(unsigned int)(uint8_t)payload[2],
						(unsigned int)(uint8_t)payload[3],
						(unsigned int)(uint8_t)payload[4]
				);
				ret["addr"] = string(ipv4_addr);
				ret["port"] = *(uint16_t*)(payload + 5);
			}
			else
			{
				ASSERT(false);
				ret = "INVALID IPv4";
			}
		}
		else
		{
			ret["family"] = (int)payload[0];
		}
		break;

	case PT_SOCKTUPLE:
		if(payload_len == 0)
		{
			ret = Json::Value::nullRef;
			break;
		}

		if(payload[0] == PPM_AF_INET)
		{
			if(payload_len == 1 + 4 + 2 + 4 + 2)
			{
				Json::Value source;
				Json::Value dest;

				const int ipv4_len = (3 + 1) * 4 + 1;
				char ipv4_addr[ ipv4_len ];

				snprintf(
					ipv4_addr,
					ipv4_len,
						"%u.%u.%u.%u",
						(unsigned int)(uint8_t)payload[1],
						(unsigned int)(uint8_t)payload[2],
						(unsigned int)(uint8_t)payload[3],
						(unsigned int)(uint8_t)payload[4]
				);

				source["addr"] = string(ipv4_addr);
				source["port"] = *(uint16_t*)(payload + 5);

				snprintf(
					ipv4_addr,
					ipv4_len,
				         "%u.%u.%u.%u",
				         (unsigned int)(uint8_t)payload[7],
				         (unsigned int)(uint8_t)payload[8],
				         (unsigned int)(uint8_t)payload[9],
				         (unsigned int)(uint8_t)payload[10]
				);


				dest["addr"] = string(ipv4_addr);
				dest["port"] = *(uint16_t*)(payload + 11);

				ret["src"] = source;
				ret["dst"] = dest;
			}
			else
			{
				ASSERT(false);
				ret = "INVALID IPv4";
			}
		}
		else if(payload[0] == PPM_AF_INET6)
		{
			if(payload_len == 1 + 16 + 2 + 16 + 2)
			{
				uint8_t* sip6 = (uint8_t*)payload + 1;
				uint8_t* dip6 = (uint8_t*)payload + 19;
				uint8_t* sip = (uint8_t*)payload + 13;
				uint8_t* dip = (uint8_t*)payload + 31;

				if(sinsp_utils::is_ipv4_mapped_ipv6(sip6) && sinsp_utils::is_ipv4_mapped_ipv6(dip6))
				{
					Json::Value source;
					Json::Value dest;

					const int ipv4_len = (3 + 1) * 4 + 1;
					char ipv4_addr[ ipv4_len ];

					snprintf(
						ipv4_addr,
						ipv4_len,
							"%u.%u.%u.%u",
							(unsigned int)sip[0],
							(unsigned int)sip[1],
							(unsigned int)sip[2],
							(unsigned int)sip[3]
					);

					source["addr"] = string(ipv4_addr);
					source["port"] = (unsigned int)*(uint16_t*)(payload + 17);

					snprintf(
						ipv4_addr,
						ipv4_len,
							"%u.%u.%u.%u",
							(unsigned int)dip[0],
							(unsigned int)dip[1],
							(unsigned int)dip[2],
							(unsigned int)dip[3]
				 	);

					dest["addr"] = string(ipv4_addr);
					dest["port"] = (unsigned int)*(uint16_t*)(payload + 35);

					ret["src"] = source;
					ret["dst"] = dest;

					break;
				}
				else
				{
					char srcstr[INET6_ADDRSTRLEN];
					char dststr[INET6_ADDRSTRLEN];

					if(inet_ntop(AF_INET6, sip6, srcstr, sizeof(srcstr)) &&
						inet_ntop(AF_INET6, sip6, dststr, sizeof(dststr)))
					{
						Json::Value source;
						Json::Value dest;

						source["addr"] = srcstr;
						source["port"] = (unsigned int)*(uint16_t*)(payload + 17);

						dest["addr"] = dststr;
						dest["port"] = (unsigned int)*(uint16_t*)(payload + 35);

						ret["src"] = source;
						ret["dst"] = dest;

						break;
					}
				}
			}
			ASSERT(false);
			ret = "INVALID IPv6";

		}
		else if(payload[0] == AF_UNIX)
		{
			ASSERT(payload_len > 17);

			//
			// Sanitize the file string.
			//
            string sanitized_str = payload + 17;
            sanitized_str.erase(remove_if(sanitized_str.begin(), sanitized_str.end(), g_invalidchar()), sanitized_str.end());

			snprintf(&m_paramstr_storage[0],
				m_paramstr_storage.size(),
				"%" PRIx64 "->%" PRIx64 " %s",
				*(uint64_t*)(payload + 1),
				*(uint64_t*)(payload + 9),
				sanitized_str.c_str());
		}
		else
		{
			ret["family"] = (int)payload[0];
		}
		break;
	case PT_FDLIST:
		ret = get_param_as_str(id, resolved_str, fmt);
		break;

	case PT_SYSCALLID:
		{
			uint16_t scid = *(uint16_t *)payload;
			if(scid >= PPM_SC_MAX)
			{
				ASSERT(false);
				snprintf(&m_resolved_paramstr_storage[0],
						 m_resolved_paramstr_storage.size(),
						 "<unknown syscall>");
				break;
			}

			const struct ppm_syscall_desc* desc = &(g_infotables.m_syscall_info_table[scid]);

			ret = scid;

			snprintf(&m_resolved_paramstr_storage[0],
				m_resolved_paramstr_storage.size(),
				"%s",
				desc->name);
		}
		break;
	case PT_SIGTYPE:
		{
			const char* sigstr;

			ASSERT(payload_len == sizeof(uint8_t));
			uint8_t val = *(uint8_t *)payload;

			sigstr = sinsp_utils::signal_to_str(val);
			ret = val;

			if(sigstr)
			{
				snprintf(&m_resolved_paramstr_storage[0],
							m_resolved_paramstr_storage.size(),
							"%s", sigstr);
			}
		}
		break;
	case PT_RELTIME:
		{
			ASSERT(payload_len == sizeof(uint64_t));
			uint64_t val = *(uint64_t *)payload;
			ret = (Json::Value::Int64)val;

			snprintf(&m_resolved_paramstr_storage[0],
						m_resolved_paramstr_storage.size(),
						"%lgs",
						((double)val) / 1000000000);
		}
		break;
	case PT_FLAGS8:
	case PT_FLAGS16:
	case PT_FLAGS32:
		{
			uint32_t val = *(uint32_t *)payload & (((uint64_t)1 << payload_len * 8) - 1);
			ret["val"] = val;
			ret["flags"] = Json::arrayValue;

			const struct ppm_name_value *flags = (const struct ppm_name_value *)m_info->params[id].info;
			uint32_t initial_val = val;

			while(flags != NULL && flags->name != NULL && flags->value != initial_val)
			{
				if((val & flags->value) == flags->value && val != 0)
				{
					ret["flags"].append(flags->name);

					// We remove current flags value to avoid duplicate flags e.g. PPM_O_RDWR, PPM_O_RDONLY, PPM_O_WRONLY
					val &= ~flags->value;
				}

				flags++;
			}

			if(flags != NULL && flags->name != NULL)
			{
				ret["flags"].append(flags->name);
			}

			break;
		}
	case PT_UID:
	case PT_GID:
	{
		ASSERT(payload_len == sizeof(uint32_t));
		uint32_t val = *(uint32_t *)payload;
		if(val < std::numeric_limits<uint32_t>::max() )
		{
			ret = val;
		}
		else
		{
			ret = -1;
		}
		break;
	}
	case PT_CHARBUFARRAY:
	{
		ASSERT(param->m_len == sizeof(uint64_t));
		vector<char*>* strvect = (vector<char*>*)*(uint64_t *)param->m_val;

		m_paramstr_storage[0] = 0;

		while(true)
		{
			vector<char*>::iterator it;
			vector<char*>::iterator itbeg;
			bool need_to_resize = false;

			//
			// Copy the arguments
			//
			char* dst = &m_paramstr_storage[0];
			char* dstend = &m_paramstr_storage[0] + m_paramstr_storage.size() - 2;

			for(it = itbeg = strvect->begin(); it != strvect->end(); ++it)
			{
				char* src = *it;

				if(it != itbeg)
				{
					if(dst < dstend - 1)
					{
						*dst++ = ',';
					}
				}

				while(*src != 0 && dst < dstend)
				{
					*dst++ = *src++;
				}

				if(dst == dstend)
				{
					//
					// Reached the end of m_paramstr_storage, we need to resize it
					//
					need_to_resize = true;
					break;
				}
			}

			if(need_to_resize)
			{
				m_paramstr_storage.resize(m_paramstr_storage.size() * 2);
				continue;
			}

			*dst = 0;

			break;
		}
	}
	break;
	case PT_CHARBUF_PAIR_ARRAY:
	{
		ASSERT(param->m_len == sizeof(uint64_t));
		pair<vector<char*>*, vector<char*>*>* pairs = 
			(pair<vector<char*>*, vector<char*>*>*)*(uint64_t *)param->m_val;
		ASSERT(pairs->first->size() == pairs->second->size());

		m_paramstr_storage[0] = 0;

		while(true)
		{
			vector<char*>::iterator it1;
			vector<char*>::iterator itbeg1;
			vector<char*>::iterator it2;
			vector<char*>::iterator itbeg2;
			bool need_to_resize = false;

			//
			// Copy the arguments
			//
			char* dst = &m_paramstr_storage[0];
			char* dstend = &m_paramstr_storage[0] + m_paramstr_storage.size() - 2;

			for(it1 = itbeg1 = pairs->first->begin(), it2 = itbeg2 = pairs->second->begin(); 
			it1 != pairs->first->end(); 
				++it1, ++it2)
			{
				char* src = *it1;

				if(it1 != itbeg1)
				{
					if(dst < dstend - 1)
					{
						*dst++ = ',';
					}
				}

				//
				// Copy the first string
				//
				while(*src != 0 && dst < dstend)
				{
					*dst++ = *src++;
				}

				if(dst < dstend - 1)
				{
					*dst++ = ':';
				}

				//
				// Copy the second string
				//
				src = *it2;
				while(*src != 0 && dst < dstend)
				{
					*dst++ = *src++;
				}

				if(dst == dstend)
				{
					//
					// Reached the end of m_paramstr_storage, we need to resize it
					//
					need_to_resize = true;
					break;
				}
			}

			if(need_to_resize)
			{
				m_paramstr_storage.resize(m_paramstr_storage.size() * 2);
				continue;
			}

			*dst = 0;

			break;
		}
	}
	case PT_ABSTIME:
		//
		// XXX not implemented yet
		//
		ASSERT(false);
	case PT_DYN:
		ASSERT(false);
		snprintf(&m_paramstr_storage[0],
		         m_paramstr_storage.size(),
		         "INVALID DYNAMIC PARAMETER");
		break;

	case PT_SIGSET:
		ret = get_param_as_str(id, resolved_str, fmt);
		break;

	default:
		ASSERT(false);
		snprintf(&m_paramstr_storage[0],
		         m_paramstr_storage.size(),
		         "(n.a.)");
		break;
	}

	*resolved_str = &m_resolved_paramstr_storage[0];

	return ret;
}

const char* sinsp_evt::get_param_as_str(uint32_t id, OUT const char** resolved_str, sinsp_evt::param_fmt fmt)
{
	char* prfmt;
	const ppm_param_info* param_info;
	char* payload;
	uint32_t j;
	uint16_t payload_len;
	ASSERT(id < m_info->nparams);

	//
	// Make sure the params are actually loaded
	//
	if((m_flags & sinsp_evt::SINSP_EF_PARAMS_LOADED) == 0)
	{
		load_params();
		m_flags |= (uint32_t)sinsp_evt::SINSP_EF_PARAMS_LOADED;
	}

	//
	// Reset the resolved string
	//
	m_resolved_paramstr_storage[0] = 0;

	//
	// Get the parameter
	//
	sinsp_evt_param *param = &(m_params[id]);
	payload = param->m_val;
	payload_len = param->m_len;
	param_info = &(m_info->params[id]);

	//
	// Get the parameter information
	//
	if(param_info->type == PT_DYN && param_info->info != NULL && payload_len != 0)
	{
		uint8_t dyn_idx = *(uint8_t*)payload;

		if(dyn_idx < param_info->ninfo) {
			const struct ppm_param_info* dyn_params =
				(const struct ppm_param_info*)param_info->info;

			payload += sizeof(uint8_t);
			payload_len -= sizeof(uint8_t);

			param_info = &dyn_params[dyn_idx];
		}
	}

	ppm_print_format param_fmt = m_info->params[id].fmt;

	switch(param_info->type)
	{
	case PT_INT8:
		ASSERT(payload_len == sizeof(int8_t));
		SET_NUMERIC_FORMAT(prfmt, param_fmt, PRId8, PRIX8);

		snprintf(&m_paramstr_storage[0],
			m_paramstr_storage.size(),
			prfmt, *(int8_t *)payload);
		break;
	case PT_INT16:
		ASSERT(payload_len == sizeof(int16_t));
		SET_NUMERIC_FORMAT(prfmt, param_fmt, PRId16, PRIX16);

		snprintf(&m_paramstr_storage[0],
			m_paramstr_storage.size(),
			prfmt, *(int16_t *)payload);
		break;
	case PT_INT32:
		ASSERT(payload_len == sizeof(int32_t));
		SET_NUMERIC_FORMAT(prfmt, param_fmt, PRId32, PRIX32);

		snprintf(&m_paramstr_storage[0],
			m_paramstr_storage.size(),
			prfmt, *(int32_t *)payload);
		break;
	case PT_INT64:
		ASSERT(payload_len == sizeof(int64_t));
		SET_NUMERIC_FORMAT(prfmt, param_fmt, PRId64, PRIX64);

		snprintf(&m_paramstr_storage[0],
			m_paramstr_storage.size(),
			prfmt, *(int64_t *)payload);
		break;
	case PT_FD:
		{
			ASSERT(payload_len == sizeof(int64_t));
			int64_t fd = *(int64_t*)payload;
			render_fd(fd, resolved_str, fmt);
			break;
		}
	case PT_PID:
		{
			ASSERT(payload_len == sizeof(int64_t));

			snprintf(&m_paramstr_storage[0],
					 m_paramstr_storage.size(),
					 "%" PRId64, *(int64_t *)payload);


			sinsp_threadinfo* atinfo = m_inspector->get_thread(*(int64_t *)payload, false, true);
			if(atinfo != NULL)
			{
				string& tcomm = atinfo->m_comm;

				//
				// Make sure the string will fit
				//
				if(tcomm.size() >= m_resolved_paramstr_storage.size())
				{
					m_resolved_paramstr_storage.resize(tcomm.size() + 1);
				}

				snprintf(&m_resolved_paramstr_storage[0],
						 m_resolved_paramstr_storage.size(),
						 "%s",
						 tcomm.c_str());
			}
		}
		break;
	case PT_UINT8:
		ASSERT(payload_len == sizeof(uint8_t));
		SET_NUMERIC_FORMAT(prfmt, param_fmt, PRIu8, PRIX8);

		snprintf(&m_paramstr_storage[0],
		         m_paramstr_storage.size(),
		         prfmt, *(uint8_t *)payload);
		break;
	case PT_UINT16:
		ASSERT(payload_len == sizeof(uint16_t));
		SET_NUMERIC_FORMAT(prfmt, param_fmt, PRIu16, PRIX16);

		snprintf(&m_paramstr_storage[0],
		         m_paramstr_storage.size(),
		         prfmt, *(uint16_t *)payload);
		break;
	case PT_UINT32:
		ASSERT(payload_len == sizeof(uint32_t));
		SET_NUMERIC_FORMAT(prfmt, param_fmt, PRIu32, PRIX32);

		snprintf(&m_paramstr_storage[0],
		         m_paramstr_storage.size(),
		         prfmt, *(uint32_t *)payload);
		break;
	case PT_ERRNO:
	{
		ASSERT(payload_len == sizeof(int64_t));

		int64_t val = *(int64_t *)payload;

		snprintf(&m_paramstr_storage[0],
		         m_paramstr_storage.size(),
		         "%" PRId64, val);

		//
		// Resolve this as an errno
		//
		string errstr;

		if(val < 0)
		{
			errstr = sinsp_utils::errno_to_str((int32_t)val);

			if(errstr != "")
			{
				snprintf(&m_resolved_paramstr_storage[0],
				         m_resolved_paramstr_storage.size(),
				         "%s", errstr.c_str());
			}
		}
	}
	break;
	case PT_UINT64:
		ASSERT(payload_len == sizeof(uint64_t));
		SET_NUMERIC_FORMAT(prfmt, param_fmt, PRIu64, PRIX64);

		snprintf(&m_paramstr_storage[0],
		         m_paramstr_storage.size(),
		         prfmt, *(int64_t *)payload);

		break;
	case PT_CHARBUF:
		//
		// Make sure the string will fit
		//
		if(payload_len > m_paramstr_storage.size())
		{
			m_paramstr_storage.resize(payload_len);
		}

		snprintf(&m_paramstr_storage[0],
		         m_paramstr_storage.size(),
		         "%s", payload);
		break;
	case PT_FSPATH:
	{
		strcpy_sanitized(&m_paramstr_storage[0],
			payload,
			MIN(payload_len, (uint32_t)m_paramstr_storage.size()));

		sinsp_threadinfo* tinfo = get_thread_info();

		if(tinfo)
		{
			string cwd = tinfo->get_cwd();

			if(payload_len + cwd.length() >= m_resolved_paramstr_storage.size())
			{
				m_resolved_paramstr_storage.resize(payload_len + cwd.length() + 1, 0);
			}

			if(!sinsp_utils::concatenate_paths(&m_resolved_paramstr_storage[0],
				(uint32_t)m_resolved_paramstr_storage.size(),
				(char*)cwd.c_str(),
				(uint32_t)cwd.length(),
				payload,
				payload_len))
			{
				m_resolved_paramstr_storage[0] = 0;
			}
		}
		else
		{
			*resolved_str = &m_paramstr_storage[0];
		}
	}
	break;
	case PT_BYTEBUF:
	{
		/* This would include quotes around the outpur string
		            m_paramstr_storage[0] = '"';
		            cres = binary_buffer_to_string(m_paramstr_storage + 1,
		                param->m_val,
		                m_paramstr_storage.size() - 2,
		                param->m_len);

		            m_paramstr_storage[cres + 1] = '"';
		            m_paramstr_storage[cres + 2] = 0;
		*/
		while(true)
		{
			uint32_t blen = binary_buffer_to_string(&m_paramstr_storage[0],
				payload,
				(uint32_t)m_paramstr_storage.size() - 1,
				payload_len,
				fmt);

			if(blen >= m_paramstr_storage.size() - 1)
			{
				//
				// The buffer didn't fit, expand it and try again
				//
				m_paramstr_storage.resize(m_paramstr_storage.size() * 2);
				continue;
			}

			ASSERT(m_inspector != NULL);
			if(m_inspector->m_max_evt_output_len != 0 && 
				blen > m_inspector->m_max_evt_output_len &&
				fmt == PF_NORMAL)
			{
				uint32_t real_len = MIN(blen, m_inspector->m_max_evt_output_len);

				m_rawbuf_str_len = real_len;
				if(real_len > 3)
				{
					m_paramstr_storage[real_len - 3] = '.';
					m_paramstr_storage[real_len - 2] = '.';
					m_paramstr_storage[real_len - 1] = '.';
				}

				m_paramstr_storage[real_len] = 0;
			}
			else
			{
				m_rawbuf_str_len = blen;
			}
			break;
		}
	}
	break;
	case PT_SOCKADDR:
		if(payload_len == 0)
		{
			snprintf(&m_paramstr_storage[0],
			         m_paramstr_storage.size(),
			         "NULL");

			break;
		}
		else if(payload[0] == AF_UNIX)
		{
			ASSERT(payload_len > 1);

			//
			// Sanitize the file string.
			//
            string sanitized_str = payload + 1;
            sanitized_str.erase(remove_if(sanitized_str.begin(), sanitized_str.end(), g_invalidchar()), sanitized_str.end());

			snprintf(&m_paramstr_storage[0],
				m_paramstr_storage.size(),
				"%s",
				sanitized_str.c_str());
		}
		else if(payload[0] == PPM_AF_INET)
		{
			if(payload_len == 1 + 4 + 2)
			{
				ipv4serverinfo addr;
				addr.m_ip = *(uint32_t*)(payload + 1);
				addr.m_port = *(uint16_t*)(payload+5);
				addr.m_l4proto = (m_fdinfo != NULL) ? m_fdinfo->get_l4proto() : SCAP_L4_UNKNOWN;
				string straddr = ipv4serveraddr_to_string(&addr, m_inspector->m_hostname_and_port_resolution_enabled);
				snprintf(&m_paramstr_storage[0],
					   	 m_paramstr_storage.size(),
					   	 "%s",
					   	 straddr.c_str());
			}
			else
			{
				ASSERT(false);
				snprintf(&m_paramstr_storage[0],
				         m_paramstr_storage.size(),
				         "INVALID IPv4");
			}
		}
		else
		{
			snprintf(&m_paramstr_storage[0],
			         m_paramstr_storage.size(),
			         "family %d", (int)payload[0]);
		}
		break;
	case PT_SOCKTUPLE:
 		if(payload_len == 0)
		{
			snprintf(&m_paramstr_storage[0],
			         m_paramstr_storage.size(),
			         "NULL");

			break;
		}

		if(payload[0] == PPM_AF_INET)
		{
			if(payload_len == 1 + 4 + 2 + 4 + 2)
			{
				ipv4tuple addr;
				addr.m_fields.m_sip = *(uint32_t*)(payload + 1);
				addr.m_fields.m_sport = *(uint16_t*)(payload+5);
				addr.m_fields.m_dip = *(uint32_t*)(payload + 7);
				addr.m_fields.m_dport = *(uint16_t*)(payload+11);
				addr.m_fields.m_l4proto = (m_fdinfo != NULL) ? m_fdinfo->get_l4proto() : SCAP_L4_UNKNOWN;
				string straddr = ipv4tuple_to_string(&addr, m_inspector->m_hostname_and_port_resolution_enabled);
				snprintf(&m_paramstr_storage[0],
					   	 m_paramstr_storage.size(),
					   	 "%s",
					   	 straddr.c_str());
			}
			else
			{
				ASSERT(false);
				snprintf(&m_paramstr_storage[0],
				         m_paramstr_storage.size(),
				         "INVALID IPv4");
			}
		}
		else if(payload[0] == PPM_AF_INET6)
		{
			if(payload_len == 1 + 16 + 2 + 16 + 2)
			{
				uint8_t* sip6 = (uint8_t*)payload + 1;
				uint8_t* dip6 = (uint8_t*)payload + 19;
				uint8_t* sip = (uint8_t*)payload + 13;
				uint8_t* dip = (uint8_t*)payload + 31;

				if(sinsp_utils::is_ipv4_mapped_ipv6(sip6) && sinsp_utils::is_ipv4_mapped_ipv6(dip6))
				{
					ipv4tuple addr;
					addr.m_fields.m_sip = *(uint32_t*)sip;
					addr.m_fields.m_sport = *(uint16_t*)(payload+17);
					addr.m_fields.m_dip = *(uint32_t*)dip;
					addr.m_fields.m_dport = *(uint16_t*)(payload+35);
					addr.m_fields.m_l4proto = (m_fdinfo != NULL) ? m_fdinfo->get_l4proto() : SCAP_L4_UNKNOWN;
					string straddr = ipv4tuple_to_string(&addr, m_inspector->m_hostname_and_port_resolution_enabled);

					snprintf(&m_paramstr_storage[0],
							 m_paramstr_storage.size(),
							 "%s",
							 straddr.c_str());
					break;
				}
				else
				{
					char srcstr[INET6_ADDRSTRLEN];
					char dststr[INET6_ADDRSTRLEN];
					if(inet_ntop(AF_INET6, sip6, srcstr, sizeof(srcstr)) &&
						inet_ntop(AF_INET6, sip6, dststr, sizeof(dststr)))
					{
						snprintf(&m_paramstr_storage[0],
								 m_paramstr_storage.size(),
								 "%s:%s->%s:%s",
								 srcstr,
								 port_to_string(*(uint16_t*)(payload + 17), (m_fdinfo != NULL) ? m_fdinfo->get_l4proto() : SCAP_L4_UNKNOWN, m_inspector->m_hostname_and_port_resolution_enabled).c_str(),
								 dststr,
								 port_to_string(*(uint16_t*)(payload + 35), (m_fdinfo != NULL) ? m_fdinfo->get_l4proto() : SCAP_L4_UNKNOWN, m_inspector->m_hostname_and_port_resolution_enabled).c_str());
						break;
					}
				}
			}

			ASSERT(false);
			snprintf(&m_paramstr_storage[0],
				        m_paramstr_storage.size(),
				        "INVALID IPv6");
		}
		else if(payload[0] == AF_UNIX)
		{
			ASSERT(payload_len > 17);

			//
			// Sanitize the file string.
			//
            string sanitized_str = payload + 17;
            sanitized_str.erase(remove_if(sanitized_str.begin(), sanitized_str.end(), g_invalidchar()), sanitized_str.end());

			snprintf(&m_paramstr_storage[0],
				m_paramstr_storage.size(),
				"%" PRIx64 "->%" PRIx64 " %s",
				*(uint64_t*)(payload + 1),
				*(uint64_t*)(payload + 9),
				sanitized_str.c_str());
		}
		else
		{
			snprintf(&m_paramstr_storage[0],
			         m_paramstr_storage.size(),
			         "family %d", (int)payload[0]);
		}
		break;
	case PT_FDLIST:
		{
			sinsp_threadinfo* tinfo = get_thread_info();
			if(!tinfo)
			{
				break;
			}

			uint16_t nfds = *(uint16_t *)payload;
			uint32_t pos = 2;
			uint32_t spos = 0;

			m_paramstr_storage[0] = 0;

			for(j = 0; j < nfds; j++)
			{
				char tch;
				int64_t fd = *(int64_t *)(payload + pos);

				sinsp_fdinfo_t *fdinfo = tinfo->get_fd(fd);
				if(fdinfo)
				{
					tch = fdinfo->get_typechar();
				}
				else
				{
					tch = '?';
				}

				int r = snprintf(&m_paramstr_storage[0] + spos,
						m_paramstr_storage.size() - spos,
						"%" PRIu64 ":%c%x%c",
						fd,
						tch,
						(uint32_t) * (int16_t *)(payload + pos + 8),
						(j < (uint32_t)(nfds - 1)) ? ' ' : '\0');

				if(r < 0 || spos + r >= m_paramstr_storage.size() - 1)
				{
					m_paramstr_storage[m_paramstr_storage.size() - 1] = 0;
					break;
				}

				spos += r;
				pos += 10;
			}
		}
		break;
	case PT_SYSCALLID:
		{
			uint16_t scid  = *(uint16_t *)payload;
			if(scid >= PPM_SC_MAX)
			{
				ASSERT(false);
				snprintf(&m_paramstr_storage[0],
						 m_paramstr_storage.size(),
						 "<unknown syscall>");
				break;
			}

			const struct ppm_syscall_desc* desc = &(g_infotables.m_syscall_info_table[scid]);

			snprintf(&m_paramstr_storage[0],
				m_paramstr_storage.size(),
				"%" PRIu16,
				scid);

			snprintf(&m_resolved_paramstr_storage[0],
				m_resolved_paramstr_storage.size(),
				"%s",
				desc->name);
		}
		break;
	case PT_SIGTYPE:
		{
			const char* sigstr;

			ASSERT(payload_len == sizeof(uint8_t));
			uint8_t val = *(uint8_t *)payload;

			sigstr = sinsp_utils::signal_to_str(val);

			snprintf(&m_paramstr_storage[0],
					 m_paramstr_storage.size(),
					 "%" PRIu8, val);

			if(sigstr)
			{
				snprintf(&m_resolved_paramstr_storage[0],
							m_resolved_paramstr_storage.size(),
							"%s", sigstr);
			}
		}
		break;
	case PT_RELTIME:
		{
			string sigstr;

			ASSERT(payload_len == sizeof(uint64_t));
			uint64_t val = *(uint64_t *)payload;

			if(val == (uint64_t)(-1))
			{
				snprintf(&m_paramstr_storage[0],
					 m_paramstr_storage.size(),
					 "none");
				m_resolved_paramstr_storage[0] = '\0';
			}
			else
			{
				snprintf(&m_paramstr_storage[0],
					 m_paramstr_storage.size(),
					 "%" PRIu64, val);

				snprintf(&m_resolved_paramstr_storage[0],
					 m_resolved_paramstr_storage.size(),
					 "%lgs",
					 ((double)val) / 1000000000);
			}
		}
		break;
	case PT_FLAGS8:
	case PT_FLAGS16:
	case PT_FLAGS32:
		{
			uint32_t val = *(uint32_t *)payload & (((uint64_t)1 << payload_len * 8) - 1);
			snprintf(&m_paramstr_storage[0],
				     m_paramstr_storage.size(),
				     "%" PRIu32, val);

			const struct ppm_name_value *flags = (const struct ppm_name_value *)m_info->params[id].info;
			const char *separator = "";
			uint32_t initial_val = val;
			uint32_t j = 0;

			while(flags != NULL && flags->name != NULL && flags->value != initial_val)
			{
				if((val & flags->value) == flags->value && val != 0)
				{
					if(m_resolved_paramstr_storage.size() < j + strlen(separator) + strlen(flags->name))
					{
						m_resolved_paramstr_storage.resize(m_resolved_paramstr_storage.size() * 2);
					}

					j += snprintf(&m_resolved_paramstr_storage[j],
								  m_resolved_paramstr_storage.size(),
							 	  "%s%s",
							 	  separator,
							 	  flags->name);

					separator = "|";
					// We remove current flags value to avoid duplicate flags e.g. PPM_O_RDWR, PPM_O_RDONLY, PPM_O_WRONLY
					val &= ~flags->value;
				}

				flags++;
			}

			if(flags != NULL && flags->name != NULL)
			{
				j += snprintf(&m_resolved_paramstr_storage[j],
							  m_resolved_paramstr_storage.size(),
							  "%s%s",
							  separator,
							  flags->name);
			}

			break;
		}
	case PT_ABSTIME:
		//
		// XXX not implemented yet
		//
		ASSERT(false);
	case PT_DYN:
		ASSERT(false);
		snprintf(&m_paramstr_storage[0],
		         m_paramstr_storage.size(),
		         "INVALID DYNAMIC PARAMETER");
		break;
	case PT_UID:
	{
		uint32_t val = *(uint32_t *)payload;
		if (val < std::numeric_limits<uint32_t>::max())
		{
			snprintf(&m_paramstr_storage[0],
					 m_paramstr_storage.size(),
					 "%d", val);
			auto find_it = m_inspector->get_userlist()->find(val);
			if (find_it != m_inspector->get_userlist()->end())
			{
				scap_userinfo* user_info = find_it->second;
				strcpy_sanitized(&m_resolved_paramstr_storage[0], user_info->name,
								(uint32_t)m_resolved_paramstr_storage.size());
			}
			else
			{
				snprintf(&m_resolved_paramstr_storage[0],
						m_resolved_paramstr_storage.size(),
						"<NA>");
			}
		}
		else
		{
			snprintf(&m_paramstr_storage[0],
					 m_paramstr_storage.size(),
					 "-1");
			snprintf(&m_resolved_paramstr_storage[0],
					m_resolved_paramstr_storage.size(),
					"<NONE>");
		}
		break;
	}
	case PT_GID:
	{
		uint32_t val = *(uint32_t *)payload;
		if (val < std::numeric_limits<uint32_t>::max())
		{
			snprintf(&m_paramstr_storage[0],
					 m_paramstr_storage.size(),
					 "%d", val);
			auto find_it = m_inspector->get_grouplist()->find(val);
			if (find_it != m_inspector->get_grouplist()->end())
			{
				scap_groupinfo* group_info = find_it->second;
				strcpy_sanitized(&m_resolved_paramstr_storage[0], group_info->name,
								(uint32_t)m_resolved_paramstr_storage.size());
			}
			else
			{
				snprintf(&m_resolved_paramstr_storage[0],
						m_resolved_paramstr_storage.size(),
						"<NA>");
			}
		}
		else
		{
			snprintf(&m_paramstr_storage[0],
					 m_paramstr_storage.size(),
					 "-1");
			snprintf(&m_resolved_paramstr_storage[0],
					m_resolved_paramstr_storage.size(),
					"<NONE>");
		}
		break;
	}
<<<<<<< HEAD
	case PT_CHARBUFARRAY:
	{
		ASSERT(param->m_len == sizeof(uint64_t));
		vector<char*>* strvect = (vector<char*>*)*(uint64_t *)param->m_val;

		m_paramstr_storage[0] = 0;

		while(true)
		{
			vector<char*>::iterator it;
			vector<char*>::iterator itbeg;
			bool need_to_resize = false;

			//
			// Copy the arguments
			//
			char* dst = &m_paramstr_storage[0];
			char* dstend = &m_paramstr_storage[0] + m_paramstr_storage.size() - 2;

			for(it = itbeg = strvect->begin(); it != strvect->end(); ++it)
			{
				char* src = *it;

				if(it != itbeg)
				{
					if(dst < dstend - 1)
					{
						*dst++ = '.';
					}
				}

				while(*src != 0 && dst < dstend)
				{
					*dst++ = *src++;
				}

				if(dst == dstend)
				{
					//
					// Reached the end of m_paramstr_storage, we need to resize it
					//
					need_to_resize = true;
					break;
				}
			}

			if(need_to_resize)
			{
				m_paramstr_storage.resize(m_paramstr_storage.size() * 2);
				continue;
			}

			*dst = 0;

			break;
		}
	}
	break;
	case PT_CHARBUF_PAIR_ARRAY:
	{
		ASSERT(param->m_len == sizeof(uint64_t));
		pair<vector<char*>*, vector<char*>*>* pairs = 
			(pair<vector<char*>*, vector<char*>*>*)*(uint64_t *)param->m_val;

		m_paramstr_storage[0] = 0;

		if(pairs->first->size() != pairs->second->size())
		{
			ASSERT(false);
			break;
		}

		while(true)
		{
			vector<char*>::iterator it1;
			vector<char*>::iterator itbeg1;
			vector<char*>::iterator it2;
			vector<char*>::iterator itbeg2;
			bool need_to_resize = false;

			//
			// Copy the arguments
			//
			char* dst = &m_paramstr_storage[0];
			char* dstend = &m_paramstr_storage[0] + m_paramstr_storage.size() - 2;

			for(it1 = itbeg1 = pairs->first->begin(), it2 = itbeg2 = pairs->second->begin(); 
			it1 != pairs->first->end(); 
				++it1, ++it2)
			{
				char* src = *it1;

				if(it1 != itbeg1)
				{
					if(dst < dstend - 1)
					{
						*dst++ = ',';
					}
				}

				//
				// Copy the first string
				//
				while(*src != 0 && dst < dstend)
				{
					*dst++ = *src++;
				}

				if(dst < dstend - 1)
				{
					*dst++ = ':';
				}

				//
				// Copy the second string
				//
				src = *it2;
				while(*src != 0 && dst < dstend)
				{
					*dst++ = *src++;
				}

				if(dst == dstend)
				{
					//
					// Reached the end of m_paramstr_storage, we need to resize it
					//
					need_to_resize = true;
					break;
				}
			}

			if(need_to_resize)
			{
				m_paramstr_storage.resize(m_paramstr_storage.size() * 2);
				continue;
			}

			*dst = 0;

			break;
		}

=======
	case PT_SIGSET:
	{
		ASSERT(payload_len == sizeof(uint32_t));
		uint32_t val = *(uint32_t *)payload;

		m_resolved_paramstr_storage[0] = '\0';
		m_paramstr_storage[0]          = '\0';

		char* storage = &m_paramstr_storage[0];
		int remaining = m_paramstr_storage.size();
		bool first = true;

		for(int sig = 0; sig < 32; sig++)
		{
			if(val & (1U << sig) )
			{
				const char* sigstr = sinsp_utils::signal_to_str(sig+1);
				if(sigstr)
				{
					int printed = snprintf(storage, remaining,
							       "%s%s",
							       !first ? " " : "",
							       sigstr);
					if(printed >= remaining)
					{
						storage[remaining-1] = '\0';
						break;
					}

					first	   = false;
					storage	  += printed;
					remaining -= printed;
				}
			}
		}
>>>>>>> 7351dc45
		break;
	}
	default:
		ASSERT(false);
		snprintf(&m_paramstr_storage[0],
		         m_paramstr_storage.size(),
		         "(n.a.)");
		break;
	}

	*resolved_str = &m_resolved_paramstr_storage[0];

	return &m_paramstr_storage[0];
}

string sinsp_evt::get_param_value_str(const string &name, bool resolved)
{
	for(uint32_t i = 0; i < get_num_params(); i++)
	{
		if(name == get_param_name(i))
		{
			return get_param_value_str(i, resolved);
		}
	}

	return string("");
}

string sinsp_evt::get_param_value_str(const char *name, bool resolved)
{
	// TODO fix this !!
	string s_name = string(name);
	return get_param_value_str(s_name, resolved);
}

string sinsp_evt::get_param_value_str(uint32_t i, bool resolved)
{
	const char *param_value_str;
	const char *val_str;
	val_str = get_param_as_str(i, &param_value_str);

	if(resolved)
	{
		return string((*param_value_str == '\0')? val_str : param_value_str);
	}
	else
	{
		return string(val_str);
	}
}

const char* sinsp_evt::get_param_value_str(const char* name, OUT const char** resolved_str, param_fmt fmt)
{
	for(uint32_t i = 0; i < get_num_params(); i++)
	{
		if(strcmp(name, get_param_name(i)) == 0)
		{
			return get_param_as_str(i, resolved_str, fmt);
		}
	}

	*resolved_str = NULL;
	return NULL;
}

const sinsp_evt_param* sinsp_evt::get_param_value_raw(const char* name)
{
	//
	// Make sure the params are actually loaded
	//
	if((m_flags & sinsp_evt::SINSP_EF_PARAMS_LOADED) == 0)
	{
		load_params();
		m_flags |= (uint32_t)sinsp_evt::SINSP_EF_PARAMS_LOADED;
	}

	//
	// Locate the parameter given the name
	//
	uint32_t np = get_num_params();

	for(uint32_t j = 0; j < np; j++)
	{
		if(strcmp(name, get_param_name(j)) == 0)
		{
			return &(m_params[j]);
		}
	}

	return NULL;
}

void sinsp_evt::get_category(OUT sinsp_evt::category* cat)
{
	if(m_pevt->type == PPME_GENERIC_E ||
		m_pevt->type == PPME_GENERIC_X)
	{
		//
		// This event is a syscall that doesn't have a filler yet.
		// The category can be found in g_syscall_info_table.
		//
		sinsp_evt_param *parinfo = get_param(0);
		ASSERT(parinfo->m_len == sizeof(uint16_t));
		uint16_t id = *(uint16_t *)parinfo->m_val;

		if(id < PPM_SC_MAX)
		{
			cat->m_category = g_infotables.m_syscall_info_table[id].category;
			cat->m_subcategory = sinsp_evt::SC_NONE;
		}
		else
		{
			ASSERT(false);
		}
	}
	else
	{
		//
		// This event has a real filler.
		// The category can be found in the info struct.
		//
		cat->m_category = m_info->category;

		//
		// For EC_IO and EC_WAIT events, we dig into the fd state to get the category
		// and fdtype
		//
		if(cat->m_category & EC_IO_BASE)
		{
			if(!m_fdinfo)
			{
				//
				// The fd info is not present, likely because we missed its creation.
				//
				cat->m_subcategory = SC_UNKNOWN;
				return;
			}
			else
			{
				switch(m_fdinfo->m_type)
				{
					case SCAP_FD_FILE:
					case SCAP_FD_DIRECTORY:
						cat->m_subcategory = SC_FILE;
						break;
					case SCAP_FD_IPV4_SOCK:
					case SCAP_FD_IPV6_SOCK:
						cat->m_subcategory = SC_NET;
					case SCAP_FD_IPV4_SERVSOCK:
					case SCAP_FD_IPV6_SERVSOCK:
						cat->m_subcategory = SC_NET;
						break;
					case SCAP_FD_FIFO:
					case SCAP_FD_UNIX_SOCK:
					case SCAP_FD_EVENT:
					case SCAP_FD_SIGNALFD:
					case SCAP_FD_INOTIFY:
						cat->m_subcategory = SC_IPC;
						break;
					case SCAP_FD_UNSUPPORTED:
					case SCAP_FD_EVENTPOLL:
					case SCAP_FD_TIMERFD:
						cat->m_subcategory = SC_OTHER;
						break;
					case SCAP_FD_UNKNOWN:
						cat->m_subcategory = SC_OTHER;
						break;
					default:
//						ASSERT(false);
						cat->m_subcategory = SC_UNKNOWN;
						break;
				}
			}
		}
		else
		{
			cat->m_subcategory = sinsp_evt::SC_NONE;
		}
	}
}

bool sinsp_evt::is_filtered_out()
{
	return m_filtered_out;
}

#ifdef HAS_FILTERING
scap_dump_flags sinsp_evt::get_dump_flags(OUT bool* should_drop)
{
	uint32_t dflags = SCAP_DF_NONE;
	*should_drop = false;

	if(m_filtered_out)
	{
		if(m_inspector->m_isfatfile_enabled)
		{
			ppm_event_flags eflags = get_info_flags();

			if(eflags & EF_MODIFIES_STATE)
			{
				dflags = SCAP_DF_STATE_ONLY;
			}
			else
			{
				*should_drop = true;
				goto fd_marker;
			}
		}
		else
		{
			*should_drop = true;
		}
	}

fd_marker:
	if(m_flags & sinsp_evt::SINSP_EF_IS_MARKER)
	{
		dflags |= SCAP_DF_MARKER;
	}

	return (scap_dump_flags)dflags;
}
#endif<|MERGE_RESOLUTION|>--- conflicted
+++ resolved
@@ -2028,7 +2028,6 @@
 		}
 		break;
 	}
-<<<<<<< HEAD
 	case PT_CHARBUFARRAY:
 	{
 		ASSERT(param->m_len == sizeof(uint64_t));
@@ -2171,8 +2170,6 @@
 
 			break;
 		}
-
-=======
 	case PT_SIGSET:
 	{
 		ASSERT(payload_len == sizeof(uint32_t));
@@ -2208,7 +2205,6 @@
 				}
 			}
 		}
->>>>>>> 7351dc45
 		break;
 	}
 	default:
