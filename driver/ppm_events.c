/*
Copyright (C) 2013-2014 Draios inc.

This file is part of sysdig.

sysdig is free software; you can redistribute it and/or modify
it under the terms of the GNU General Public License version 2 as
published by the Free Software Foundation.

sysdig is distributed in the hope that it will be useful,
but WITHOUT ANY WARRANTY; without even the implied warranty of
MERCHANTABILITY or FITNESS FOR A PARTICULAR PURPOSE.  See the
GNU General Public License for more details.

You should have received a copy of the GNU General Public License
along with sysdig.  If not, see <http://www.gnu.org/licenses/>.
*/

#define pr_fmt(fmt)	KBUILD_MODNAME ": " fmt

#include <linux/compat.h>
#include <linux/cdev.h>
#include <asm/syscall.h>
#include <net/sock.h>
#include <net/af_unix.h>
#include <linux/ip.h>
#include <linux/tcp.h>
#include <linux/udp.h>
#include <linux/file.h>
#include <linux/futex.h>
#include <linux/fs_struct.h>
#include <linux/uaccess.h>
#include <linux/version.h>
#include <linux/module.h>
#include <linux/kernel.h>
#include <asm/mman.h>

#include "ppm_ringbuffer.h"
#include "ppm_events_public.h"
#include "ppm_events.h"
#include "ppm.h"

/*
 * do-nothing implementation of compat_ptr for systems that are not compiled
 * with CONFIG_COMPAT.
 */
#ifndef CONFIG_COMPAT
#define compat_ptr(X) X
#endif

/*
 * The kernel patched with grsecurity makes the default access_ok trigger a
 * might_sleep(), so if present we use the one defined by them
 */
#ifdef access_ok_noprefault
#define ppm_access_ok access_ok_noprefault
#else
#define ppm_access_ok access_ok
#endif

static void memory_dump(char *p, size_t size)
{
	unsigned int j;

	for (j = 0; j < size; j += 8)
		pr_info("%*ph\n", 8, &p[j]);
}

/*
 * Globals
 */
u32 g_http_options_intval;
u32 g_http_get_intval;
u32 g_http_head_intval;
u32 g_http_post_intval;
u32 g_http_put_intval;
u32 g_http_delete_intval;
u32 g_http_trace_intval;
u32 g_http_connect_intval;
u32 g_http_resp_intval;

extern bool g_do_dynamic_snaplen;

/*
 * What this function does is basically a special memcpy
 * so that, if the page fault handler detects the address is invalid,
 * won't kill the process but will return a positive number
 * Plus, this doesn't sleep.
 * The risk is that if the buffer is partially paged out, we get an error.
 * Returns the number of bytes NOT read.
 */
unsigned long ppm_copy_from_user(void *to, const void __user *from, unsigned long n)
{
	unsigned long res = n;

	pagefault_disable();

	if (likely(ppm_access_ok(VERIFY_READ, from, n)))
		res = __copy_from_user_inatomic(to, from, n);

	pagefault_enable();

	return res;
}

/*
 * On some kernels (e.g. 2.6.39), even with preemption disabled, the strncpy_from_user,
 * instead of returning -1 after a page fault, schedules the process, so we drop events
 * because of the preemption. This function reads the user buffer in atomic chunks, and
 * returns when there's an error or the terminator is found
 */
long ppm_strncpy_from_user(char *to, const char __user *from, unsigned long n)
{
	long string_length = 0;
	long res = -1;
	unsigned long bytes_to_read = 4;
	int j;

	pagefault_disable();

	while (n) {
		/*
		 * Read bytes_to_read bytes at a time, and look for the terminator. Should be fast
		 * since the copy_from_user is optimized for the processor
		 */
		if (n < bytes_to_read)
			bytes_to_read = n;

		if (!ppm_access_ok(VERIFY_READ, from, n)) {
			res = -1;
			goto strncpy_end;
		}

		if (__copy_from_user_inatomic(to, from, bytes_to_read)) {
			/*
			 * Page fault
			 */
			res = -1;
			goto strncpy_end;
		}

		n -= bytes_to_read;
		from += bytes_to_read;

		for (j = 0; j < bytes_to_read; ++j) {
			++string_length;

			if (!*to) {
				res = string_length;
				goto strncpy_end;
			}

			++to;
		}
	}

strncpy_end:
	pagefault_enable();
	return res;
}

int32_t dpi_lookahead_init(void)
{
	g_http_options_intval = (*(u32*)HTTP_OPTIONS_STR);
	g_http_get_intval = (*(u32*)HTTP_GET_STR);
	g_http_head_intval = (*(u32*)HTTP_HEAD_STR);
	g_http_post_intval = (*(u32*)HTTP_POST_STR);
	g_http_put_intval = (*(u32*)HTTP_PUT_STR);
	g_http_delete_intval = (*(u32*)HTTP_DELETE_STR);
	g_http_trace_intval = (*(u32*)HTTP_TRACE_STR);
	g_http_connect_intval = (*(u32*)HTTP_CONNECT_STR);
	g_http_resp_intval = (*(u32*)HTTP_RESP_STR);

	return PPM_SUCCESS;
}

inline u32 compute_snaplen(struct event_filler_arguments *args, char*buf, u32 lookahead_size)
{
	u32 res = g_snaplen;
	int err;
	struct socket *sock;
	sa_family_t family;
	struct sockaddr_storage sock_address;
	struct sockaddr_storage peer_address;
	int sock_address_len;
	int peer_address_len;
	u16 sport, dport;

/*
	if (args->event_type == PPME_SYSCALL_WRITE_X) {
#if LINUX_VERSION_CODE >= KERNEL_VERSION(3, 14, 0)
		struct fd f = fdget(args->fd);

		if (f.file && f.file->f_op) {
			if (THIS_MODULE == f.file->f_op->owner) {
				res = RW_SNAPLEN_EVENT;
				fdput(f);
				return res;
			}

			fdput(f);
		}
#else
		struct file* file = fget(args->fd);
		if (file && file->f_op) {
			if (THIS_MODULE == file->f_op->owner) {
				res = RW_SNAPLEN_EVENT;
				fput(file);
				return res;
			}

			fput(file);
		}
#endif
	}
*/
	
	if (!g_do_dynamic_snaplen) {
		return res;
	}

	sock = sockfd_lookup(args->fd, &err);

	if (sock) {

		if (sock->sk) {
			err = sock->ops->getname(sock, (struct sockaddr *)&sock_address, &sock_address_len, 0);

			if (err == 0) {
				err = sock->ops->getname(sock, (struct sockaddr *)&peer_address, &peer_address_len, 1);

				if (err == 0) {
					family = sock->sk->sk_family;

					if (family == AF_INET) {
						sport = ntohs(((struct sockaddr_in *) &sock_address)->sin_port);
						dport = ntohs(((struct sockaddr_in *) &peer_address)->sin_port);
					} else if (family == AF_INET6) {
						sport = ntohs(((struct sockaddr_in6 *) &sock_address)->sin6_port);
						dport = ntohs(((struct sockaddr_in6 *) &peer_address)->sin6_port);
					} else {
						sport = 0;
						dport = 0;						
					}

					if (sport == PPM_PORT_MYSQL || dport == PPM_PORT_MYSQL) {
						if (lookahead_size >= 5) {
							if (buf[0] == 3 || buf[1] == 3 || buf[2] == 3 || buf[3] == 3 || buf[4] == 3) {
								sockfd_put(sock);
								return 2000;
							} else if (buf[2] == 0 && buf[3] == 0){
								sockfd_put(sock);
								return 2000;
							}
						}
					} else if (sport == PPM_PORT_POSTGRES || dport == PPM_PORT_POSTGRES) {
						if (lookahead_size >= 2)
						{
							if ( ( buf[0] == 'Q' && buf[1] == 0 ) || // SimpleQuery command
								( buf[0] == 'P' && buf[1] == 0 ) || // Prepare statement commmand
								 ( buf[4] == 0 && buf[5] == 3 && buf[6] == 0) || // startup command
								 ( buf[0] == 'E' && buf[1] == 0 ) // error or execute command
							)
							{
								sockfd_put(sock);
								return 2000;
							}
						}
					} else {
						if (lookahead_size >= 5) {
							if (*(u32*)buf == g_http_get_intval ||
							        *(u32*)buf == g_http_post_intval ||
							        *(u32*)buf == g_http_put_intval ||
							        *(u32*)buf == g_http_delete_intval ||
							        *(u32*)buf == g_http_trace_intval ||
							        *(u32*)buf == g_http_connect_intval ||
							        *(u32*)buf == g_http_options_intval ||
							        ((*(u32*)buf == g_http_resp_intval) && (buf[4] == '/')))
							{
								sockfd_put(sock);
								return 2000;
							}
						}
					}
				}
			}
		}

		sockfd_put(sock);
	}

	return res;
}

/*
 * NOTES:
 * - val_len is ignored for everything other than PT_BYTEBUF.
 * - fromuser is ignored for numeric types
 * - dyn_idx is ignored for everything other than PT_DYN
 */
int val_to_ring(struct event_filler_arguments *args, uint64_t val, u16 val_len, bool fromuser, u8 dyn_idx)
{
	const struct ppm_param_info* param_info;
	int len = -1;
	u16 *psize = (u16 *)(args->buffer + args->curarg * sizeof(u16));

	if (unlikely(args->curarg >= args->nargs)) {
		pr_err("(%u)val_to_ring: too many arguments for event #%u, type=%u, curarg=%u, nargs=%u tid:%u\n",
		       smp_processor_id(),
		       args->nevents,
		       (u32)args->event_type,
		       args->curarg,
		       args->nargs,
		       current->pid);
		memory_dump(args->buffer - sizeof(struct ppm_evt_hdr), 32);
		ASSERT(0);
		return PPM_FAILURE_BUG;
	}

	if (unlikely(args->arg_data_size == 0)) {
		return PPM_FAILURE_BUFFER_FULL;
	}

	param_info = &(g_event_info[args->event_type].params[args->curarg]);
	if (param_info->type == PT_DYN && param_info->info != NULL) {
		const struct ppm_param_info *dyn_params;

		if (unlikely(dyn_idx >= param_info->ninfo)) {
			ASSERT(0);
			return PPM_FAILURE_BUG;
		}

		dyn_params = (const struct ppm_param_info *)param_info->info;

		param_info = &dyn_params[dyn_idx];
		if (likely(args->arg_data_size >= sizeof(u8)))	{
			*(u8 *)(args->buffer + args->arg_data_offset) = dyn_idx;
			len = sizeof(u8);
		} else {
			return PPM_FAILURE_BUFFER_FULL;
		}
		args->arg_data_offset += len;
		args->arg_data_size -= len;
		*psize = (u16)len;
	} else {
		*psize = 0;
	}

	switch (param_info->type) {
	case PT_CHARBUF:
	case PT_FSPATH:
		if (likely(val != 0)) {
			if (fromuser) {
				len = ppm_strncpy_from_user(args->buffer + args->arg_data_offset,
					(const char __user *)(unsigned long)val, args->arg_data_size);

				if (unlikely(len < 0))
					return PPM_FAILURE_INVALID_USER_MEMORY;
			} else {
				len = strlcpy(args->buffer + args->arg_data_offset,
								(const char *)(unsigned long)val,
								args->arg_data_size);

				if (++len > args->arg_data_size)
					len = args->arg_data_size;
			}

			/*
			 * Make sure the string is null-terminated
			 */
			*(char *)(args->buffer + args->arg_data_offset + len) = 0;
		} else {
			/*
			 * Handle NULL pointers
			 */
			len = strlcpy(args->buffer + args->arg_data_offset,
			       "(NULL)",
			       args->arg_data_size);

			if (++len > args->arg_data_size)
				len = args->arg_data_size;
		}

		break;
	case PT_BYTEBUF:
		if (likely(val != 0)) {
			if (fromuser) {
				/*
				 * Copy the lookahead portion of the buffer that we will use DPI-based 
				 * snaplen calculation
				 */
				u32 dpi_lookahead_size = DPI_LOOKAHED_SIZE;

				if (dpi_lookahead_size > val_len) {
					dpi_lookahead_size = val_len;
				}

				if (unlikely(dpi_lookahead_size >= args->arg_data_size))
					return PPM_FAILURE_BUFFER_FULL;

				len = (int)ppm_copy_from_user(args->buffer + args->arg_data_offset,
						(const void __user *)(unsigned long)val,
						dpi_lookahead_size);

				if (unlikely(len != 0))
					return PPM_FAILURE_INVALID_USER_MEMORY;

				/*
				 * Check if there's more to copy
				 */
				if (likely((dpi_lookahead_size != val_len))) {
					/*
					 * Calculate the snaplen
					 */
					if (likely(args->enforce_snaplen)) {
						u32 sl = g_snaplen;

						sl = compute_snaplen(args, args->buffer + args->arg_data_offset, dpi_lookahead_size);

						if (val_len > sl) {
							val_len = sl;
						}			
					}

					if (unlikely((val_len) >= args->arg_data_size)) {
						val_len = args->arg_data_size;
					}

					if (val_len > dpi_lookahead_size) {
						len = (int)ppm_copy_from_user(args->buffer + args->arg_data_offset + dpi_lookahead_size,
								(const void __user *)(unsigned long)val + dpi_lookahead_size,
								val_len - dpi_lookahead_size);

						if (unlikely(len != 0))
							return PPM_FAILURE_INVALID_USER_MEMORY;
					}
				}

				len = val_len;
			} else {
<<<<<<< HEAD
				// u32 sl = compute_snaplen(args, (char *)(unsigned long)val, val_len);

				// if (val_len > sl) {
				// 	val_len = sl;
				// }
=======
				if (likely(args->enforce_snaplen)) {
					u32 sl = compute_snaplen(args, (char *)(unsigned long)val, val_len);

					if (val_len > sl) {
						val_len = sl;
					}
				}
>>>>>>> d8f211a8

				if (unlikely(val_len >= args->arg_data_size))
					return PPM_FAILURE_BUFFER_FULL;

				memcpy(args->buffer + args->arg_data_offset,
					(void *)(unsigned long)val, val_len);

				len = val_len;
			}
		} else {
			/*
			 * Handle NULL pointers
			 */
			len = 0;
		}

		break;
	case PT_SOCKADDR:
	case PT_SOCKTUPLE:
	case PT_FDLIST:
		if (likely(val != 0)) {
			if (unlikely(val_len >= args->arg_data_size)) {
				return PPM_FAILURE_BUFFER_FULL;
			} else {
				if (fromuser) {
					len = (int)ppm_copy_from_user(args->buffer + args->arg_data_offset,
							(const void __user *)(unsigned long)val,
							val_len);

					if (unlikely(len != 0))
						return PPM_FAILURE_INVALID_USER_MEMORY;

					len = val_len;
				} else {
					memcpy(args->buffer + args->arg_data_offset,
						(void *)(unsigned long)val, val_len);

					len = val_len;
				}
			}
		} else {
			/*
			 * Handle NULL pointers
			 */
			len = 0;
		}

		break;
	case PT_FLAGS8:
	case PT_UINT8:
	case PT_SIGTYPE:
		if (likely(args->arg_data_size >= sizeof(u8)))	{
			*(u8 *)(args->buffer + args->arg_data_offset) = (u8)val;
			len = sizeof(u8);
		} else {
			return PPM_FAILURE_BUFFER_FULL;
		}

		break;
	case PT_FLAGS16:
	case PT_UINT16:
	case PT_SYSCALLID:
		if (likely(args->arg_data_size >= sizeof(u16))) {
			*(u16 *)(args->buffer + args->arg_data_offset) = (u16)val;
			len = sizeof(u16);
		} else {
			return PPM_FAILURE_BUFFER_FULL;
		}

		break;
	case PT_FLAGS32:
	case PT_UINT32:
	case PT_UID:
	case PT_GID:
		if (likely(args->arg_data_size >= sizeof(u32))) {
			*(u32 *)(args->buffer + args->arg_data_offset) = (u32)val;
			len = sizeof(u32);
		} else {
			return PPM_FAILURE_BUFFER_FULL;
		}

		break;
	case PT_RELTIME:
	case PT_ABSTIME:
	case PT_UINT64:
		if (likely(args->arg_data_size >= sizeof(u64))) {
			*(u64 *)(args->buffer + args->arg_data_offset) = (u64)val;
			len = sizeof(u64);
		} else {
			return PPM_FAILURE_BUFFER_FULL;
		}

		break;
	case PT_INT8:
		if (likely(args->arg_data_size >= sizeof(s8))) {
			*(s8 *)(args->buffer + args->arg_data_offset) = (s8)(long)val;
			len = sizeof(s8);
		} else {
			return PPM_FAILURE_BUFFER_FULL;
		}

		break;
	case PT_INT16:
		if (likely(args->arg_data_size >= sizeof(s16))) {
			*(s16 *)(args->buffer + args->arg_data_offset) = (s16)(long)val;
			len = sizeof(s16);
		} else {
			return PPM_FAILURE_BUFFER_FULL;
		}

		break;
	case PT_INT32:
		if (likely(args->arg_data_size >= sizeof(s32))) {
			*(s32 *)(args->buffer + args->arg_data_offset) = (s32)(long)val;
			len = sizeof(s32);
		} else {
			return PPM_FAILURE_BUFFER_FULL;
		}

		break;
	case PT_INT64:
	case PT_ERRNO:
	case PT_FD:
	case PT_PID:
		if (likely(args->arg_data_size >= sizeof(s64))) {
			*(s64 *)(args->buffer + args->arg_data_offset) = (s64)(long)val;
			len = sizeof(s64);
		} else {
			return PPM_FAILURE_BUFFER_FULL;
		}

		break;
	default:
		ASSERT(0);
		pr_err("val_to_ring: invalid argument type %d. Event %u (%s) might have less parameters than what has been declared in nparams\n",
		       (int)g_event_info[args->event_type].params[args->curarg].type,
		       (u32)args->event_type,
		       g_event_info[args->event_type].name);
		return PPM_FAILURE_BUG;
	}

	ASSERT(len <= 65535);
	ASSERT(len <= args->arg_data_size);

	*psize += (u16)len;
	args->curarg++;
	args->arg_data_offset += len;
	args->arg_data_size -= len;

	return PPM_SUCCESS;
}

/*
 * Get the current working directory for the current process.
 * Returns the pointer to the string, which is NOT going to be at the beginning
 * of buf.
 * Buf must be at least 1 page in size.
 */
char *npm_getcwd(char *buf, unsigned long bufsize)
{
	struct path pwd;
	char *res;

	ASSERT(bufsize >= PAGE_SIZE - 1);

#if LINUX_VERSION_CODE >= KERNEL_VERSION(2, 6, 36) || defined CONFIG_VE
	get_fs_pwd(current->fs, &pwd);
#else
	read_lock(&current->fs->lock);
	pwd = current->fs->pwd;
	path_get(&pwd);
	read_unlock(&current->fs->lock);
#endif

	res = d_path(&pwd, buf, bufsize);

	if (IS_ERR(res))
		res = NULL;

	path_put(&pwd);

	return res;
}

static inline u8 socket_family_to_scap(u8 family)
{
	if (family == AF_INET) {
		return PPM_AF_INET;
	} else if (family == AF_INET6) {
		return PPM_AF_INET6;
	} else if (family == AF_UNIX) {
		return PPM_AF_UNIX;
	} else if (family == AF_NETLINK) {
		return PPM_AF_NETLINK;
	} else if (family == AF_PACKET) {
		return PPM_AF_PACKET;
	} else if (family == AF_UNSPEC) {
		return PPM_AF_UNSPEC;
	} else if (family == AF_AX25) {
		return PPM_AF_AX25;
	} else if (family == AF_IPX) {
		return PPM_AF_IPX;
	} else if (family == AF_APPLETALK) {
		return PPM_AF_APPLETALK;
	} else if (family == AF_NETROM) {
		return PPM_AF_NETROM;
	} else if (family == AF_BRIDGE) {
		return PPM_AF_BRIDGE;
	} else if (family == AF_ATMPVC) {
		return PPM_AF_ATMPVC;
	} else if (family == AF_X25) {
		return PPM_AF_X25;
	} else if (family == AF_ROSE) {
		return PPM_AF_ROSE;
	} else if (family == AF_DECnet) {
		return PPM_AF_DECnet;
	} else if (family == AF_NETBEUI) {
		return PPM_AF_NETBEUI;
	} else if (family == AF_SECURITY) {
		return PPM_AF_SECURITY;
	} else if (family == AF_KEY) {
		return PPM_AF_KEY;
	} else if (family == AF_ROUTE) {
		return PPM_AF_ROUTE;
	} else if (family == AF_ASH) {
		return PPM_AF_ASH;
	} else if (family == AF_ECONET) {
		return PPM_AF_ECONET;
	} else if (family == AF_ATMSVC) {
		return PPM_AF_ATMSVC;
	} else if (family == AF_RDS) {
		return PPM_AF_RDS;
	} else if (family == AF_SNA) {
		return PPM_AF_SNA;
	} else if (family == AF_IRDA) {
		return PPM_AF_IRDA;
	} else if (family == AF_PPPOX) {
		return PPM_AF_PPPOX;
	} else if (family == AF_WANPIPE) {
		return PPM_AF_WANPIPE;
	} else if (family == AF_LLC) {
		return PPM_AF_LLC;
	} else if (family == AF_CAN) {
		return PPM_AF_CAN;
	} else if (family == AF_TIPC) {
		return PPM_AF_TIPC;
	} else if (family == AF_BLUETOOTH) {
		return PPM_AF_BLUETOOTH;
	} else if (family == AF_IUCV) {
		return PPM_AF_IUCV;
	} else if (family == AF_RXRPC) {
		return PPM_AF_RXRPC;
	} else if (family == AF_ISDN) {
		return PPM_AF_ISDN;
	} else if (family == AF_PHONET) {
		return PPM_AF_PHONET;
	} else if (family == AF_IEEE802154) {
		return PPM_AF_IEEE802154;
	}
#ifdef AF_CAIF
	else if (family == AF_CAIF) {
		return PPM_AF_CAIF;
	}
#endif
#ifdef AF_ALG
	else if (family == AF_ALG) {
		return PPM_AF_ALG;
	}
#endif
#ifdef AF_NFC
	else if (family == AF_NFC) {
		return PPM_AF_NFC;
	}
#endif
	else {
		ASSERT(false);
		return PPM_AF_UNSPEC;
	}
}

/*
static struct socket *ppm_sockfd_lookup_light(int fd, int *err, int *fput_needed)
{
	struct file *file;
	struct socket *sock;

	*err = -EBADF;
	file = fget_light(fd, fput_needed);
	if (file) {
		sock = sock_from_file(file, err);
		if (sock)
			return sock;
		fput_light(file, *fput_needed);
	}
	return NULL;
}
*/

/*
 * Convert a sockaddr into our address representation and copy it to
 * targetbuf
 */
u16 pack_addr(struct sockaddr *usrsockaddr,
	int ulen,
	char *targetbuf,
	u16 targetbufsize)
{
	u32 ip;
	u16 port;
	sa_family_t family = usrsockaddr->sa_family;
	struct sockaddr_in *usrsockaddr_in;
	struct sockaddr_in6 *usrsockaddr_in6;
	struct sockaddr_un *usrsockaddr_un;
	u16 size;
	char *dest;

	switch (family) {
	case AF_INET:
		/*
		 * Map the user-provided address to a sockaddr_in
		 */
		usrsockaddr_in = (struct sockaddr_in *)usrsockaddr;

		/*
		 * Retrieve the src address
		 */
		ip = usrsockaddr_in->sin_addr.s_addr;
		port = ntohs(usrsockaddr_in->sin_port);

		/*
		 * Pack the tuple info in the temporary buffer
		 */
		size = 1 + 4 + 2; /* family + ip + port */

		*targetbuf = socket_family_to_scap(family);
		*(u32 *)(targetbuf + 1) = ip;
		*(u16 *)(targetbuf + 5) = port;

		break;
	case AF_INET6:
		/*
		 * Map the user-provided address to a sockaddr_in
		 */
		usrsockaddr_in6 = (struct sockaddr_in6 *)usrsockaddr;

		/*
		 * Retrieve the src address
		 */
		port = ntohs(usrsockaddr_in6->sin6_port);

		/*
		 * Pack the tuple info in the temporary buffer
		 */
		size = 1 + 16 + 2; /* family + ip + port */

		*targetbuf = socket_family_to_scap(family);
		memcpy(targetbuf + 1,
			usrsockaddr_in6->sin6_addr.s6_addr,
			16);
		*(u16 *)(targetbuf + 17) = port;

		break;
	case AF_UNIX:
		/*
		 * Map the user-provided address to a sockaddr_in
		 */
		usrsockaddr_un = (struct sockaddr_un *)usrsockaddr;

		/*
		 * Put a 0 at the end of struct sockaddr_un because
		 * the user might not have considered it in the length
		 */
		if (ulen == sizeof(struct sockaddr_storage))
			*(((char *)usrsockaddr_un) + ulen - 1) = 0;
		else
			*(((char *)usrsockaddr_un) + ulen) = 0;

		/*
		 * Pack the data into the target buffer
		 */
		size = 1;

		*targetbuf = socket_family_to_scap(family);
		dest = strncpy(targetbuf + 1,
					usrsockaddr_un->sun_path,
					UNIX_PATH_MAX);	/* we assume this will be smaller than (targetbufsize - (1 + 8 + 8)) */

		dest[UNIX_PATH_MAX - 1] = 0;
		size += strlen(dest) + 1;

		break;
	default:
		size = 0;
		break;
	}

	return size;
}

/*
 * Convert a connection tuple into our tuple representation and copy it to
 * targetbuf
 */
u16 fd_to_socktuple(int fd,
	struct sockaddr *usrsockaddr,
	int ulen,
	bool use_userdata,
	bool is_inbound,
	char *targetbuf,
	u16 targetbufsize)
{
	struct socket *sock;
	int err = 0;
	sa_family_t family;
	struct unix_sock *us;
	char *us_name;
	struct sock *speer;
	u32 sip;
	u32 dip;
	u8 *sip6;
	u8 *dip6;
	u16 sport;
	u16 dport;
	struct sockaddr_in *usrsockaddr_in;
	struct sockaddr_in6 *usrsockaddr_in6;
	struct sockaddr_un *usrsockaddr_un;
	u16 size;
	char *dest;
	struct sockaddr_storage sock_address;
	struct sockaddr_storage peer_address;
	int sock_address_len;
	int peer_address_len;

	/*
	 * Get the socket from the fd
	 * NOTE: sockfd_lookup() locks the socket, so we don't need to worry when we dig in it
	 */
	sock = sockfd_lookup(fd, &err);

	if (unlikely(!sock || !(sock->sk))) {
		/*
		 * This usually happens if the call failed without being able to establish a connection,
		 * i.e. if it didn't return something like SE_EINPROGRESS.
		 */
		if (sock)
			sockfd_put(sock);
		return 0;
	}

	err = sock->ops->getname(sock, (struct sockaddr *)&sock_address, &sock_address_len, 0);
	ASSERT(err == 0);

	family = sock->sk->sk_family;

	/*
	 * Extract and pack the info, based on the family
	 */
	switch (family) {
	case AF_INET:
		if (!use_userdata) {
			err = sock->ops->getname(sock, (struct sockaddr *)&peer_address, &peer_address_len, 1);
			if(err == 0)
			{
				if (is_inbound) {
					sip = ((struct sockaddr_in *) &peer_address)->sin_addr.s_addr;
					sport = ntohs(((struct sockaddr_in *) &peer_address)->sin_port);
					dip = ((struct sockaddr_in *) &sock_address)->sin_addr.s_addr;
					dport = ntohs(((struct sockaddr_in *) &sock_address)->sin_port);
				} else {
					sip = ((struct sockaddr_in *) &sock_address)->sin_addr.s_addr;
					sport = ntohs(((struct sockaddr_in *) &sock_address)->sin_port);
					dip = ((struct sockaddr_in *) &peer_address)->sin_addr.s_addr;
					dport = ntohs(((struct sockaddr_in *) &peer_address)->sin_port);
				}
			}
			else
			{
				sip = 0;
				sport = 0;
				dip = 0;
				dport = 0;				
			}
		} else {
			/*
			 * Map the user-provided address to a sockaddr_in
			 */
			usrsockaddr_in = (struct sockaddr_in *)usrsockaddr;

			if (is_inbound) {
				sip = usrsockaddr_in->sin_addr.s_addr;
				sport = ntohs(usrsockaddr_in->sin_port);
				dip = ((struct sockaddr_in *) &sock_address)->sin_addr.s_addr;
				dport = ntohs(((struct sockaddr_in *) &sock_address)->sin_port);
			} else {
				sip = ((struct sockaddr_in *) &sock_address)->sin_addr.s_addr;
				sport = ntohs(((struct sockaddr_in *) &sock_address)->sin_port);
				dip = usrsockaddr_in->sin_addr.s_addr;
				dport = ntohs(usrsockaddr_in->sin_port);
			}
		}

		/*
		 * Pack the tuple info in the temporary buffer
		 */
		size = 1 + 4 + 4 + 2 + 2; /* family + sip + dip + sport + dport */

		*targetbuf = socket_family_to_scap(family);
		*(u32 *)(targetbuf + 1) = sip;
		*(u16 *)(targetbuf + 5) = sport;
		*(u32 *)(targetbuf + 7) = dip;
		*(u16 *)(targetbuf + 11) = dport;

		break;
	case AF_INET6:
		if (!use_userdata) {
			err = sock->ops->getname(sock, (struct sockaddr *)&peer_address, &peer_address_len, 1);
			ASSERT(err == 0);

			if (is_inbound) {
				sip6 = ((struct sockaddr_in6 *) &peer_address)->sin6_addr.s6_addr;
				sport = ntohs(((struct sockaddr_in6 *) &peer_address)->sin6_port);
				dip6 = ((struct sockaddr_in6 *) &sock_address)->sin6_addr.s6_addr;
				dport = ntohs(((struct sockaddr_in6 *) &sock_address)->sin6_port);
			} else {
				sip6 = ((struct sockaddr_in6 *) &sock_address)->sin6_addr.s6_addr;
				sport = ntohs(((struct sockaddr_in6 *) &sock_address)->sin6_port);
				dip6 = ((struct sockaddr_in6 *) &peer_address)->sin6_addr.s6_addr;
				dport = ntohs(((struct sockaddr_in6 *) &peer_address)->sin6_port);
			}
		} else {
			/*
			 * Map the user-provided address to a sockaddr_in6
			 */
			usrsockaddr_in6 = (struct sockaddr_in6 *)usrsockaddr;

			if (is_inbound) {
				sip6 = usrsockaddr_in6->sin6_addr.s6_addr;
				sport = ntohs(usrsockaddr_in6->sin6_port);
				dip6 = ((struct sockaddr_in6 *) &sock_address)->sin6_addr.s6_addr;
				dport = ntohs(((struct sockaddr_in6 *) &sock_address)->sin6_port);
			} else {
				sip6 = ((struct sockaddr_in6 *) &sock_address)->sin6_addr.s6_addr;
				sport = ntohs(((struct sockaddr_in6 *) &sock_address)->sin6_port);
				dip6 = usrsockaddr_in6->sin6_addr.s6_addr;
				dport = ntohs(usrsockaddr_in6->sin6_port);
			}
		}

		/*
		 * Pack the tuple info in the temporary buffer
		 */
		size = 1 + 16 + 16 + 2 + 2; /* family + sip + dip + sport + dport */

		*targetbuf = socket_family_to_scap(family);
		memcpy(targetbuf + 1,
			sip6,
			16);
		*(u16 *)(targetbuf + 17) = sport;
		memcpy(targetbuf + 19,
			dip6,
			16);
		*(u16 *)(targetbuf + 35) = dport;

		break;
	case AF_UNIX:
		/*
		 * Retrieve the addresses
		 */
		us = unix_sk(sock->sk);
		speer = us->peer;

		*targetbuf = socket_family_to_scap(family);

		if (is_inbound) {
			*(uint64_t *)(targetbuf + 1) = (uint64_t)(unsigned long)us;
			*(uint64_t *)(targetbuf + 1 + 8) = (uint64_t)(unsigned long)speer;
		} else {
			*(uint64_t *)(targetbuf + 1) = (uint64_t)(unsigned long)speer;
			*(uint64_t *)(targetbuf + 1 + 8) = (uint64_t)(unsigned long)us;
		}

		/*
		 * Pack the data into the target buffer
		 */
		size = 1 + 8 + 8;

		if (!use_userdata) {
			if (is_inbound) {
				us_name = ((struct sockaddr_un *) &sock_address)->sun_path;
			} else {
				err = sock->ops->getname(sock, (struct sockaddr *)&peer_address, &peer_address_len, 1);
				ASSERT(err == 0);

				us_name = ((struct sockaddr_un *) &peer_address)->sun_path;
			}
		} else {
			/*
			 * Map the user-provided address to a sockaddr_in
			 */
			usrsockaddr_un = (struct sockaddr_un *)usrsockaddr;

			/*
			 * Put a 0 at the end of struct sockaddr_un because
			 * the user might not have considered it in the length
			 */
			if (ulen == sizeof(struct sockaddr_storage))
				*(((char *)usrsockaddr_un) + ulen - 1) = 0;
			else
				*(((char *)usrsockaddr_un) + ulen) = 0;

			if (is_inbound)
				us_name = ((struct sockaddr_un *) &sock_address)->sun_path;
			else
				us_name = usrsockaddr_un->sun_path;
		}

		ASSERT(us_name);
		dest = strncpy(targetbuf + 1 + 8 + 8,
					(char *)us_name,
					UNIX_PATH_MAX);	/* we assume this will be smaller than (targetbufsize - (1 + 8 + 8)) */

		dest[UNIX_PATH_MAX - 1] = 0;
		size += strlen(dest) + 1;
		break;
	default:
		size = 0;
		break;
	}

	/*
	 * Digging finished. We can release the fd.
	 */
	sockfd_put(sock);

	return size;
}

int addr_to_kernel(void __user *uaddr, int ulen, struct sockaddr *kaddr)
{
	if (unlikely(ulen < 0 || ulen > sizeof(struct sockaddr_storage)))
		return -EINVAL;

	if (unlikely(ulen == 0))
		return 0;

	if (unlikely(ppm_copy_from_user(kaddr, uaddr, ulen)))
		return -EFAULT;

	return 0;
}

/*
 * Parses the list of buffers of a xreadv or xwritev call, and pushes the size
 * (and optionally the data) to the ring.
 */
int32_t parse_readv_writev_bufs(struct event_filler_arguments *args, const struct iovec __user *iovsrc, unsigned long iovcnt, int64_t retval, int flags)
{
	int32_t res;
	const struct iovec *iov;
	u32 copylen;
	u32 j;
	u64 size = 0;
	unsigned long bufsize;
	char *targetbuf = args->str_storage;
	u32 targetbuflen = STR_STORAGE_SIZE;
	unsigned long val;
	u32 notcopied_len;
	u32 tocopy_len;

	copylen = iovcnt * sizeof(struct iovec);

	if (unlikely(copylen >= STR_STORAGE_SIZE))
		return PPM_FAILURE_BUFFER_FULL;

	if (unlikely(ppm_copy_from_user(args->str_storage, iovsrc, copylen)))
		return PPM_FAILURE_INVALID_USER_MEMORY;

	iov = (const struct iovec *)(args->str_storage);

	targetbuf += copylen;
	targetbuflen -= copylen;

	/*
	 * Size
	 */
	if (flags & PRB_FLAG_PUSH_SIZE) {
		for (j = 0; j < iovcnt; j++)
			size += iov[j].iov_len;

		res = val_to_ring(args, size, 0, false, 0);
		if (unlikely(res != PPM_SUCCESS))
			return res;
	}

	/*
	 * data
	 */
	if (flags & PRB_FLAG_PUSH_DATA) {
		if (retval > 0 && iovcnt > 0) {
			/*
			 * Retrieve the FD. It will be used for dynamic snaplen calculation.
			 */
			syscall_get_arguments(current, args->regs, 0, 1, &val);
			args->fd = (int)val;

			/*
			 * Merge the buffers
			 */
			bufsize = 0;

			for (j = 0; j < iovcnt; j++) {
				tocopy_len = min(iov[j].iov_len, targetbuflen - bufsize - 1);

				notcopied_len = (int)ppm_copy_from_user(targetbuf + bufsize,
						iov[j].iov_base,
						tocopy_len);

				if (unlikely(notcopied_len != 0)) {
					/*
					 * This means we had a page fault. Skip this event.
					 */
					return PPM_FAILURE_INVALID_USER_MEMORY;
				}

				bufsize += tocopy_len;

				if (tocopy_len != iov[j].iov_len) {
					/*
					 * No space left in the args->str_storage buffer.
					 * Copy must stop here.
					 */
					break;
				}
			}

			args->enforce_snaplen = true;

			res = val_to_ring(args,
				(unsigned long)targetbuf,
				bufsize,
				false,
				0);
			if (unlikely(res != PPM_SUCCESS))
				return res;
		} else {
			res = val_to_ring(args, 0, 0, false, 0);
			if (unlikely(res != PPM_SUCCESS))
				return res;
		}
	}

	return PPM_SUCCESS;
}

/*
 * STANDARD FILLERS
 */

/*
 * AUTOFILLER
 * In simple cases in which extracting an event is just a matter of moving the
 * arguments to the buffer, this filler can be used instead of writing a
 * filler function.
 * The arguments to extract are be specified in g_ppm_events.
 */
int f_sys_autofill(struct event_filler_arguments *args, const struct ppm_event_entry *evinfo)
{
	int res;
	unsigned long val;
	u32 j;
	int64_t retval;

	ASSERT(evinfo->n_autofill_args <= PPM_MAX_AUTOFILL_ARGS);

	for (j = 0; j < evinfo->n_autofill_args; j++) {
		if (evinfo->autofill_args[j].id >= 0) {
#ifndef __NR_socketcall
			/*
			 * Regular argument
			 */
			syscall_get_arguments(current,
				args->regs,
				evinfo->autofill_args[j].id,
				1,
				&val);
#else
			if (evinfo->paramtype == APT_SOCK) {
				val = args->socketcall_args[evinfo->autofill_args[j].id];
			} else {
				/*
				 * Regular argument
				 */
				syscall_get_arguments(current,
					args->regs,
					evinfo->autofill_args[j].id,
					1,
					&val);
			}
#endif

			res = val_to_ring(args, val, 0, true, 0);
			if (unlikely(res != PPM_SUCCESS))
				return res;
		} else if (evinfo->autofill_args[j].id == AF_ID_RETVAL) {
			/*
			 * Return value
			 */
			retval = (int64_t)(long)syscall_get_return_value(current, args->regs);
			res = val_to_ring(args, retval, 0, false, 0);
			if (unlikely(res != PPM_SUCCESS))
				return res;
		} else if (evinfo->autofill_args[j].id == AF_ID_USEDEFAULT) {
			/*
			 * Default Value
			 */
			res = val_to_ring(args, evinfo->autofill_args[j].default_val, 0, false, 0);
			if (unlikely(res != PPM_SUCCESS))
				return res;
		} else {
			ASSERT(false);
		}
	}

	return add_sentinel(args);
}<|MERGE_RESOLUTION|>--- conflicted
+++ resolved
@@ -438,13 +438,6 @@
 
 				len = val_len;
 			} else {
-<<<<<<< HEAD
-				// u32 sl = compute_snaplen(args, (char *)(unsigned long)val, val_len);
-
-				// if (val_len > sl) {
-				// 	val_len = sl;
-				// }
-=======
 				if (likely(args->enforce_snaplen)) {
 					u32 sl = compute_snaplen(args, (char *)(unsigned long)val, val_len);
 
@@ -452,7 +445,6 @@
 						val_len = sl;
 					}
 				}
->>>>>>> d8f211a8
 
 				if (unlikely(val_len >= args->arg_data_size))
 					return PPM_FAILURE_BUFFER_FULL;
