--- conflicted
+++ resolved
@@ -731,17 +731,13 @@
 	PPME_SYSCALL_SEMCTL_X = 253,
 	PPME_SYSCALL_PPOLL_E = 254,
 	PPME_SYSCALL_PPOLL_X = 255,
-<<<<<<< HEAD
-	PPME_MARKER_E = 256,
-	PPME_MARKER_X = 257,
-	PPM_EVENT_MAX = 258
-=======
 	PPME_SYSCALL_MOUNT_E = 256,
 	PPME_SYSCALL_MOUNT_X = 257,
 	PPME_SYSCALL_UMOUNT_E = 258,
 	PPME_SYSCALL_UMOUNT_X = 259,
-	PPM_EVENT_MAX = 260
->>>>>>> c426a416
+	PPME_MARKER_E = 260,
+	PPME_MARKER_X = 261,
+	PPM_EVENT_MAX = 262
 };
 /*@}*/
 
