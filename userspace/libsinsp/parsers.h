--- conflicted
+++ resolved
@@ -124,12 +124,9 @@
 	// Temporary storage to avoid memory allocation
 	//
 	sinsp_evt m_tmp_evt;
-<<<<<<< HEAD
 	uint8_t m_fake_userevt_storage[4096];
 	scap_evt* m_fake_userevt;
 	string m_appevt_error_string;
-=======
->>>>>>> 1f8310f0
 
 	// FD listener callback
 	sinsp_fd_listener* m_fd_listener;
