--- conflicted
+++ resolved
@@ -412,13 +412,6 @@
 	PPME_DROP_X = 149,	/* For internal use */
 	PPME_SYSCALL_FCNTL_E = 150,  /* For internal use */
 	PPME_SYSCALL_FCNTL_X = 151,	/* For internal use */
-<<<<<<< HEAD
-	PPME_SCHEDSWITCHEX_E = 152,
-	PPME_SCHEDSWITCHEX_X = 153,	/* This should never be called */
-	PPME_USER_E = 154,
-	PPME_USER_X = 155,
-	PPM_EVENT_MAX = 156,
-=======
 	PPME_SCHEDSWITCH_6_E = 152,
 	PPME_SCHEDSWITCH_6_X = 153,	/* This should never be called */
 	PPME_SYSCALL_EXECVE_13_E = 154,
@@ -427,8 +420,9 @@
 	PPME_CLONE_16_X = 157,
 	PPME_SYSCALL_BRK_4_E = 158,
 	PPME_SYSCALL_BRK_4_X = 159,
-	PPM_EVENT_MAX = 160
->>>>>>> 54ae803a
+	PPME_USER_E = 160,
+	PPME_USER_X = 161,
+	PPM_EVENT_MAX = 162
 };
 /*@}*/
 
