/*
Copyright (C) 2013-2014 Draios inc.

This file is part of sysdig.

sysdig is free software; you can redistribute it and/or modify
it under the terms of the GNU General Public License version 2 as
published by the Free Software Foundation.

sysdig is distributed in the hope that it will be useful,
but WITHOUT ANY WARRANTY; without even the implied warranty of
MERCHANTABILITY or FITNESS FOR A PARTICULAR PURPOSE.  See the
GNU General Public License for more details.

You should have received a copy of the GNU General Public License
along with sysdig.  If not, see <http://www.gnu.org/licenses/>.
*/

#define pr_fmt(fmt)	KBUILD_MODNAME ": " fmt

#include <linux/compat.h>
#include <linux/cdev.h>
#include <asm/syscall.h>
#include <asm/unistd.h>
#include <net/sock.h>
#include <net/af_unix.h>
#include <linux/ip.h>
#include <linux/tcp.h>
#include <linux/udp.h>
#include <linux/file.h>
#include <linux/futex.h>
#include <linux/fs_struct.h>
#include <linux/version.h>
#include <linux/module.h>

#include "ppm_ringbuffer.h"
#include "ppm_events_public.h"
#include "ppm_events.h"
#include "ppm.h"

/* This is described in syscall(2). Some syscalls take 64-bit arguments. On
 * arches that have 64-bit registers, these arguments are shipped in a register.
 * On 32-bit arches, however, these are split between two consecutive registers,
 * with some alignment requirements. Some require an odd/even pair while some
 * others require even/odd. For now I assume they all do what x86_32 does, and
 * we can handle the rest when we port those.
 */
#ifdef CONFIG_64BIT
#define _64BIT_ARGS_SINGLE_REGISTER
#endif

static int f_sys_generic(struct event_filler_arguments *args);	/* generic syscall event filler that includes the system call number */
static int f_sys_empty(struct event_filler_arguments *args);		/* empty filler */
static int f_sys_single(struct event_filler_arguments *args);		/* generic enter filler that copies a single argument syscall into a single parameter event */
static int f_sys_single_x(struct event_filler_arguments *args);		/* generic exit filler that captures an integer */
static int f_sys_open_x(struct event_filler_arguments *args);
static int f_sys_read_x(struct event_filler_arguments *args);
static int f_sys_write_x(struct event_filler_arguments *args);
static int f_proc_startupdate(struct event_filler_arguments *args);
static int f_sys_socketpair_x(struct event_filler_arguments *args);
static int f_sys_connect_x(struct event_filler_arguments *args);
static int f_sys_accept4_e(struct event_filler_arguments *args);
static int f_sys_accept_x(struct event_filler_arguments *args);
static int f_sys_send_e(struct event_filler_arguments *args);
static int f_sys_send_x(struct event_filler_arguments *args);
static int f_sys_sendto_e(struct event_filler_arguments *args);
static int f_sys_sendmsg_e(struct event_filler_arguments *args);
static int f_sys_sendmsg_x(struct event_filler_arguments *args);
static int f_sys_recv_e(struct event_filler_arguments *args);
static int f_sys_recv_x(struct event_filler_arguments *args);
static int f_sys_recvfrom_e(struct event_filler_arguments *args);
static int f_sys_recvfrom_x(struct event_filler_arguments *args);
static int f_sys_recvmsg_e(struct event_filler_arguments *args);
static int f_sys_recvmsg_x(struct event_filler_arguments *args);
static int f_sys_shutdown_e(struct event_filler_arguments *args);
static int f_sys_pipe_x(struct event_filler_arguments *args);
static int f_sys_eventfd_e(struct event_filler_arguments *args);
static int f_sys_futex_e(struct event_filler_arguments *args);
static int f_sys_lseek_e(struct event_filler_arguments *args);
static int f_sys_llseek_e(struct event_filler_arguments *args);
static int f_sys_socket_bind_x(struct event_filler_arguments *args);
static int f_sys_poll_e(struct event_filler_arguments *args);
static int f_sys_poll_x(struct event_filler_arguments *args);
static int f_sys_openat_e(struct event_filler_arguments *args);
#ifndef _64BIT_ARGS_SINGLE_REGISTER
static int f_sys_pread64_e(struct event_filler_arguments *args);
static int f_sys_preadv_e(struct event_filler_arguments *args);
#endif
static int f_sys_writev_e(struct event_filler_arguments *args);
static int f_sys_pwrite64_e(struct event_filler_arguments *args);
static int f_sys_readv_x(struct event_filler_arguments *args);
static int f_sys_writev_e(struct event_filler_arguments *args);
static int f_sys_writev_pwritev_x(struct event_filler_arguments *args);
static int f_sys_preadv_x(struct event_filler_arguments *args);
static int f_sys_pwritev_e(struct event_filler_arguments *args);
static int f_sys_nanosleep_e(struct event_filler_arguments *args);
static int f_sys_getrlimit_setrlimit_e(struct event_filler_arguments *args);
static int f_sys_getrlimit_setrlrimit_x(struct event_filler_arguments *args);
static int f_sys_prlimit_e(struct event_filler_arguments *args);
static int f_sys_prlimit_x(struct event_filler_arguments *args);
#ifdef CAPTURE_CONTEXT_SWITCHES
static int f_sched_switch_e(struct event_filler_arguments *args);
#endif
static int f_sched_drop(struct event_filler_arguments *args);
static int f_sched_fcntl_e(struct event_filler_arguments *args);
static int f_sys_brk_x(struct event_filler_arguments *args);

/*
 * Note, this is not part of g_event_info because we want to share g_event_info with userland.
 * However, separating this information in a different struct is not ideal and we should find a better way.
 */
const struct ppm_event_entry g_ppm_events[PPM_EVENT_MAX] = {
	[PPME_GENERIC_E] = {f_sys_generic},
	[PPME_GENERIC_X] = {f_sys_generic},
	[PPME_SYSCALL_OPEN_E] = {f_sys_empty},
	[PPME_SYSCALL_OPEN_X] = {f_sys_open_x},
	[PPME_SYSCALL_CREAT_E] = {f_sys_empty},
	[PPME_SYSCALL_CREAT_X] = {PPM_AUTOFILL, 3, APT_REG, {{AF_ID_RETVAL}, {0}, {AF_ID_USEDEFAULT, 0} } },
	[PPME_SYSCALL_CLOSE_E] = {f_sys_single},
	[PPME_SYSCALL_CLOSE_X] = {f_sys_single_x},
	[PPME_SYSCALL_READ_E] = {PPM_AUTOFILL, 2, APT_REG, {{0}, {2} } },
	[PPME_SYSCALL_READ_X] = {f_sys_read_x},
	[PPME_SYSCALL_WRITE_E] = {PPM_AUTOFILL, 2, APT_REG, {{0}, {2} } },
	[PPME_SYSCALL_WRITE_X] = {f_sys_write_x},
	[PPME_PROCEXIT_E] = {f_sys_empty},
	[PPME_SOCKET_SOCKET_E] = {PPM_AUTOFILL, 3, APT_SOCK, {{0}, {1}, {2} } },
	[PPME_SOCKET_SOCKET_X] = {f_sys_single_x},
	[PPME_SOCKET_SOCKETPAIR_E] = {PPM_AUTOFILL, 3, APT_SOCK, {{0}, {1}, {2} } },
	[PPME_SOCKET_SOCKETPAIR_X] = {f_sys_socketpair_x},
	[PPME_SOCKET_BIND_E] = {PPM_AUTOFILL, 1, APT_SOCK, {{0} } },
	[PPME_SOCKET_BIND_X] = {f_sys_socket_bind_x},
	[PPME_SOCKET_CONNECT_E] = {PPM_AUTOFILL, 1, APT_SOCK, {{0} } },
	[PPME_SOCKET_CONNECT_X] = {f_sys_connect_x},
	[PPME_SOCKET_LISTEN_E] = {PPM_AUTOFILL, 2, APT_SOCK, {{0}, {1} } },
	[PPME_SOCKET_LISTEN_X] = {f_sys_single_x},
	[PPME_SOCKET_ACCEPT_E] = {f_sys_empty},
	[PPME_SOCKET_ACCEPT_X] = {f_sys_accept_x},
	[PPME_SOCKET_ACCEPT4_E] = {f_sys_accept4_e},
	[PPME_SOCKET_ACCEPT4_X] = {f_sys_accept_x},
	[PPME_SOCKET_SEND_E] = {f_sys_send_e},
	[PPME_SOCKET_SEND_X] = {f_sys_send_x},
	[PPME_SOCKET_SENDTO_E] = {f_sys_sendto_e},
	[PPME_SOCKET_SENDTO_X] = {f_sys_send_x},
	[PPME_SOCKET_SENDMSG_E] = {f_sys_sendmsg_e},
	[PPME_SOCKET_SENDMSG_X] = {f_sys_sendmsg_x},
	[PPME_SOCKET_RECV_E] = {f_sys_recv_e},
	[PPME_SOCKET_RECV_X] = {f_sys_recv_x},
	[PPME_SOCKET_RECVFROM_E] = {f_sys_recvfrom_e},
	[PPME_SOCKET_RECVFROM_X] = {f_sys_recvfrom_x},
	[PPME_SOCKET_RECVMSG_E] = {f_sys_recvmsg_e},
	[PPME_SOCKET_RECVMSG_X] = {f_sys_recvmsg_x},
	[PPME_SOCKET_SHUTDOWN_E] = {f_sys_shutdown_e},
	[PPME_SOCKET_SHUTDOWN_X] = {f_sys_single_x},
	[PPME_SYSCALL_PIPE_E] = {f_sys_empty},
	[PPME_SYSCALL_PIPE_X] = {f_sys_pipe_x},
	[PPME_SYSCALL_EVENTFD_E] = {f_sys_eventfd_e},
	[PPME_SYSCALL_EVENTFD_X] = {f_sys_single_x},
	[PPME_SYSCALL_FUTEX_E] = {f_sys_futex_e},
	[PPME_SYSCALL_FUTEX_X] = {f_sys_single_x},
	[PPME_SYSCALL_STAT_E] = {f_sys_empty},
	[PPME_SYSCALL_STAT_X] = {PPM_AUTOFILL, 2, APT_REG, {{AF_ID_RETVAL}, {0} } },
	[PPME_SYSCALL_LSTAT_E] = {f_sys_empty},
	[PPME_SYSCALL_LSTAT_X] = {PPM_AUTOFILL, 2, APT_REG, {{AF_ID_RETVAL}, {0} } },
	[PPME_SYSCALL_FSTAT_E] = {f_sys_single},
	[PPME_SYSCALL_FSTAT_X] = {f_sys_single_x},
	[PPME_SYSCALL_STAT64_E] = {f_sys_empty},
	[PPME_SYSCALL_STAT64_X] = {PPM_AUTOFILL, 2, APT_REG, {{AF_ID_RETVAL}, {0} } },
	[PPME_SYSCALL_LSTAT64_E] = {f_sys_empty},
	[PPME_SYSCALL_LSTAT64_X] = {PPM_AUTOFILL, 2, APT_REG, {{AF_ID_RETVAL}, {0} } },
	[PPME_SYSCALL_FSTAT64_E] = {f_sys_single},
	[PPME_SYSCALL_FSTAT64_X] = {f_sys_single_x},
	[PPME_SYSCALL_EPOLLWAIT_E] = {PPM_AUTOFILL, 1, APT_REG, {{2} } },
	[PPME_SYSCALL_EPOLLWAIT_X] = {f_sys_single_x},
	[PPME_SYSCALL_POLL_E] = {f_sys_poll_e},
	[PPME_SYSCALL_POLL_X] = {f_sys_poll_x},
	[PPME_SYSCALL_SELECT_E] = {f_sys_empty},
	[PPME_SYSCALL_SELECT_X] = {f_sys_single_x},
	[PPME_SYSCALL_NEWSELECT_E] = {f_sys_empty},
	[PPME_SYSCALL_NEWSELECT_X] = {f_sys_single_x},
	[PPME_SYSCALL_LSEEK_E] = {f_sys_lseek_e},
	[PPME_SYSCALL_LSEEK_X] = {f_sys_single_x},
	[PPME_SYSCALL_LLSEEK_E] = {f_sys_llseek_e},
	[PPME_SYSCALL_LLSEEK_X] = {f_sys_single_x},
	[PPME_SYSCALL_IOCTL_E] = {PPM_AUTOFILL, 2, APT_REG, {{0}, {1} } },
	[PPME_SYSCALL_IOCTL_X] = {f_sys_single_x},
	[PPME_SYSCALL_GETCWD_E] = {f_sys_empty},
	[PPME_SYSCALL_GETCWD_X] = {PPM_AUTOFILL, 2, APT_REG, {{AF_ID_RETVAL}, {0} } },
	[PPME_SYSCALL_CHDIR_E] = {f_sys_empty},
	[PPME_SYSCALL_CHDIR_X] = {PPM_AUTOFILL, 2, APT_REG, {{AF_ID_RETVAL}, {0} } },
	[PPME_SYSCALL_FCHDIR_E] = {f_sys_single},
	[PPME_SYSCALL_FCHDIR_X] = {f_sys_single_x},
	[PPME_SYSCALL_MKDIR_E] = {PPM_AUTOFILL, 2, APT_REG, {{0}, {AF_ID_USEDEFAULT, 0} } },
	[PPME_SYSCALL_MKDIR_X] = {f_sys_single_x},
	[PPME_SYSCALL_RMDIR_E] = {f_sys_single},
	[PPME_SYSCALL_RMDIR_X] = {f_sys_single_x},
	[PPME_SYSCALL_OPENAT_E] = {f_sys_openat_e},
	[PPME_SYSCALL_OPENAT_X] = {f_sys_single_x},
	[PPME_SYSCALL_LINK_E] = {PPM_AUTOFILL, 2, APT_REG, {{0}, {1} } },
	[PPME_SYSCALL_LINK_X] = {f_sys_single_x},
	[PPME_SYSCALL_LINKAT_E] = {PPM_AUTOFILL, 4, APT_REG, {{0}, {1}, {2}, {3} } },
	[PPME_SYSCALL_LINKAT_X] = {f_sys_single_x},
	[PPME_SYSCALL_UNLINK_E] = {f_sys_single},
	[PPME_SYSCALL_UNLINK_X] = {f_sys_single_x},
	[PPME_SYSCALL_UNLINKAT_E] = {PPM_AUTOFILL, 2, APT_REG, {{0}, {1} } },
	[PPME_SYSCALL_UNLINKAT_X] = {f_sys_single_x},
#ifdef _64BIT_ARGS_SINGLE_REGISTER
	[PPME_SYSCALL_PREAD_E] = {PPM_AUTOFILL, 3, APT_REG, {{0}, {2}, {3} } },
#else
	[PPME_SYSCALL_PREAD_E] = {f_sys_pread64_e},
#endif
	[PPME_SYSCALL_PREAD_X] = {f_sys_read_x},
	[PPME_SYSCALL_PWRITE_E] = {f_sys_pwrite64_e},
	[PPME_SYSCALL_PWRITE_X] = {f_sys_write_x},
	[PPME_SYSCALL_READV_E] = {f_sys_single},
	[PPME_SYSCALL_READV_X] = {f_sys_readv_x},
	[PPME_SYSCALL_WRITEV_E] = {f_sys_writev_e},
	[PPME_SYSCALL_WRITEV_X] = {f_sys_writev_pwritev_x},
#ifdef _64BIT_ARGS_SINGLE_REGISTER
	[PPME_SYSCALL_PREADV_E] = {PPM_AUTOFILL, 2, APT_REG, {{0}, {3} } },
#else
	[PPME_SYSCALL_PREADV_E] = {f_sys_preadv_e},
#endif
	[PPME_SYSCALL_PREADV_X] = {f_sys_preadv_x},
	[PPME_SYSCALL_PWRITEV_E] = {f_sys_pwritev_e},
	[PPME_SYSCALL_PWRITEV_X] = {f_sys_writev_pwritev_x},
	[PPME_SYSCALL_DUP_E] = {PPM_AUTOFILL, 1, APT_REG, {{0} } },
	[PPME_SYSCALL_DUP_X] = {f_sys_single_x},
	/* Mask and Flags not implemented yet */
	[PPME_SYSCALL_SIGNALFD_E] = {PPM_AUTOFILL, 3, APT_REG, {{0}, {AF_ID_USEDEFAULT, 0}, {AF_ID_USEDEFAULT, 0} } },
	[PPME_SYSCALL_SIGNALFD_X] = {f_sys_single_x},
	[PPME_SYSCALL_KILL_E] = {PPM_AUTOFILL, 2, APT_REG, {{0}, {1} } },
	[PPME_SYSCALL_KILL_X] = {f_sys_single_x},
	[PPME_SYSCALL_TKILL_E] = {PPM_AUTOFILL, 2, APT_REG, {{0}, {1} } },
	[PPME_SYSCALL_TKILL_X] = {f_sys_single_x},
	[PPME_SYSCALL_TGKILL_E] = {PPM_AUTOFILL, 3, APT_REG, {{0}, {1}, {2} } },
	[PPME_SYSCALL_TGKILL_X] = {f_sys_single_x},
	[PPME_SYSCALL_NANOSLEEP_E] = {f_sys_nanosleep_e},
	[PPME_SYSCALL_NANOSLEEP_X] = {f_sys_single_x},
	[PPME_SYSCALL_TIMERFD_CREATE_E] = {PPM_AUTOFILL, 2, APT_REG, {{AF_ID_USEDEFAULT, 0}, {AF_ID_USEDEFAULT, 0} } },
	[PPME_SYSCALL_TIMERFD_CREATE_X] = {f_sys_single_x},
	[PPME_SYSCALL_INOTIFY_INIT_E] = {PPM_AUTOFILL, 1, APT_REG, {{AF_ID_USEDEFAULT, 0} } },
	[PPME_SYSCALL_INOTIFY_INIT_X] = {f_sys_single_x},
	[PPME_SYSCALL_GETRLIMIT_E] = {f_sys_getrlimit_setrlimit_e},
	[PPME_SYSCALL_GETRLIMIT_X] = {f_sys_getrlimit_setrlrimit_x},
	[PPME_SYSCALL_SETRLIMIT_E] = {f_sys_getrlimit_setrlimit_e},
	[PPME_SYSCALL_SETRLIMIT_X] = {f_sys_getrlimit_setrlrimit_x},
	[PPME_SYSCALL_PRLIMIT_E] = {f_sys_prlimit_e},
	[PPME_SYSCALL_PRLIMIT_X] = {f_sys_prlimit_x},
#ifdef CAPTURE_CONTEXT_SWITCHES
	[PPME_SCHEDSWITCH_6_E] = {f_sched_switch_e},
#endif
	[PPME_DROP_E] = {f_sched_drop},
	[PPME_DROP_X] = {f_sched_drop},
	[PPME_SYSCALL_FCNTL_E] = {f_sched_fcntl_e},
	[PPME_SYSCALL_FCNTL_X] = {f_sys_single_x},
	[PPME_SYSCALL_EXECVE_13_E] = {f_sys_empty},
	[PPME_SYSCALL_EXECVE_13_X] = {f_proc_startupdate},
	[PPME_CLONE_16_E] = {f_sys_empty},
	[PPME_CLONE_16_X] = {f_proc_startupdate},
	[PPME_SYSCALL_BRK_4_E] = {PPM_AUTOFILL, 1, APT_REG, {{0} } },
	[PPME_SYSCALL_BRK_4_X] = {f_sys_brk_x}
};

/*
 * do-nothing implementation of compat_ptr for systems that are not compiled
 * with CONFIG_COMPAT.
 */
#ifndef CONFIG_COMPAT
#define compat_ptr(X) X
#endif

#define merge_64(hi, lo) ((((unsigned long long)(hi)) << 32) + ((lo) & 0xffffffffUL));

static int f_sys_generic(struct event_filler_arguments *args)
{
	int res;

#ifdef __NR_socketcall
	if (unlikely(args->syscall_id == __NR_socketcall)) {
		/*
		 * All the socket calls should be implemented
		 */
		ASSERT(false);
		return PPM_FAILURE_BUG;
	} else {
#endif /* __NR_socketcall */
		/*
		 * name
		 */
		long table_index = args->syscall_id - SYSCALL_TABLE_ID0;

		if (likely(table_index >= 0 &&
			   table_index <  SYSCALL_TABLE_SIZE)) {
			enum ppm_syscall_code sc_code = g_syscall_code_routing_table[table_index];

			/*
			 * ID
			 */
			res = val_to_ring(args, sc_code, 0, false);
			if (unlikely(res != PPM_SUCCESS))
				return res;

			if (args->event_type == PPME_GENERIC_E) {
				/*
				 * nativeID
				 */
				res = val_to_ring(args, args->syscall_id, 0, false);
				if (unlikely(res != PPM_SUCCESS))
					return res;
			}
		} else {
			ASSERT(false);
			res = val_to_ring(args, (unsigned long)"<out of bound>", 0, false);
			if (unlikely(res != PPM_SUCCESS))
				return res;
		}
#ifdef __NR_socketcall
	}
#endif

	return add_sentinel(args);
}

static int f_sys_empty(struct event_filler_arguments *args)
{
	return add_sentinel(args);
}

static int f_sys_single(struct event_filler_arguments *args)
{
	int res;
	unsigned long val;

	syscall_get_arguments(current, args->regs, 0, 1, &val);
	res = val_to_ring(args, val, 0, true);
	if (unlikely(res != PPM_SUCCESS))
		return res;

	return add_sentinel(args);
}

static int f_sys_single_x(struct event_filler_arguments *args)
{
	int res;
	int64_t retval;

	retval = (int64_t)(long)syscall_get_return_value(current, args->regs);
	res = val_to_ring(args, retval, 0, false);
	if (unlikely(res != PPM_SUCCESS))
		return res;

	return add_sentinel(args);
}

static inline u32 open_flags_to_scap(unsigned long flags)
{
	u32 res = 0;

	switch (flags & (O_RDONLY | O_WRONLY | O_RDWR)) {
	case O_WRONLY:
		res |= PPM_O_WRONLY;
		break;
	case O_RDWR:
		res |= PPM_O_RDWR;
		break;
	default:
		res |= PPM_O_RDONLY;
		break;
	}

	if (flags & O_CREAT)
		res |= PPM_O_CREAT;

	if (flags & O_APPEND)
		res |= PPM_O_APPEND;

#if LINUX_VERSION_CODE >= KERNEL_VERSION(2, 6, 33)
	if (flags & O_DSYNC)
		res |= PPM_O_DSYNC;
#endif

	if (flags & O_EXCL)
		res |= PPM_O_EXCL;

	if (flags & O_NONBLOCK)
		res |= PPM_O_NONBLOCK;

	if (flags & O_SYNC)
		res |= PPM_O_SYNC;

	if (flags & O_TRUNC)
		res |= PPM_O_TRUNC;

	if (flags & O_DIRECT)
		res |= PPM_O_DIRECT;

	if (flags & O_DIRECTORY)
		res |= PPM_O_DIRECTORY;

	if (flags & O_LARGEFILE)
		res |= PPM_O_LARGEFILE;

	return res;
}

static int f_sys_open_x(struct event_filler_arguments *args)
{
	unsigned long val;
	int res;
	int64_t retval;

	retval = (int64_t)syscall_get_return_value(current, args->regs);
	res = val_to_ring(args, retval, 0, false);
	if (unlikely(res != PPM_SUCCESS))
		return res;

	/*
	 * name
	 */
	syscall_get_arguments(current, args->regs, 0, 1, &val);
	res = val_to_ring(args, val, 0, true);
	if (unlikely(res != PPM_SUCCESS))
		return res;

	/*
	 * Flags
	 * Note that we convert them into the ppm portable representation before pushing them to the ring
	 */
	syscall_get_arguments(current, args->regs, 1, 1, &val);
	res = val_to_ring(args, open_flags_to_scap(val), 0, false);
	if (unlikely(res != PPM_SUCCESS))
		return res;

	/*
	 * Mode
	 * XXX: at this time, mode decoding is not supported. We nonetheless return a value (zero)
	 * so the format of the event is ready for when we'll export the mode in the future.
	 *
	 * syscall_get_arguments(current, args->regs, 2, 1, &val);
	 */
	res = val_to_ring(args, 0, 0, false);
	if (unlikely(res != PPM_SUCCESS))
		return res;

	return add_sentinel(args);
}

static int f_sys_read_x(struct event_filler_arguments *args)
{
	unsigned long val;
	int res;
	int64_t retval;
	unsigned long bufsize;
	unsigned int snaplen;

	/*
	 * res
	 */
	retval = (int64_t)(long)syscall_get_return_value(current, args->regs);
	res = val_to_ring(args, retval, 0, false);
	if (unlikely(res != PPM_SUCCESS))
		return res;

	/*
	 * data
	 */
	if (retval < 0) {
		/*
		 * The operation failed, return an empty buffer
		 */
		val = 0;
		bufsize = 0;
	} else {
		syscall_get_arguments(current, args->regs, 1, 1, &val);

		/*
		 * The return value can be lower than the value provided by the user,
		 * and we take that into account.
		 */
		bufsize = retval;
	}

	/*
	 * Determine the snaplen by checking the fd type.
	 * (note: not implemeted yet)
	 */
	snaplen = g_snaplen;
#if 0
	{
		int fd;
		int err, fput_needed;
		struct socket *sock;

		syscall_get_arguments(current, args->regs, 0, 1, &val);
		fd = (int)val;

		sock = ppm_sockfd_lookup_light(fd, &err, &fput_needed);
		if (sock) {
			snaplen = g_snaplen;
			fput_light(sock->file, fput_needed);
		} else {
			snaplen = RW_SNAPLEN;
		}
	}
#endif

	/*
	 * Copy the buffer
	 */
	res = val_to_ring(args, val, min_t(unsigned long, bufsize, (unsigned long)snaplen), true);
	if (unlikely(res != PPM_SUCCESS))
		return res;

	return add_sentinel(args);
}

static int f_sys_write_x(struct event_filler_arguments *args)
{
	unsigned long val;
	int res;
	int64_t retval;
	unsigned long bufsize;
	unsigned int snaplen;
	bool is_user_evt = false;

	/*
	 * If the write event is directed to our sysdig-events device, we use a
	 * bigger snaplen
	 */
	snaplen = g_snaplen;

	{
#if LINUX_VERSION_CODE >= KERNEL_VERSION(3, 14, 0)
		int fd;
		struct fd f;

		syscall_get_arguments(current, args->regs, 0, 1, &val);
		fd = (int)val;

		f = fdget(fd);

		if (f.file && f.file->f_op) {
			if (THIS_MODULE == f.file->f_op->owner)
<<<<<<< HEAD
				is_user_evt = true;
=======
				snaplen = RW_SNAPLEN_EVENT;
>>>>>>> 54ae803a

			fdput(f);
		}
#else
		int fd;
		struct file *file;

		syscall_get_arguments(current, args->regs, 0, 1, &val);
		fd = (int)val;

		file = fget(fd);
		if (file && file->f_op) {
			if (THIS_MODULE == file->f_op->owner)
<<<<<<< HEAD
				is_user_evt = true;
=======
				snaplen = RW_SNAPLEN_EVENT;
>>>>>>> 54ae803a

			fput(file);
		}
#endif
	}

	/*
	 * res
	 */
<<<<<<< HEAD
	if (is_user_evt) {
		snaplen = RW_SNAPLEN_EVENT;
		retval = -PPM_USERVET_MAGIC;
	} else {
		retval = (int64_t)(long)syscall_get_return_value(current, args->regs);
	}

	res = val_to_ring(args, retval, 0, false);
	if (unlikely(res != PPM_SUCCESS))
		return res;	 	
=======
	retval = (int64_t)(long)syscall_get_return_value(current, args->regs);
	res = val_to_ring(args, retval, 0, false);
	if (unlikely(res != PPM_SUCCESS))
		return res;
>>>>>>> 54ae803a

	/*
	 * data
	 */
	syscall_get_arguments(current, args->regs, 2, 1, &val);
	bufsize = val;

	/*
	 * Copy the buffer
	 */
	syscall_get_arguments(current, args->regs, 1, 1, &val);
	res = val_to_ring(args, val, min_t(unsigned long, bufsize, (unsigned long)snaplen), true);
	if (unlikely(res != PPM_SUCCESS))
		return res;

	return add_sentinel(args);
}

static inline u32 clone_flags_to_scap(unsigned long flags)
{
	u32 res = 0;

	if (flags & CLONE_FILES)
		res |= PPM_CL_CLONE_FILES;

	if (flags & CLONE_FS)
		res |= PPM_CL_CLONE_FS;

	if (flags & CLONE_IO)
		res |= PPM_CL_CLONE_IO;

	if (flags & CLONE_NEWIPC)
		res |= PPM_CL_CLONE_NEWIPC;

	if (flags & CLONE_NEWNET)
		res |= PPM_CL_CLONE_NEWNET;

	if (flags & CLONE_NEWNS)
		res |= PPM_CL_CLONE_NEWNS;

	if (flags & CLONE_NEWPID)
		res |= PPM_CL_CLONE_NEWPID;

	if (flags & CLONE_NEWUTS)
		res |= PPM_CL_CLONE_NEWUTS;

	if (flags & CLONE_PARENT_SETTID)
		res |= PPM_CL_CLONE_PARENT_SETTID;

	if (flags & CLONE_PARENT)
		res |= PPM_CL_CLONE_PARENT;

	if (flags & CLONE_PTRACE)
		res |= PPM_CL_CLONE_PTRACE;

	if (flags & CLONE_SIGHAND)
		res |= PPM_CL_CLONE_SIGHAND;

	if (flags & CLONE_SYSVSEM)
		res |= PPM_CL_CLONE_SYSVSEM;

	if (flags & CLONE_THREAD)
		res |= PPM_CL_CLONE_THREAD;

	if (flags & CLONE_UNTRACED)
		res |= PPM_CL_CLONE_UNTRACED;

	if (flags & CLONE_VM)
		res |= PPM_CL_CLONE_VM;

	return res;
}

/*
 * get_mm_counter was not inline and exported between 3.0 and 3.4
 * https://github.com/torvalds/linux/commit/69c978232aaa99476f9bd002c2a29a84fa3779b5
 * Hence the crap in these two functions
 */
unsigned long ppm_get_mm_counter(struct mm_struct *mm, int member)
{
	long val = 0;

#if LINUX_VERSION_CODE >= KERNEL_VERSION(3, 4, 0)
	val = get_mm_counter(mm, member);
#elif LINUX_VERSION_CODE >= KERNEL_VERSION(3, 0, 0)
	val = atomic_long_read(&mm->rss_stat.count[member]);

	if (val < 0)
		val = 0;
#endif

	return val;
}

static unsigned long ppm_get_mm_swap(struct mm_struct *mm)
{
#if LINUX_VERSION_CODE >= KERNEL_VERSION(2, 6, 34)
	return ppm_get_mm_counter(mm, MM_SWAPENTS);
#endif
	return 0;
}

static unsigned long ppm_get_mm_rss(struct mm_struct *mm)
{
#if LINUX_VERSION_CODE >= KERNEL_VERSION(3, 4, 0)
	return get_mm_rss(mm);
#elif LINUX_VERSION_CODE >= KERNEL_VERSION(3, 0, 0)
	return ppm_get_mm_counter(mm, MM_FILEPAGES) +
		ppm_get_mm_counter(mm, MM_ANONPAGES);
#else
	return get_mm_rss(mm);
#endif
	return 0;
}

static int f_proc_startupdate(struct event_filler_arguments *args)
{
	unsigned long val;
	int res = 0;
	unsigned int exe_len = 0;
	unsigned int args_len = 0;
	struct mm_struct *mm = current->mm;
	int64_t retval;
	const char *argstr;
	int ptid;
	char *spwd;
	long total_vm = 0;
	long total_rss = 0;
	long swap = 0;

	/*
	 * Make sure the operation was successful
	 */
	retval = (int64_t)syscall_get_return_value(current, args->regs);
	res = val_to_ring(args, retval, 0, false);
	if (unlikely(res != PPM_SUCCESS))
		return res;

	if (likely(retval >= 0)) {
		if (unlikely(!mm)) {
			args->str_storage[0] = 0;
			pr_info("f_proc_startupdate drop, mm=NULL\n");
			return PPM_FAILURE_BUG;
		}

		if (unlikely(!mm->arg_end)) {
			args->str_storage[0] = 0;
			pr_info("f_proc_startupdate drop, mm->arg_end=NULL\n");
			return PPM_FAILURE_BUG;
		}

		args_len = mm->arg_end - mm->arg_start;

		if (args_len > PAGE_SIZE)
			args_len = PAGE_SIZE;

		if (unlikely(ppm_copy_from_user(args->str_storage, (const void __user *)mm->arg_start, args_len)))
			return PPM_FAILURE_INVALID_USER_MEMORY;

		args->str_storage[args_len - 1] = 0;

		exe_len = strnlen(args->str_storage, args_len);
		if (exe_len < args_len)
			++exe_len;
	} else {
		/*
		 * The call failed. Return empty strings for exe and args
		 */
		*args->str_storage = 0;
		argstr = "";
	}

	/*
	 * exe
	 */
	res = val_to_ring(args, (uint64_t)(long)args->str_storage, 0, false);
	if (unlikely(res != PPM_SUCCESS))
		return res;

	/*
	 * Args
	 */
	res = val_to_ring(args, (int64_t)(long)args->str_storage + exe_len, args_len - exe_len, false);
	if (unlikely(res != PPM_SUCCESS))
		return res;

	/*
	 * tid
	 */
	res = val_to_ring(args, (int64_t)current->pid, 0, false);
	if (unlikely(res != PPM_SUCCESS))
		return res;

	/*
	 * pid
	 */
	res = val_to_ring(args, (int64_t)current->tgid, 0, false);
	if (unlikely(res != PPM_SUCCESS))
		return res;

	/*
	 * ptid
	 */
	if (current->real_parent)
		ptid = current->parent->pid;
	else
		ptid = 0;

	res = val_to_ring(args, (int64_t)ptid, 0, false);
	if (unlikely(res != PPM_SUCCESS))
		return res;

	/*
	 * cwd
	 */
	spwd = npm_getcwd(args->str_storage, STR_STORAGE_SIZE - 1);
	if (spwd == NULL)
		spwd = "";

	res = val_to_ring(args, (uint64_t)(long)spwd, 0, false);
	if (unlikely(res != PPM_SUCCESS))
		return res;

	/*
	 * fdlimit
	 */
	res = val_to_ring(args, (int64_t)rlimit(RLIMIT_NOFILE), 0, false);
	if (res != PPM_SUCCESS)
		return res;

	/*
	 * pgft_maj
	 */
	res = val_to_ring(args, current->maj_flt, 0, false);
	if (unlikely(res != PPM_SUCCESS))
		return res;

	/*
	 * pgft_min
	 */
	res = val_to_ring(args, current->min_flt, 0, false);
	if (unlikely(res != PPM_SUCCESS))
		return res;

	if (mm) {
		total_vm = mm->total_vm << (PAGE_SHIFT-10);
		total_rss = ppm_get_mm_rss(mm) << (PAGE_SHIFT-10);
		swap = ppm_get_mm_swap(mm) << (PAGE_SHIFT-10);
	}

	/*
	 * vm_size
	 */
	res = val_to_ring(args, total_vm, 0, false);
	if (unlikely(res != PPM_SUCCESS))
		return res;

	/*
	 * vm_rss
	 */
	res = val_to_ring(args, total_rss, 0, false);
	if (unlikely(res != PPM_SUCCESS))
		return res;

	/*
	 * vm_swap
	 */
	res = val_to_ring(args, swap, 0, false);
	if (unlikely(res != PPM_SUCCESS))
		return res;

	/*
	 * clone-only parameters
	 */
	if (args->event_type == PPME_CLONE_16_X) {
#if LINUX_VERSION_CODE >= KERNEL_VERSION(3, 5, 0)
		uint64_t euid = from_kuid_munged(current_user_ns(), current_euid());
		uint64_t egid = from_kgid_munged(current_user_ns(), current_egid());
#else
		uint64_t euid = current_euid();
		uint64_t egid = current_egid();
#endif

		/*
		 * flags
		 */
		syscall_get_arguments(current, args->regs, 0, 1, &val);
		res = val_to_ring(args, (uint64_t)clone_flags_to_scap(val), 0, false);
		if (unlikely(res != PPM_SUCCESS))
			return res;

		/*
		 * uid
		 */
		syscall_get_arguments(current, args->regs, 0, 1, &val);
		res = val_to_ring(args, euid, 0, false);
		if (unlikely(res != PPM_SUCCESS))
			return res;

		/*
		 * gid
		 */
		syscall_get_arguments(current, args->regs, 0, 1, &val);
		res = val_to_ring(args, egid, 0, false);
		if (unlikely(res != PPM_SUCCESS))
			return res;
	}

	return add_sentinel(args);
}

static int f_sys_socket_bind_x(struct event_filler_arguments *args)
{
	int res;
	int64_t retval;
	int err = 0;
	u16 size = 0;
	struct sockaddr __user *usrsockaddr;
	unsigned long val;
	struct sockaddr_storage address;
	char *targetbuf = args->str_storage;

	/*
	 * res
	 */
	retval = (int64_t)syscall_get_return_value(current, args->regs);
	res = val_to_ring(args, retval, 0, false);

	/*
	 * addr
	 */
#ifndef __NR_socketcall
	syscall_get_arguments(current, args->regs, 1, 1, &val);
#else
	val = args->socketcall_args[1];
#endif
	usrsockaddr = (struct sockaddr __user *)val;

	/*
	 * Get the address len
	 */
#ifndef __NR_socketcall
	syscall_get_arguments(current, args->regs, 2, 1, &val);
#else
	val = args->socketcall_args[2];
#endif

	if (usrsockaddr != NULL && val != 0) {
		/*
		 * Copy the address
		 */
		err = addr_to_kernel(usrsockaddr, val, (struct sockaddr *)&address);
		if (likely(err >= 0)) {
			/*
			 * Convert the fd into socket endpoint information
			 */
			size = pack_addr((struct sockaddr *)&address,
				val,
				targetbuf,
				STR_STORAGE_SIZE);
		}
	}

	/*
	 * Copy the endpoint info into the ring
	 */
	res = val_to_ring(args,
			    (uint64_t)(unsigned long)targetbuf,
			    size,
			    false);
	if (unlikely(res != PPM_SUCCESS))
		return res;

	return add_sentinel(args);
}

static int f_sys_connect_x(struct event_filler_arguments *args)
{
	int res;
	int64_t retval;
	int err = 0;
	int fd;
	struct sockaddr __user *usrsockaddr;
	u16 size = 0;
	char *targetbuf = args->str_storage;
	struct sockaddr_storage address;
	unsigned long val;

	/*
	 * Push the result
	 */
	retval = (int64_t)syscall_get_return_value(current, args->regs);
	res = val_to_ring(args, retval, 0, false);

	/*
	 * Retrieve the fd and push it to the ring.
	 * Note that, even if we are in the exit callback, the arguments are still
	 * in the stack, and therefore we can consume them.
	 */
#ifndef __NR_socketcall
	syscall_get_arguments(current, args->regs, 0, 1, &val);
	fd = (int)val;
#else
	fd = (int)args->socketcall_args[0];
#endif

	if (fd >= 0) {
		/*
		 * Get the address
		 */
#ifndef __NR_socketcall
		syscall_get_arguments(current, args->regs, 1, 1, &val);
#else
		val = args->socketcall_args[1];
#endif
		usrsockaddr = (struct sockaddr __user *)val;

		/*
		 * Get the address len
		 */
#ifndef __NR_socketcall
		syscall_get_arguments(current, args->regs, 2, 1, &val);
#else
		val = args->socketcall_args[2];
#endif

		if (usrsockaddr != NULL && val != 0) {
			/*
			 * Copy the address
			 */
			err = addr_to_kernel(usrsockaddr, val, (struct sockaddr *)&address);
			if (likely(err >= 0)) {
				/*
				 * Convert the fd into socket endpoint information
				 */
				size = fd_to_socktuple(fd,
					(struct sockaddr *)&address,
					val,
					true,
					false,
					targetbuf,
					STR_STORAGE_SIZE);
			}
		}
	}

	/*
	 * Copy the endpoint info into the ring
	 */
	res = val_to_ring(args,
			    (uint64_t)(unsigned long)targetbuf,
			    size,
			    false);
	if (unlikely(res != PPM_SUCCESS))
		return res;

	return add_sentinel(args);
}

static int f_sys_socketpair_x(struct event_filler_arguments *args)
{
	int res;
	int64_t retval;
	unsigned long val;
	int fds[2];
	int err;
	struct socket *sock;
	struct unix_sock *us;
	struct sock *speer;

	/*
	 * retval
	 */
	retval = (int64_t)syscall_get_return_value(current, args->regs);
	res = val_to_ring(args, retval, 0, false);
	if (unlikely(res != PPM_SUCCESS))
		return res;

	/*
	 * If the call was succesful, copy the FDs
	 */
	if (likely(retval >= 0)) {
		/*
		 * fds
		 */
#ifndef __NR_socketcall
		syscall_get_arguments(current, args->regs, 3, 1, &val);
#else
		val = args->socketcall_args[3];
#endif
		if (unlikely(ppm_copy_from_user(fds, (const void __user *)val, sizeof(fds))))
			return PPM_FAILURE_INVALID_USER_MEMORY;

		res = val_to_ring(args, fds[0], 0, false);
		if (unlikely(res != PPM_SUCCESS))
			return res;

		res = val_to_ring(args, fds[1], 0, false);
		if (unlikely(res != PPM_SUCCESS))
			return res;

		/* get socket source and peer address */
		sock = sockfd_lookup(fds[0], &err);
		if (likely(sock != NULL)) {
			us = unix_sk(sock->sk);
			speer = us->peer;
			res = val_to_ring(args, (unsigned long)us, 0, false);
			if (unlikely(res != PPM_SUCCESS)) {
				sockfd_put(sock);
				return res;
			}

			res = val_to_ring(args, (unsigned long)speer, 0, false);
			if (unlikely(res != PPM_SUCCESS)) {
				sockfd_put(sock);
				return res;
			}

			sockfd_put(sock);
		} else {
			return err;
		}
	} else {
		res = val_to_ring(args, 0, 0, false);
		if (unlikely(res != PPM_SUCCESS))
			return res;

		res = val_to_ring(args, 0, 0, false);
		if (unlikely(res != PPM_SUCCESS))
			return res;
	}

	return add_sentinel(args);
}

static int f_sys_accept4_e(struct event_filler_arguments *args)
{
	int res;

	/*
	 * push the flags into the ring.
	 * XXX we don't support flags yet and so we just return zero
	 */
	/* res = val_to_ring(args, args->socketcall_args[3]); */
	res = val_to_ring(args, 0, 0, false);
	if (unlikely(res != PPM_SUCCESS))
		return res;

	return add_sentinel(args);
}

static int f_sys_accept_x(struct event_filler_arguments *args)
{
	int res;
	int fd;
	char *targetbuf = args->str_storage;
	u16 size = 0;
	unsigned long val;
	unsigned long srvskfd;
	int err = 0;
	struct socket *sock;

	/*
	 * Push the fd
	 */
	fd = syscall_get_return_value(current, args->regs);
	res = val_to_ring(args, (int64_t)fd, 0, false);
	if (unlikely(res != PPM_SUCCESS))
		return res;

	/*
	 * Convert the fd into socket endpoint information
	 */
	size = fd_to_socktuple(fd,
		NULL,
		0,
		false,
		true,
		targetbuf,
		STR_STORAGE_SIZE);

	/*
	 * Copy the endpoint info into the ring
	 */
	res = val_to_ring(args,
			    (uint64_t)(unsigned long)targetbuf,
			    size,
			    false);
	if (unlikely(res != PPM_SUCCESS))
		return res;

	/*
	 * queuepct
	 */
#ifndef __NR_socketcall
	syscall_get_arguments(current, args->regs, 0, 1, &srvskfd);
#else
	srvskfd = args->socketcall_args[0];
#endif
	sock = sockfd_lookup(srvskfd, &err);

	if (unlikely(!sock || !(sock->sk))) {
		val = 0;

		if (sock)
			sockfd_put(sock);
	} else {
		if (sock->sk->sk_max_ack_backlog == 0)
			val = 0;
		else
			val = (unsigned long)sock->sk->sk_ack_backlog * 100 / sock->sk->sk_max_ack_backlog;
		sockfd_put(sock);
	}

	res = val_to_ring(args, val, 0, false);
	if (res != PPM_SUCCESS)
		return res;

	return add_sentinel(args);
}

static int f_sys_send_e_common(struct event_filler_arguments *args, int *fd)
{
	int res;
	unsigned long size;
	unsigned long val;

	/*
	 * fd
	 */
#ifndef __NR_socketcall
	syscall_get_arguments(current, args->regs, 0, 1, &val);
#else
	val = args->socketcall_args[0];
#endif
	res = val_to_ring(args, val, 0, false);
	if (unlikely(res != PPM_SUCCESS))
		return res;

	*fd = val;

	/*
	 * size
	 */
#ifndef __NR_socketcall
	syscall_get_arguments(current, args->regs, 2, 1, &size);
#else
	size = args->socketcall_args[2];
#endif
	res = val_to_ring(args, size, 0, false);
	if (unlikely(res != PPM_SUCCESS))
		return res;

	return PPM_SUCCESS;
}

static int f_sys_send_e(struct event_filler_arguments *args)
{
	int res;
	int fd;

	res = f_sys_send_e_common(args, &fd);

	if (likely(res == PPM_SUCCESS))
		return add_sentinel(args);
	else
		return res;
}

static int f_sys_sendto_e(struct event_filler_arguments *args)
{
	unsigned long val;
	int res;
	u16 size = 0;
	char *targetbuf = args->str_storage;
	int fd;
	struct sockaddr __user *usrsockaddr;
	struct sockaddr_storage address;
	int err = 0;

	*targetbuf = 250;

	/*
	 * Push the common params to the ring
	 */
	res = f_sys_send_e_common(args, &fd);
	if (unlikely(res != PPM_SUCCESS))
		return res;

	/*
	 * Get the address
	 */
#ifndef __NR_socketcall
	syscall_get_arguments(current, args->regs, 4, 1, &val);
#else
	val = args->socketcall_args[4];
#endif
	usrsockaddr = (struct sockaddr __user *)val;

	/*
	 * Get the address len
	 */
#ifndef __NR_socketcall
	syscall_get_arguments(current, args->regs, 5, 1, &val);
#else
	val = args->socketcall_args[5];
#endif

	if (usrsockaddr != NULL && val != 0) {
		/*
		 * Copy the address
		 */
		err = addr_to_kernel(usrsockaddr, val, (struct sockaddr *)&address);
		if (likely(err >= 0)) {
			/*
			 * Convert the fd into socket endpoint information
			 */
			size = fd_to_socktuple(fd,
				(struct sockaddr *)&address,
				val,
				true,
				false,
				targetbuf,
				STR_STORAGE_SIZE);
		}
	}

	/*
	 * Copy the endpoint info into the ring
	 */
	res = val_to_ring(args,
			    (uint64_t)(unsigned long)targetbuf,
			    size,
			    false);
	if (unlikely(res != PPM_SUCCESS))
		return res;

	return add_sentinel(args);
}

static int f_sys_send_x(struct event_filler_arguments *args)
{
	unsigned long val;
	int res;
	int64_t retval;
	unsigned long bufsize;

	/*
	 * res
	 */
	retval = (int64_t)(long)syscall_get_return_value(current, args->regs);
	res = val_to_ring(args, retval, 0, false);
	if (unlikely(res != PPM_SUCCESS))
		return res;

	/*
	 * data
	 */
	if (retval < 0) {
		/*
		 * The operation failed, return an empty buffer
		 */
		val = 0;
		bufsize = 0;
	} else {
#ifndef __NR_socketcall
		syscall_get_arguments(current, args->regs, 1, 1, &val);
#else
		val = args->socketcall_args[1];
#endif

		/*
		 * The return value can be lower than the value provided by the user,
		 * and we take that into account.
		 */
		bufsize = retval;
	}

	res = val_to_ring(args, val, min_t(unsigned long, bufsize, (unsigned long)g_snaplen), true);
	if (unlikely(res != PPM_SUCCESS))
		return res;

	return add_sentinel(args);
}

static int f_sys_recv_e_common(struct event_filler_arguments *args)
{
	int res;
	unsigned long val;

	/*
	 * fd
	 */
#ifndef __NR_socketcall
	syscall_get_arguments(current, args->regs, 0, 1, &val);
#else
	val = args->socketcall_args[0];
#endif
	res = val_to_ring(args, val, 0, false);
	if (unlikely(res != PPM_SUCCESS))
		return res;

	/*
	 * size
	 */
#ifndef __NR_socketcall
	syscall_get_arguments(current, args->regs, 2, 1, &val);
#else
	val = args->socketcall_args[2];
#endif
	res = val_to_ring(args, val, 0, false);
	if (unlikely(res != PPM_SUCCESS))
		return res;

	return PPM_SUCCESS;
}

static int f_sys_recv_e(struct event_filler_arguments *args)
{
	int res;

	res = f_sys_recv_e_common(args);

	if (likely(res == PPM_SUCCESS))
		return add_sentinel(args);
	else
		return res;
}

static int f_sys_recvfrom_e(struct event_filler_arguments *args)
{
	int res;

	res = f_sys_recv_e_common(args);
	if (likely(res == PPM_SUCCESS))
		return add_sentinel(args);
	else
		return res;
}

static int f_sys_recv_x_common(struct event_filler_arguments *args, int64_t *retval)
{
	int res;
	unsigned long val;
	unsigned long bufsize;

	/*
	 * res
	 */
	*retval = (int64_t)(long)syscall_get_return_value(current, args->regs);
	res = val_to_ring(args, *retval, 0, false);
	if (unlikely(res != PPM_SUCCESS))
		return res;

	/*
	 * data
	 */
	if (*retval < 0) {
		/*
		 * The operation failed, return an empty buffer
		 */
		val = 0;
		bufsize = 0;
	} else {
#ifndef __NR_socketcall
		syscall_get_arguments(current, args->regs, 1, 1, &val);
#else
		val = args->socketcall_args[1];
#endif

		/*
		 * The return value can be lower than the value provided by the user,
		 * and we take that into account.
		 */
		bufsize = *retval;
	}

	res = val_to_ring(args, val, min_t(unsigned long, bufsize, (unsigned long)g_snaplen), true);
	if (unlikely(res != PPM_SUCCESS))
		return res;

	return PPM_SUCCESS;
}

static int f_sys_recv_x(struct event_filler_arguments *args)
{
	int res;
	int64_t retval;

	res = f_sys_recv_x_common(args, &retval);

	if (likely(res == PPM_SUCCESS))
		return add_sentinel(args);
	else
		return res;
}

static int f_sys_recvfrom_x(struct event_filler_arguments *args)
{
	unsigned long val;
	int res;
	u16 size = 0;
	int64_t retval;
	char *targetbuf = args->str_storage;
	int fd;
	struct sockaddr __user *usrsockaddr;
	struct sockaddr_storage address;
	int addrlen;
	int err = 0;

	/*
	 * Push the common params to the ring
	 */
	res = f_sys_recv_x_common(args, &retval);
	if (unlikely(res != PPM_SUCCESS))
		return res;

	if (retval >= 0) {
		/*
		 * Get the fd
		 */
#ifndef __NR_socketcall
		syscall_get_arguments(current, args->regs, 0, 1, &val);
		fd = (int)val;
#else
		fd = (int)args->socketcall_args[0];
#endif

		/*
		 * Get the address
		 */
#ifndef __NR_socketcall
		syscall_get_arguments(current, args->regs, 4, 1, &val);
#else
		val = args->socketcall_args[4];
#endif
		usrsockaddr = (struct sockaddr __user *)val;

		/*
		 * Get the address len
		 */
#ifndef __NR_socketcall
		syscall_get_arguments(current, args->regs, 5, 1, &val);
#else
		val = args->socketcall_args[5];
#endif
		if (usrsockaddr != NULL && val != 0) {
			if (unlikely(ppm_copy_from_user(&addrlen, (const void __user *)val, sizeof(addrlen))))
				return PPM_FAILURE_INVALID_USER_MEMORY;

			/*
			 * Copy the address
			 */
			err = addr_to_kernel(usrsockaddr, addrlen, (struct sockaddr *)&address);
			if (likely(err >= 0)) {
				/*
				 * Convert the fd into socket endpoint information
				 */
				size = fd_to_socktuple(fd,
					(struct sockaddr *)&address,
					addrlen,
					true,
					true,
					targetbuf,
					STR_STORAGE_SIZE);
			}
		}
	}

	/*
	 * Copy the endpoint info into the ring
	 */
	res = val_to_ring(args,
			    (uint64_t)(unsigned long)targetbuf,
			    size,
			    false);
	if (unlikely(res != PPM_SUCCESS))
		return res;

	return add_sentinel(args);
}

static int f_sys_sendmsg_e(struct event_filler_arguments *args)
{
	int res;
	unsigned long val;
	struct msghdr mh;
	char *targetbuf = args->str_storage;
	const struct iovec __user *iov;
	unsigned long iovcnt;
	int fd;
	u16 size = 0;
	int addrlen;
	int err = 0;
	struct sockaddr __user *usrsockaddr;
	struct sockaddr_storage address;

	/*
	 * fd
	 */
#ifndef __NR_socketcall
	syscall_get_arguments(current, args->regs, 0, 1, &val);
#else
	val = args->socketcall_args[0];
#endif
	fd = val;
	res = val_to_ring(args, val, 0, false);
	if (unlikely(res != PPM_SUCCESS))
		return res;

	/*
	 * Retrieve the message header
	 */
#ifndef __NR_socketcall
	syscall_get_arguments(current, args->regs, 1, 1, &val);
#else
	val = args->socketcall_args[1];
#endif

	if (unlikely(ppm_copy_from_user(&mh, (const void __user *)val, sizeof(struct msghdr))))
		return PPM_FAILURE_INVALID_USER_MEMORY;

	/*
	 * size
	 */
	iov = (const struct iovec __user *)mh.msg_iov;
	iovcnt = mh.msg_iovlen;

	res = parse_readv_writev_bufs(args, iov, iovcnt, g_snaplen, PRB_FLAG_PUSH_SIZE);
	if (unlikely(res != PPM_SUCCESS))
		return res;

	/*
	 * tuple
	 */
	usrsockaddr = (struct sockaddr __user *)mh.msg_name;
	addrlen = mh.msg_namelen;

	if (usrsockaddr != NULL && addrlen != 0) {
		/*
		 * Copy the address
		 */
		err = addr_to_kernel(usrsockaddr, addrlen, (struct sockaddr *)&address);
		if (likely(err >= 0)) {
			/*
			 * Convert the fd into socket endpoint information
			 */
			size = fd_to_socktuple(fd,
				(struct sockaddr *)&address,
				addrlen,
				true,
				false,
				targetbuf,
				STR_STORAGE_SIZE);
		}
	}

	/* Copy the endpoint info into the ring */
	res = val_to_ring(args,
			    (uint64_t)(unsigned long)targetbuf,
			    size,
			    false);
	if (unlikely(res != PPM_SUCCESS))
		return res;

	return add_sentinel(args);
}

static int f_sys_sendmsg_x(struct event_filler_arguments *args)
{
	int res;
	unsigned long val;
	int64_t retval;
	const struct iovec __user *iov;
	unsigned long iovcnt;
	struct msghdr mh;

	/*
	 * res
	 */
	retval = (int64_t)syscall_get_return_value(current, args->regs);
	res = val_to_ring(args, retval, 0, false);
	if (unlikely(res != PPM_SUCCESS))
		return res;

	/*
	 * Retrieve the message header
	 */
#ifndef __NR_socketcall
	syscall_get_arguments(current, args->regs, 1, 1, &val);
#else
	val = args->socketcall_args[1];
#endif

	if (unlikely(ppm_copy_from_user(&mh, (const void __user *)val, sizeof(struct msghdr))))
		return PPM_FAILURE_INVALID_USER_MEMORY;

	/*
	 * data
	 */
	iov = (const struct iovec __user *)mh.msg_iov;
	iovcnt = mh.msg_iovlen;

	res = parse_readv_writev_bufs(args, iov, iovcnt, g_snaplen, PRB_FLAG_PUSH_DATA);
	if (unlikely(res != PPM_SUCCESS))
		return res;

	return add_sentinel(args);
}

static int f_sys_recvmsg_e(struct event_filler_arguments *args)
{
	int res;
	unsigned long val;

	/*
	 * fd
	 */
#ifndef __NR_socketcall
	syscall_get_arguments(current, args->regs, 0, 1, &val);
#else
	val = args->socketcall_args[0];
#endif
	res = val_to_ring(args, val, 0, false);
	if (unlikely(res != PPM_SUCCESS))
		return res;

	return add_sentinel(args);
}

static int f_sys_recvmsg_x(struct event_filler_arguments *args)
{
	int res;
	unsigned long val;
	int64_t retval;
	const struct iovec __user *iov;
	unsigned long iovcnt;
	struct msghdr mh;
	char *targetbuf = args->str_storage;
	int fd;
	struct sockaddr __user *usrsockaddr;
	struct sockaddr_storage address;
	u16 size = 0;
	int addrlen;
	int err = 0;

	/*
	 * res
	 */
	retval = (int64_t)syscall_get_return_value(current, args->regs);
	res = val_to_ring(args, retval, 0, false);
	if (unlikely(res != PPM_SUCCESS))
		return res;

	/*
	 * Retrieve the message header
	 */
#ifndef __NR_socketcall
	syscall_get_arguments(current, args->regs, 1, 1, &val);
#else
	val = args->socketcall_args[1];
#endif

	if (unlikely(ppm_copy_from_user(&mh, (const void __user *)val, sizeof(struct msghdr))))
		return PPM_FAILURE_INVALID_USER_MEMORY;

	/*
	 * data and size
	 */
	iov = (const struct iovec __user *)mh.msg_iov;
	iovcnt = mh.msg_iovlen;

	res = parse_readv_writev_bufs(args, iov, iovcnt, retval, PRB_FLAG_PUSH_ALL);
	if (unlikely(res != PPM_SUCCESS))
		return res;

	/*
	 * tuple
	 */
	if (retval >= 0) {
		/*
		 * Get the fd
		 */
#ifndef __NR_socketcall
		syscall_get_arguments(current, args->regs, 0, 1, &val);
		fd = (int)val;
#else
		fd = (int)args->socketcall_args[0];
#endif

		/*
		 * Get the address
		 */
		usrsockaddr = (struct sockaddr __user *)mh.msg_name;
		addrlen = mh.msg_namelen;

		if (usrsockaddr != NULL && addrlen != 0) {
			/*
			 * Copy the address
			 */
			err = addr_to_kernel(usrsockaddr, addrlen, (struct sockaddr *)&address);
			if (likely(err >= 0)) {
				/*
				 * Convert the fd into socket endpoint information
				 */
				size = fd_to_socktuple(fd,
					(struct sockaddr *)&address,
					addrlen,
					true,
					true,
					targetbuf,
					STR_STORAGE_SIZE);
			}
		}
	}

	/* Copy the endpoint info into the ring */
	res = val_to_ring(args,
			    (uint64_t)(unsigned long)targetbuf,
			    size,
			    false);
	if (unlikely(res != PPM_SUCCESS))
		return res;

	return add_sentinel(args);
}


static int f_sys_pipe_x(struct event_filler_arguments *args)
{
	int res;
	int64_t retval;
	unsigned long val;
	int fds[2];
	struct file *file;

	/*
	 * retval
	 */
	retval = (int64_t)syscall_get_return_value(current, args->regs);
	res = val_to_ring(args, retval, 0, false);
	if (unlikely(res != PPM_SUCCESS))
		return res;

	/*
	 * fds
	 */
	syscall_get_arguments(current, args->regs, 0, 1, &val);

	if (unlikely(ppm_copy_from_user(fds, (const void __user *)val, sizeof(fds))))
		return PPM_FAILURE_INVALID_USER_MEMORY;

	res = val_to_ring(args, fds[0], 0, false);
	if (unlikely(res != PPM_SUCCESS))
		return res;

	res = val_to_ring(args, fds[1], 0, false);
	if (unlikely(res != PPM_SUCCESS))
		return res;

	file = fget(fds[0]);
	val = 0;
	if (likely(file != NULL)) {
		val = file->f_dentry->d_inode->i_ino;
		fput(file);
	}

	res = val_to_ring(args, val, 0, false);
	if (unlikely(res != PPM_SUCCESS))
		return res;

	return add_sentinel(args);
}

static int f_sys_eventfd_e(struct event_filler_arguments *args)
{
	int res;
	unsigned long val;

	/*
	 * initval
	 */
	syscall_get_arguments(current, args->regs, 0, 1, &val);
	res = val_to_ring(args, val, 0, false);
	if (unlikely(res != PPM_SUCCESS))
		return res;

	/*
	 * flags
	 * XXX not implemented yet
	 */
	/* syscall_get_arguments(current, args->regs, 1, 1, &val); */
	val = 0;
	res = val_to_ring(args, val, 0, false);
	if (unlikely(res != PPM_SUCCESS))
		return res;

	return add_sentinel(args);
}

static inline u16 shutdown_how_to_scap(unsigned long how)
{
	if (how == SHUT_RD) {
		return PPM_SHUT_RD;
	} else if (how == SHUT_WR) {
		return SHUT_WR;
	} else if (how == SHUT_RDWR) {
		return SHUT_RDWR;
	} else {
		ASSERT(false);
		return (u16)how;
	}
}

static int f_sys_shutdown_e(struct event_filler_arguments *args)
{
	int res;
	unsigned long val;

	/*
	 * fd
	 */
#ifndef __NR_socketcall
	syscall_get_arguments(current, args->regs, 0, 1, &val);
#else
	val = args->socketcall_args[0];
#endif
	res = val_to_ring(args, val, 0, false);
	if (unlikely(res != PPM_SUCCESS))
		return res;

	/*
	 * how
	 */
#ifndef __NR_socketcall
	syscall_get_arguments(current, args->regs, 1, 1, &val);
#else
	val = args->socketcall_args[1];
#endif
	res = val_to_ring(args, (unsigned long)shutdown_how_to_scap(val), 0, false);
	if (unlikely(res != PPM_SUCCESS))
		return res;

	return add_sentinel(args);
}

static inline u16 futex_op_to_scap(unsigned long op)
{
	u16 res = 0;
	unsigned long flt_op = op & 127;

	if (flt_op == FUTEX_WAIT)
		res = PPM_FU_FUTEX_WAIT;
	else if (flt_op == FUTEX_WAKE)
		res = PPM_FU_FUTEX_WAKE;
	else if (flt_op == FUTEX_FD)
		res = PPM_FU_FUTEX_FD;
	else if (flt_op == FUTEX_REQUEUE)
		res = PPM_FU_FUTEX_REQUEUE;
	else if (flt_op == FUTEX_CMP_REQUEUE)
		res = PPM_FU_FUTEX_CMP_REQUEUE;
	else if (flt_op == FUTEX_WAKE_OP)
		res = PPM_FU_FUTEX_WAKE_OP;
	else if (flt_op == FUTEX_LOCK_PI)
		res = PPM_FU_FUTEX_LOCK_PI;
	else if (flt_op == FUTEX_UNLOCK_PI)
		res = PPM_FU_FUTEX_UNLOCK_PI;
	else if (flt_op == FUTEX_TRYLOCK_PI)
		res = PPM_FU_FUTEX_TRYLOCK_PI;
	else if (flt_op == FUTEX_WAIT_BITSET)
		res = PPM_FU_FUTEX_WAIT_BITSET;
	else if (flt_op == FUTEX_WAKE_BITSET)
		res = PPM_FU_FUTEX_WAKE_BITSET;
	else if (flt_op == FUTEX_WAIT_REQUEUE_PI)
		res = PPM_FU_FUTEX_WAIT_REQUEUE_PI;
	else if (flt_op == FUTEX_CMP_REQUEUE_PI)
		res = PPM_FU_FUTEX_CMP_REQUEUE_PI;

	if (op & FUTEX_PRIVATE_FLAG)
		res |= PPM_FU_FUTEX_PRIVATE_FLAG;

	if (op & FUTEX_CLOCK_REALTIME)
		res |= PPM_FU_FUTEX_CLOCK_REALTIME;

	return res;
}

static int f_sys_futex_e(struct event_filler_arguments *args)
{
	int res;
	unsigned long val;

	/*
	 * addr
	 */
	syscall_get_arguments(current, args->regs, 0, 1, &val);
	res = val_to_ring(args, val, 0, false);
	if (unlikely(res != PPM_SUCCESS))
		return res;

	/*
	 * op
	 */
	syscall_get_arguments(current, args->regs, 1, 1, &val);
	res = val_to_ring(args, (unsigned long)futex_op_to_scap(val), 0, false);
	if (unlikely(res != PPM_SUCCESS))
		return res;

	/*
	 * val
	 */
	syscall_get_arguments(current, args->regs, 2, 1, &val);
	res = val_to_ring(args, val, 0, false);
	if (unlikely(res != PPM_SUCCESS))
		return res;

	return add_sentinel(args);
}

static inline uint64_t lseek_whence_to_scap(unsigned long whence)
{
	uint64_t res = 0;

	if (whence == SEEK_SET)
		res = PPM_SEEK_SET;
	else if (whence == SEEK_CUR)
		res = PPM_SEEK_CUR;
	else if (whence == SEEK_END)
		res = PPM_SEEK_END;

	return res;
}

static int f_sys_lseek_e(struct event_filler_arguments *args)
{
	unsigned long val;
	int res;

	/*
	 * fd
	 */
	syscall_get_arguments(current, args->regs, 0, 1, &val);
	res = val_to_ring(args, val, 0, false);
	if (unlikely(res != PPM_SUCCESS))
		return res;

	/*
	 * offset
	 */
	syscall_get_arguments(current, args->regs, 1, 1, &val);
	res = val_to_ring(args, val, 0, false);
	if (unlikely(res != PPM_SUCCESS))
		return res;

	/*
	 * whence
	 */
	syscall_get_arguments(current, args->regs, 2, 1, &val);
	res = val_to_ring(args, lseek_whence_to_scap(val), 0, false);
	if (unlikely(res != PPM_SUCCESS))
		return res;

	return add_sentinel(args);
}

static int f_sys_llseek_e(struct event_filler_arguments *args)
{
	unsigned long val;
	int res;
	unsigned long oh;
	unsigned long ol;
	uint64_t offset;

	/*
	 * fd
	 */
	syscall_get_arguments(current, args->regs, 0, 1, &val);
	res = val_to_ring(args, val, 0, false);
	if (unlikely(res != PPM_SUCCESS))
		return res;

	/*
	 * offset
	 * We build it by combining the offset_high and offset_low system call arguments
	 */
	syscall_get_arguments(current, args->regs, 1, 1, &oh);
	syscall_get_arguments(current, args->regs, 2, 1, &ol);
	offset = (((uint64_t)oh) << 32) + ((uint64_t)ol);
	res = val_to_ring(args, offset, 0, false);
	if (unlikely(res != PPM_SUCCESS))
		return res;

	/*
	 * whence
	 */
	syscall_get_arguments(current, args->regs, 4, 1, &val);
	res = val_to_ring(args, lseek_whence_to_scap(val), 0, false);
	if (unlikely(res != PPM_SUCCESS))
		return res;

	return add_sentinel(args);
}

/* XXX this is very basic for the moment, we'll need to improve it */
static inline u16 poll_events_to_scap(short revents)
{
	u16 res = 0;

	if (revents & POLLIN)
		res |= PPM_POLLIN;

	if (revents & PPM_POLLPRI)
		res |= PPM_POLLPRI;

	if (revents & POLLOUT)
		res |= PPM_POLLOUT;

	if (revents & POLLRDHUP)
		res |= PPM_POLLRDHUP;

	if (revents & POLLERR)
		res |= PPM_POLLERR;

	if (revents & POLLHUP)
		res |= PPM_POLLHUP;

	if (revents & POLLNVAL)
		res |= PPM_POLLNVAL;

	if (revents & POLLRDNORM)
		res |= PPM_POLLRDNORM;

	if (revents & POLLRDBAND)
		res |= PPM_POLLRDBAND;

	if (revents & POLLWRNORM)
		res |= PPM_POLLWRNORM;

	if (revents & POLLWRBAND)
		res |= PPM_POLLWRBAND;

	return res;
}

static int poll_parse_fds(struct event_filler_arguments *args, bool enter_event)
{
	struct pollfd *fds;
	char *targetbuf;
	unsigned long val;
	unsigned long nfds;
	unsigned long fds_count;
	u32 j;
	u32 pos;
	u16 flags;

	/*
	 * fds
	 *
	 * Get the number of fds
	 */
	syscall_get_arguments(current, args->regs, 1, 1, &nfds);

	/*
	 * Check if we have enough space to store both the fd list
	 * from user space and the temporary buffer to serialize to the ring
	 */
	if (unlikely(sizeof(struct pollfd) * nfds + 2 + 10 * nfds > STR_STORAGE_SIZE))
		return PPM_FAILURE_BUFFER_FULL;

	/* Get the fds pointer */
	syscall_get_arguments(current, args->regs, 0, 1, &val);

	fds = (struct pollfd *)args->str_storage;
	if (unlikely(ppm_copy_from_user(fds, (const void __user *)val, nfds * sizeof(struct pollfd))))
		return PPM_FAILURE_INVALID_USER_MEMORY;

	pos = 2;
	targetbuf = args->str_storage + nfds * sizeof(struct pollfd) + pos;
	fds_count = 0;

	/* Copy each fd into the temporary buffer */
	for (j = 0; j < nfds; j++) {
		if (enter_event) {
			flags = poll_events_to_scap(fds[j].events);
		} else {
			/*
			 * If it's an exit event, we copy only the fds that
			 * returned something
			 */
			if (!fds[j].revents)
				continue;

			flags = poll_events_to_scap(fds[j].revents);
		}

		*(int64_t *)(targetbuf + pos) = fds[j].fd;
		*(int16_t *)(targetbuf + pos + 8) = flags;
		pos += 10;
		++fds_count;
	}

	*(u16 *)(targetbuf) = (u16)fds_count;

	return val_to_ring(args, (uint64_t)(unsigned long)targetbuf, pos, false);
}

static int f_sys_poll_e(struct event_filler_arguments *args)
{
	unsigned long val;
	int res;

	res = poll_parse_fds(args, true);
	if (unlikely(res != PPM_SUCCESS))
		return res;

	/*
	 * timeout
	 */
	syscall_get_arguments(current, args->regs, 2, 1, &val);
	res = val_to_ring(args, val, 0, false);
	if (unlikely(res != PPM_SUCCESS))
		return res;

	return add_sentinel(args);
}

static int f_sys_poll_x(struct event_filler_arguments *args)
{
	int64_t retval;
	int res;

	/*
	 * res
	 */
	retval = (int64_t)(long)syscall_get_return_value(current, args->regs);
	res = val_to_ring(args, retval, 0, false);
	if (unlikely(res != PPM_SUCCESS))
		return res;

	res = poll_parse_fds(args, false);
	if (unlikely(res != PPM_SUCCESS))
		return res;

	return add_sentinel(args);
}

static int f_sys_openat_e(struct event_filler_arguments *args)
{
	unsigned long val;
	int res;

	/*
	 * dirfd
	 */
	syscall_get_arguments(current, args->regs, 0, 1, &val);

	if (val == AT_FDCWD)
		val = PPM_AT_FDCWD;

	res = val_to_ring(args, val, 0, false);
	if (unlikely(res != PPM_SUCCESS))
		return res;

	/*
	 * name
	 */
	syscall_get_arguments(current, args->regs, 1, 1, &val);
	res = val_to_ring(args, val, 0, true);
	if (unlikely(res != PPM_SUCCESS))
		return res;

	/*
	 * Flags
	 * Note that we convert them into the ppm portable representation before pushing them to the ring
	 */
	syscall_get_arguments(current, args->regs, 2, 1, &val);
	res = val_to_ring(args, open_flags_to_scap(val), 0, false);
	if (unlikely(res != PPM_SUCCESS))
		return res;

	/*
	 * Mode
	 * XXX: at this time, mode decoding is not supported. We nonetheless return a value (zero)
	 * so the format of the event is ready for when we'll export the mode in the future.
	 *
	 * syscall_get_arguments(current, args->regs, 3, 1, &val);
	 */
	res = val_to_ring(args, 0, 0, false);
	if (unlikely(res != PPM_SUCCESS))
		return res;

	return add_sentinel(args);
}

#ifndef _64BIT_ARGS_SINGLE_REGISTER
static int f_sys_pread64_e(struct event_filler_arguments *args)
{
	unsigned long val;
	unsigned long size;
	int res;
	unsigned long pos0;
	unsigned long pos1;
	uint64_t pos64;

	/*
	 * fd
	 */
	syscall_get_arguments(current, args->regs, 0, 1, &val);
	res = val_to_ring(args, val, 0, false);
	if (unlikely(res != PPM_SUCCESS))
		return res;

	/*
	 * size
	 */
	syscall_get_arguments(current, args->regs, 2, 1, &size);
	res = val_to_ring(args, size, 0, false);
	if (unlikely(res != PPM_SUCCESS))
		return res;

	/*
	 * pos
	 */
#if defined CONFIG_X86
	syscall_get_arguments(current, args->regs, 3, 1, &pos0);
	syscall_get_arguments(current, args->regs, 4, 1, &pos1);
#elif defined CONFIG_ARM && CONFIG_AEABI
	syscall_get_arguments(current, args->regs, 4, 1, &pos0);
	syscall_get_arguments(current, args->regs, 5, 1, &pos1);
#else
 #error This architecture/abi not yet supported
#endif

	pos64 = merge_64(pos1, pos0);

	res = val_to_ring(args, pos64, 0, false);
	if (unlikely(res != PPM_SUCCESS))
		return res;

	return add_sentinel(args);
}
#endif /* _64BIT_ARGS_SINGLE_REGISTER */

static int f_sys_pwrite64_e(struct event_filler_arguments *args)
{
	unsigned long val;
	unsigned long size;
	int res;
#ifndef _64BIT_ARGS_SINGLE_REGISTER
	unsigned long pos0;
	unsigned long pos1;
	uint64_t pos64;
#endif

	/*
	 * fd
	 */
	syscall_get_arguments(current, args->regs, 0, 1, &val);
	res = val_to_ring(args, val, 0, false);
	if (unlikely(res != PPM_SUCCESS))
		return res;

	/*
	 * size
	 */
	syscall_get_arguments(current, args->regs, 2, 1, &size);
	res = val_to_ring(args, size, 0, false);
	if (unlikely(res != PPM_SUCCESS))
		return res;

	/*
	 * pos
	 * NOTE: this is a 64bit value, which means that on 32bit systems it uses two
	 * separate registers that we need to merge.
	 */
#ifdef _64BIT_ARGS_SINGLE_REGISTER
	syscall_get_arguments(current, args->regs, 3, 1, &val);
	res = val_to_ring(args, val, 0, false);
	if (unlikely(res != PPM_SUCCESS))
		return res;
#else
 #if defined CONFIG_X86
	syscall_get_arguments(current, args->regs, 3, 1, &pos0);
	syscall_get_arguments(current, args->regs, 4, 1, &pos1);
 #elif defined CONFIG_ARM && CONFIG_AEABI
	syscall_get_arguments(current, args->regs, 4, 1, &pos0);
	syscall_get_arguments(current, args->regs, 5, 1, &pos1);
 #else
  #error This architecture/abi not yet supported
 #endif

	pos64 = merge_64(pos1, pos0);

	res = val_to_ring(args, pos64, 0, false);
	if (unlikely(res != PPM_SUCCESS))
		return res;
#endif

	return add_sentinel(args);
}

static int f_sys_readv_x(struct event_filler_arguments *args)
{
	unsigned long val;
	int64_t retval;
	int res;
	const struct iovec __user *iov;
	unsigned long iovcnt;

	/*
	 * res
	 */
	retval = (int64_t)(long)syscall_get_return_value(current, args->regs);
	res = val_to_ring(args, retval, 0, false);
	if (unlikely(res != PPM_SUCCESS))
		return res;

	/*
	 * data and size
	 */
	syscall_get_arguments(current, args->regs, 1, 1, &val);
	iov = (const struct iovec __user *)val;
	syscall_get_arguments(current, args->regs, 2, 1, &iovcnt);

	res = parse_readv_writev_bufs(args, iov, iovcnt, retval, PRB_FLAG_PUSH_ALL);
	if (unlikely(res != PPM_SUCCESS))
		return res;

	return add_sentinel(args);
}

static int f_sys_writev_e(struct event_filler_arguments *args)
{
	unsigned long val;
	int res;
	const struct iovec __user *iov;
	unsigned long iovcnt;
	unsigned int snaplen;

	/*
	 * fd
	 */
	syscall_get_arguments(current, args->regs, 0, 1, &val);
	res = val_to_ring(args, val, 0, false);
	if (unlikely(res != PPM_SUCCESS))
		return res;

	/*
	 * size
	 */
	syscall_get_arguments(current, args->regs, 1, 1, &val);
	iov = (const struct iovec __user *)val;
	syscall_get_arguments(current, args->regs, 2, 1, &iovcnt);

	/*
	 * Determine the snaplen by checking the fd type.
	 * (note: not implemeted yet)
	 */
	snaplen = g_snaplen;
#if 0
	{
		int fd;
		int err, fput_needed;
		struct socket *sock;

		syscall_get_arguments(current, args->regs, 0, 1, &val);
		fd = (int)val;

		sock = ppm_sockfd_lookup_light(fd, &err, &fput_needed);
		if (sock) {
			snaplen = g_snaplen;
			fput_light(sock->file, fput_needed);
		} else {
			snaplen = RW_SNAPLEN;
		}
	}
#endif

	/*
	 * Copy the buffer
	 */
	res = parse_readv_writev_bufs(args, iov, iovcnt, snaplen, PRB_FLAG_PUSH_SIZE);
	if (unlikely(res != PPM_SUCCESS))
		return res;

	return add_sentinel(args);
}

static int f_sys_writev_pwritev_x(struct event_filler_arguments *args)
{
	unsigned long val;
	int res;
	int64_t retval;
	const struct iovec __user *iov;
	unsigned long iovcnt;
	unsigned int snaplen;

	/*
	 * res
	 */
	retval = (int64_t)(long)syscall_get_return_value(current, args->regs);
	res = val_to_ring(args, retval, 0, false);
	if (unlikely(res != PPM_SUCCESS))
		return res;

	/*
	 * data and size
	 */
	syscall_get_arguments(current, args->regs, 1, 1, &val);
	iov = (const struct iovec __user *)val;
	syscall_get_arguments(current, args->regs, 2, 1, &iovcnt);

	/*
	 * Determine the snaplen by checking the fd type.
	 * (note: not implemeted yet)
	 */
	snaplen = g_snaplen;
#if 0
	{
		int fd;
		int err, fput_needed;
		struct socket *sock;

		syscall_get_arguments(current, args->regs, 0, 1, &val);
		fd = (int)val;

		sock = ppm_sockfd_lookup_light(fd, &err, &fput_needed);
		if (sock) {
			snaplen = g_snaplen;
			fput_light(sock->file, fput_needed);
		} else {
			snaplen = RW_SNAPLEN;
		}
	}
#endif

	/*
	 * Copy the buffer
	 */
	res = parse_readv_writev_bufs(args, iov, iovcnt, snaplen, PRB_FLAG_PUSH_DATA);
	if (unlikely(res != PPM_SUCCESS))
		return res;

	return add_sentinel(args);
}

#ifndef _64BIT_ARGS_SINGLE_REGISTER
static int f_sys_preadv_e(struct event_filler_arguments *args)
{
	unsigned long val;
	int res;
	unsigned long pos0;
	unsigned long pos1;
	uint64_t pos64;

	/*
	 * fd
	 */
	syscall_get_arguments(current, args->regs, 0, 1, &val);
	res = val_to_ring(args, val, 0, false);
	if (unlikely(res != PPM_SUCCESS))
		return res;

	/*
	 * pos
	 */

	/*
	 * Note that in preadv and pwritev have NO 64-bit arguments in the
	 * syscall (despite having one in the userspace API), so no alignment
	 * requirements apply here. For an overly-detailed discussion about
	 * this, see https://lwn.net/Articles/311630/
	 */
	syscall_get_arguments(current, args->regs, 3, 1, &pos0);
	syscall_get_arguments(current, args->regs, 4, 1, &pos1);

	pos64 = merge_64(pos1, pos0);

	res = val_to_ring(args, pos64, 0, false);
	if (unlikely(res != PPM_SUCCESS))
		return res;

	return add_sentinel(args);
}
#endif /* _64BIT_ARGS_SINGLE_REGISTER */

static int f_sys_preadv_x(struct event_filler_arguments *args)
{
	unsigned long val;
	int64_t retval;
	int res;
	const struct iovec __user *iov;
	unsigned long iovcnt;

	/*
	 * res
	 */
	retval = (int64_t)(long)syscall_get_return_value(current, args->regs);
	res = val_to_ring(args, retval, 0, false);
	if (unlikely(res != PPM_SUCCESS))
		return res;

	/*
	 * data and size
	 */
	syscall_get_arguments(current, args->regs, 1, 1, &val);
	iov = (const struct iovec __user *)val;
	syscall_get_arguments(current, args->regs, 2, 1, &iovcnt);

	res = parse_readv_writev_bufs(args, iov, iovcnt, retval, PRB_FLAG_PUSH_ALL);
	if (unlikely(res != PPM_SUCCESS))
		return res;

	return add_sentinel(args);
}

static int f_sys_pwritev_e(struct event_filler_arguments *args)
{
	unsigned long val;
	int res;
#ifndef _64BIT_ARGS_SINGLE_REGISTER
	unsigned long pos0;
	unsigned long pos1;
	uint64_t pos64;
#endif
	const struct iovec __user *iov;
	unsigned long iovcnt;
	unsigned int snaplen;

	/*
	 * fd
	 */
	syscall_get_arguments(current, args->regs, 0, 1, &val);
	res = val_to_ring(args, val, 0, false);
	if (unlikely(res != PPM_SUCCESS))
		return res;

	/*
	 * size
	 */
	syscall_get_arguments(current, args->regs, 1, 1, &val);
	iov = (const struct iovec __user *)val;
	syscall_get_arguments(current, args->regs, 2, 1, &iovcnt);

	/*
	 * Determine the snaplen by checking the fd type.
	 * (note: not implemeted yet)
	 */
	snaplen = g_snaplen;
#if 0
	{
		int fd;
		int err, fput_needed;
		struct socket *sock;

		syscall_get_arguments(current, args->regs, 0, 1, &val);
		fd = (int)val;

		sock = ppm_sockfd_lookup_light(fd, &err, &fput_needed);
		if (sock) {
			snaplen = g_snaplen;
			fput_light(sock->file, fput_needed);
		} else {
			snaplen = RW_SNAPLEN;
		}
	}
#endif

	/*
	 * Copy the buffer
	 */
	res = parse_readv_writev_bufs(args, iov, iovcnt, snaplen, PRB_FLAG_PUSH_SIZE);
	if (unlikely(res != PPM_SUCCESS))
		return res;

	/*
	 * pos
	 * NOTE: this is a 64bit value, which means that on 32bit systems it uses two
	 * separate registers that we need to merge.
	 */
#ifdef _64BIT_ARGS_SINGLE_REGISTER
	syscall_get_arguments(current, args->regs, 3, 1, &val);
	res = val_to_ring(args, val, 0, false);
	if (unlikely(res != PPM_SUCCESS))
		return res;
#else
	/*
	 * Note that in preadv and pwritev have NO 64-bit arguments in the
	 * syscall (despite having one in the userspace API), so no alignment
	 * requirements apply here. For an overly-detailed discussion about
	 * this, see https://lwn.net/Articles/311630/
	 */
	syscall_get_arguments(current, args->regs, 3, 1, &pos0);
	syscall_get_arguments(current, args->regs, 4, 1, &pos1);

	pos64 = merge_64(pos1, pos0);

	res = val_to_ring(args, pos64, 0, false);
	if (unlikely(res != PPM_SUCCESS))
		return res;
#endif

	return add_sentinel(args);
}

static int f_sys_nanosleep_e(struct event_filler_arguments *args)
{
	int res;
	uint64_t longtime;
	unsigned long val;
	char *targetbuf = args->str_storage;
	struct timespec *tts = (struct timespec *)targetbuf;
	int cfulen;

	/*
	 * interval
	 * We copy the timespec structure and then convert it to a 64bit relative time
	 */
	syscall_get_arguments(current, args->regs, 0, 1, &val);

	cfulen = (int)ppm_copy_from_user(targetbuf, (void __user *)val, sizeof(struct timespec));

	if (unlikely(cfulen != 0))
		return PPM_FAILURE_INVALID_USER_MEMORY;

	longtime = ((uint64_t)tts->tv_sec) * 1000000000 + tts->tv_nsec;

	res = val_to_ring(args, longtime, 0, false);
	if (unlikely(res != PPM_SUCCESS))
		return res;

	return add_sentinel(args);
}

static inline u8 rlimit_resource_to_scap(unsigned long rresource)
{
	switch (rresource) {
	case RLIMIT_CPU:
		return PPM_RLIMIT_CPU;
	case RLIMIT_FSIZE:
		return PPM_RLIMIT_FSIZE;
	case RLIMIT_DATA:
		return PPM_RLIMIT_DATA;
	case RLIMIT_STACK:
		return PPM_RLIMIT_STACK;
	case RLIMIT_CORE:
		return PPM_RLIMIT_CORE;
	case RLIMIT_RSS:
		return PPM_RLIMIT_RSS;
	case RLIMIT_NPROC:
		return PPM_RLIMIT_NPROC;
	case RLIMIT_NOFILE:
		return PPM_RLIMIT_NOFILE;
	case RLIMIT_MEMLOCK:
		return PPM_RLIMIT_MEMLOCK;
	case RLIMIT_AS:
		return PPM_RLIMIT_AS;
	case RLIMIT_LOCKS:
		return PPM_RLIMIT_LOCKS;
	case RLIMIT_SIGPENDING:
		return PPM_RLIMIT_SIGPENDING;
	case RLIMIT_MSGQUEUE:
		return PPM_RLIMIT_MSGQUEUE;
	case RLIMIT_NICE:
		return PPM_RLIMIT_NICE;
	case RLIMIT_RTPRIO:
		return PPM_RLIMIT_RTPRIO;
	case RLIMIT_RTTIME:
		return PPM_RLIMIT_RTTIME;
	default:
		return PPM_RLIMIT_UNKNOWN;
	}
}

static int f_sys_getrlimit_setrlimit_e(struct event_filler_arguments *args)
{
	u8 ppm_resource;
	unsigned long val;
	int res;

	/*
	 * resource
	 */
	syscall_get_arguments(current, args->regs, 0, 1, &val);

	ppm_resource = rlimit_resource_to_scap(val);

	res = val_to_ring(args, (uint64_t)ppm_resource, 0, false);
	if (unlikely(res != PPM_SUCCESS))
		return res;

	return add_sentinel(args);
}

static int f_sys_getrlimit_setrlrimit_x(struct event_filler_arguments *args)
{
	unsigned long val;
	int res;
	int64_t retval;
	struct rlimit rl;
	int64_t cur;
	int64_t max;

	/*
	 * res
	 */
	retval = (int64_t)(long)syscall_get_return_value(current, args->regs);
	res = val_to_ring(args, retval, 0, false);
	if (unlikely(res != PPM_SUCCESS))
		return res;

	/*
	 * Copy the user structure and extract cur and max
	 */
	if (retval >= 0 || args->event_type == PPME_SYSCALL_SETRLIMIT_X) {
		syscall_get_arguments(current, args->regs, 1, 1, &val);

		if (unlikely(ppm_copy_from_user(&rl, (const void __user *)val, sizeof(struct rlimit))))
			return PPM_FAILURE_INVALID_USER_MEMORY;

		cur = rl.rlim_cur;
		max = rl.rlim_max;
	} else {
		cur = -1;
		max = -1;
	}

	/*
	 * cur
	 */
	res = val_to_ring(args, cur, 0, false);
	if (unlikely(res != PPM_SUCCESS))
		return res;

	/*
	 * max
	 */
	res = val_to_ring(args, max, 0, false);
	if (unlikely(res != PPM_SUCCESS))
		return res;

	return add_sentinel(args);
}

static int f_sys_prlimit_e(struct event_filler_arguments *args)
{
	u8 ppm_resource;
	unsigned long val;
	int res;

	/*
	 * pid
	 */
	syscall_get_arguments(current, args->regs, 0, 1, &val);

	res = val_to_ring(args, val, 0, false);
	if (unlikely(res != PPM_SUCCESS))
		return res;

	/*
	 * resource
	 */
	syscall_get_arguments(current, args->regs, 1, 1, &val);

	ppm_resource = rlimit_resource_to_scap(val);

	res = val_to_ring(args, (uint64_t)ppm_resource, 0, false);
	if (unlikely(res != PPM_SUCCESS))
		return res;

	return add_sentinel(args);
}

static int f_sys_prlimit_x(struct event_filler_arguments *args)
{
	unsigned long val;
	int res;
	int64_t retval;
	struct rlimit rl;
	int64_t newcur;
	int64_t newmax;
	int64_t oldcur;
	int64_t oldmax;

	/*
	 * res
	 */
	retval = (int64_t)(long)syscall_get_return_value(current, args->regs);
	res = val_to_ring(args, retval, 0, false);
	if (unlikely(res != PPM_SUCCESS))
		return res;

	/*
	 * Copy the user structure and extract cur and max
	 */
	if (retval >= 0) {
		syscall_get_arguments(current, args->regs, 2, 1, &val);

		if (unlikely(ppm_copy_from_user(&rl, (const void __user *)val, sizeof(struct rlimit)))) {
			newcur = -1;
			newmax = -1;
		} else {
			newcur = rl.rlim_cur;
			newmax = rl.rlim_max;
		}
	} else {
		newcur = -1;
		newmax = -1;
	}

	syscall_get_arguments(current, args->regs, 3, 1, &val);

	if (unlikely(ppm_copy_from_user(&rl, (const void __user *)val, sizeof(struct rlimit)))) {
		oldcur = -1;
		oldmax = -1;
	} else {
		oldcur = rl.rlim_cur;
		oldmax = rl.rlim_max;
	}

	/*
	 * newcur
	 */
	res = val_to_ring(args, newcur, 0, false);
	if (unlikely(res != PPM_SUCCESS))
		return res;

	/*
	 * newmax
	 */
	res = val_to_ring(args, newmax, 0, false);
	if (unlikely(res != PPM_SUCCESS))
		return res;

	/*
	 * oldcur
	 */
	res = val_to_ring(args, oldcur, 0, false);
	if (unlikely(res != PPM_SUCCESS))
		return res;

	/*
	 * oldmax
	 */
	res = val_to_ring(args, oldmax, 0, false);
	if (unlikely(res != PPM_SUCCESS))
		return res;

	return add_sentinel(args);
}

#ifdef CAPTURE_CONTEXT_SWITCHES
static int f_sched_switch_e(struct event_filler_arguments *args)
{
	int res;
	long total_vm = 0;
	long total_rss = 0;
	long swap = 0;
	struct mm_struct *mm = NULL;

	if (args->sched_prev == NULL || args->sched_next == NULL) {
		ASSERT(false);
		return -1;
	}

	/*
	 * next
	 */
	res = val_to_ring(args, args->sched_next->pid, 0, false);
	if (unlikely(res != PPM_SUCCESS))
		return res;

	/*
	 * pgft_maj
	 */
	res = val_to_ring(args, args->sched_prev->maj_flt, 0, false);
	if (unlikely(res != PPM_SUCCESS))
		return res;

	/*
	 * pgft_min
	 */
	res = val_to_ring(args, args->sched_prev->min_flt, 0, false);
	if (unlikely(res != PPM_SUCCESS))
		return res;

	mm = args->sched_prev->mm;
	if (mm) {
		total_vm = mm->total_vm << (PAGE_SHIFT-10);
		total_rss = ppm_get_mm_rss(mm) << (PAGE_SHIFT-10);
		swap = ppm_get_mm_swap(mm) << (PAGE_SHIFT-10);
	}

	/*
	 * vm_size
	 */
	res = val_to_ring(args, total_vm, 0, false);
	if (unlikely(res != PPM_SUCCESS))
		return res;

	/*
	 * vm_rss
	 */
	res = val_to_ring(args, total_rss, 0, false);
	if (unlikely(res != PPM_SUCCESS))
		return res;

	/*
	 * vm_swap
	 */
	res = val_to_ring(args, swap, 0, false);
	if (unlikely(res != PPM_SUCCESS))
		return res;

/*
	//
	// steal
	//
	steal = cputime64_to_clock_t(kcpustat_this_cpu->cpustat[CPUTIME_STEAL]);
	res = val_to_ring(args, steal, 0, false);
	if(unlikely(res != PPM_SUCCESS))
	{
		return res;
	}
*/

	return add_sentinel(args);
}
#endif /* CAPTURE_CONTEXT_SWITCHES */

static int f_sched_drop(struct event_filler_arguments *args)
{
	int res;

	/*
	 * next
	 */
	res = val_to_ring(args, g_sampling_ratio, 0, false);
	if (unlikely(res != PPM_SUCCESS))
		return res;

	return add_sentinel(args);
}

static inline u8 fcntl_cmd_to_scap(unsigned long cmd)
{
	switch (cmd) {
	case F_DUPFD:
		return PPM_FCNTL_F_DUPFD;
	case F_GETFD:
		return PPM_FCNTL_F_GETFD;
	case F_SETFD:
		return PPM_FCNTL_F_SETFD;
	case F_GETFL:
		return PPM_FCNTL_F_GETFL;
	case F_SETFL:
		return PPM_FCNTL_F_SETFL;
	case F_GETLK:
		return PPM_FCNTL_F_GETLK;
	case F_SETLK:
		return PPM_FCNTL_F_SETLK;
	case F_SETLKW:
		return PPM_FCNTL_F_SETLKW;
	case F_SETOWN:
		return PPM_FCNTL_F_SETOWN;
	case F_GETOWN:
		return PPM_FCNTL_F_GETOWN;
	case F_SETSIG:
		return PPM_FCNTL_F_SETSIG;
	case F_GETSIG:
		return PPM_FCNTL_F_GETSIG;
#ifndef CONFIG_64BIT
	case F_GETLK64:
		return PPM_FCNTL_F_GETLK64;
	case F_SETLK64:
		return PPM_FCNTL_F_SETLK64;
	case F_SETLKW64:
		return PPM_FCNTL_F_SETLKW64;
#endif
	case F_SETOWN_EX:
		return PPM_FCNTL_F_SETOWN_EX;
	case F_GETOWN_EX:
		return PPM_FCNTL_F_GETOWN_EX;
	case F_SETLEASE:
		return PPM_FCNTL_F_SETLEASE;
	case F_GETLEASE:
		return PPM_FCNTL_F_GETLEASE;
	case F_CANCELLK:
		return PPM_FCNTL_F_CANCELLK;
	case F_DUPFD_CLOEXEC:
		return PPM_FCNTL_F_DUPFD_CLOEXEC;
	case F_NOTIFY:
		return PPM_FCNTL_F_NOTIFY;
#ifdef F_SETPIPE_SZ
	case F_SETPIPE_SZ:
		return PPM_FCNTL_F_SETPIPE_SZ;
#endif
#ifdef F_GETPIPE_SZ
	case F_GETPIPE_SZ:
		return PPM_FCNTL_F_GETPIPE_SZ;
#endif
	default:
		ASSERT(false);
		return PPM_FCNTL_UNKNOWN;
	}
}

static int f_sched_fcntl_e(struct event_filler_arguments *args)
{
	unsigned long val;
	int res;

	/*
	 * fd
	 */
	syscall_get_arguments(current, args->regs, 0, 1, &val);
	res = val_to_ring(args, val, 0, false);
	if (unlikely(res != PPM_SUCCESS))
		return res;

	/*
	 * cmd
	 */
	syscall_get_arguments(current, args->regs, 1, 1, &val);
	res = val_to_ring(args, fcntl_cmd_to_scap(val), 0, false);
	if (unlikely(res != PPM_SUCCESS))
		return res;

	return add_sentinel(args);
}

static int f_sys_brk_x(struct event_filler_arguments *args)
{
	int64_t retval;
	int res = 0;
	struct mm_struct *mm = current->mm;
	long total_vm = 0;
	long total_rss = 0;
	long swap = 0;

	retval = (int64_t)(long)syscall_get_return_value(current, args->regs);
	res = val_to_ring(args, retval, 0, false);
	if (unlikely(res != PPM_SUCCESS))
		return res;

	if (mm) {
		total_vm = mm->total_vm << (PAGE_SHIFT-10);
		total_rss = ppm_get_mm_rss(mm) << (PAGE_SHIFT-10);
		swap = ppm_get_mm_swap(mm) << (PAGE_SHIFT-10);
	}

	/*
	 * vm_size
	 */
	res = val_to_ring(args, total_vm, 0, false);
	if (unlikely(res != PPM_SUCCESS))
		return res;

	/*
	 * vm_rss
	 */
	res = val_to_ring(args, total_rss, 0, false);
	if (unlikely(res != PPM_SUCCESS))
		return res;

	/*
	 * vm_swap
	 */
	res = val_to_ring(args, swap, 0, false);
	if (unlikely(res != PPM_SUCCESS))
		return res;

	return add_sentinel(args);
}<|MERGE_RESOLUTION|>--- conflicted
+++ resolved
@@ -541,11 +541,7 @@
 
 		if (f.file && f.file->f_op) {
 			if (THIS_MODULE == f.file->f_op->owner)
-<<<<<<< HEAD
 				is_user_evt = true;
-=======
-				snaplen = RW_SNAPLEN_EVENT;
->>>>>>> 54ae803a
 
 			fdput(f);
 		}
@@ -559,11 +555,7 @@
 		file = fget(fd);
 		if (file && file->f_op) {
 			if (THIS_MODULE == file->f_op->owner)
-<<<<<<< HEAD
 				is_user_evt = true;
-=======
-				snaplen = RW_SNAPLEN_EVENT;
->>>>>>> 54ae803a
 
 			fput(file);
 		}
@@ -573,7 +565,6 @@
 	/*
 	 * res
 	 */
-<<<<<<< HEAD
 	if (is_user_evt) {
 		snaplen = RW_SNAPLEN_EVENT;
 		retval = -PPM_USERVET_MAGIC;
@@ -584,12 +575,6 @@
 	res = val_to_ring(args, retval, 0, false);
 	if (unlikely(res != PPM_SUCCESS))
 		return res;	 	
-=======
-	retval = (int64_t)(long)syscall_get_return_value(current, args->regs);
-	res = val_to_ring(args, retval, 0, false);
-	if (unlikely(res != PPM_SUCCESS))
-		return res;
->>>>>>> 54ae803a
 
 	/*
 	 * data
