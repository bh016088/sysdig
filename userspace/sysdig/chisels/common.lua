--- conflicted
+++ resolved
@@ -22,11 +22,7 @@
 --[[ 
 Serialize the content of a table into a tring
 ]]--
-<<<<<<< HEAD
-function sr(val, name, skipnewlines, depth)
-=======
 function st(val, name, skipnewlines, depth)
->>>>>>> c24a7b5c
     skipnewlines = skipnewlines or false
     depth = depth or 0
 
@@ -38,11 +34,7 @@
         tmp = tmp .. "{" .. (not skipnewlines and "\n" or "")
 
         for k, v in pairs(val) do
-<<<<<<< HEAD
-            tmp =  tmp .. sr(v, k, skipnewlines, depth + 1) .. "," .. (not skipnewlines and "\n" or "")
-=======
             tmp =  tmp .. st(v, k, skipnewlines, depth + 1) .. "," .. (not skipnewlines and "\n" or "")
->>>>>>> c24a7b5c
         end
 
         tmp = tmp .. string.rep(" ", depth) .. "}"
