/*
Copyright (C) 2013-2014 Draios inc.

This file is part of sysdig.

sysdig is free software; you can redistribute it and/or modify
it under the terms of the GNU General Public License version 2 as
published by the Free Software Foundation.

sysdig is distributed in the hope that it will be useful,
but WITHOUT ANY WARRANTY; without even the implied warranty of
MERCHANTABILITY or FITNESS FOR A PARTICULAR PURPOSE.  See the
GNU General Public License for more details.

You should have received a copy of the GNU General Public License
along with sysdig.  If not, see <http://www.gnu.org/licenses/>.
*/

/*!
	\mainpage libsinsp documentation

	\section Introduction

	libsinsp is a system inspection library written in C++ and implementing high level
	functionlity like:
	- live capture control (start/stop/pause...)
	- event capture from file or the live OS
	- OS state reconstruction. By parsing /proc and inspecting the live event stream,
	libsinsp is capable of mirroring the OS process state and putting context around
	key OS primitives like process IDs and file descriptors. That way, these primitives
	can be treated like programs, files, connections and users.
	- parsing of OS events and conversion of events into human-readable strings
	- event filtering

	This manual includes the following sections:
	- \ref inspector
	- \ref event
	- \ref dump
	- \ref filter
	- \ref state
*/

#pragma once
#ifdef _WIN32
#pragma warning(disable: 4251)
#endif

#ifdef _WIN32
#define SINSP_PUBLIC __declspec(dllexport)
#include <Ws2tcpip.h>
#else
#define SINSP_PUBLIC
#include <arpa/inet.h>
#endif

#define __STDC_FORMAT_MACROS

#include <string>
#include <unordered_map>
#include <map>
#include <queue>
#include <vector>
#include <set>
#include <list>

using namespace std;

#include <scap.h>
#include "settings.h"
#include "logger.h"
#include "event.h"
#include "filter.h"
#include "dumper.h"
#include "stats.h"
#include "ifinfo.h"
#include "chisel.h"

#ifndef VISIBILITY_PRIVATE
#define VISIBILITY_PRIVATE private:
#endif

#define ONE_SECOND_IN_NS 1000000000LL

#include "tuples.h"
#include "fdinfo.h"
#include "threadinfo.h"
#include "ifinfo.h"
#include "eventformatter.h"

class sinsp_partial_transaction;
class sinsp_parser;
class sinsp_analyzer;
class sinsp_filter;
<<<<<<< HEAD
class sinsp_usrevtstorage;
class sinsp_partial_appevt;
template<typename OBJ> class simple_lifo_queue;
=======
class cycle_writer;
>>>>>>> 96f7d78e

vector<string> sinsp_split(const string &s, char delim);

/*!
  \brief Information about a group of filter/formatting fields.
*/
class filter_check_info
{
public:
	string m_name; ///< Field class name.
	int32_t m_nfiedls; ///< Number of fields in this field group.
	const filtercheck_field_info* m_fields; ///< Array containing m_nfiedls field descriptions.
};

/*!
  \brief sinsp library exception.
*/
struct sinsp_exception : std::exception
{
	sinsp_exception()
	{
	}

	~sinsp_exception() throw()
	{
	}

	sinsp_exception(string error_str)
	{
		m_error_str = error_str;
	}

	char const* what() const throw()
	{
		return m_error_str.c_str();
	}

	string m_error_str;
};

/*!
  \brief The deafult way an event is converted to string by the library
*/
//#define DEFAULT_OUTPUT_STR "*%evt.num %evt.time %evt.cpu %proc.name (%thread.tid) %evt.dir %evt.type %evt.args"
#define DEFAULT_OUTPUT_STR "*%evt.time %evt.cpu %proc.name (%thread.tid) %evt.dir %evt.type %evt.args"

/** @defgroup inspector Main library
 @{
*/

/*!
  \brief System inspector class.
  This is the library entry point class. The functionality it exports includes:
  - live capture control (start/stop/pause...)
  - trace file management
  - event retrieval
  - setting capture filters
*/
class SINSP_PUBLIC sinsp
{
public:
	sinsp();
	~sinsp();

	/*!
	  \brief Start a live event capture.

	  \param timeout_ms the optional read timeout, i.e. the time after which a
	  call to \ref next() returns even if no events are available.

	  @throws a sinsp_exception containing the error string is thrown in case
	   of failure.
	*/
	void open(uint32_t timeout_ms = SCAP_TIMEOUT_MS);

	/*!
	  \brief Start an event capture from a trace file.

	  \param filename the trace file name.

	  @throws a sinsp_exception containing the error string is thrown in case
	   of failure.
	*/
	void open(string filename);

	/*!
	  \brief Ends a capture and release all resources.
	*/
	void close();

	/*!
	  \brief Get the next event from the open capture source

	  \param evt a \ref sinsp_evt pointer that will be initialized to point to
	  the next available event.

	  \return SCAP_SUCCESS if the call is succesful and pevent and pcpuid contain
	   valid data. SCAP_TIMEOUT in case the read timeout expired and no event is
	   available. SCAP_EOF when the end of an offline capture is reached.
	   On Failure, SCAP_FAILURE is returned and getlasterr() can be used to
	   obtain the cause of the error.

	  \note: the returned event can be considered valid only until the next
	   call to \ref next()
	*/
	int32_t next(OUT sinsp_evt** evt);

	/*!
	  \brief Get the number of events that have been captured and processed
	   since the call to \ref open()

	  \return the number of captured events.
	*/
	uint64_t get_num_events();

	/*!
	  \brief Set the capture snaplen, i.e. the maximum size an event
	  parameter can reach before the driver starts truncating it.

	  \param snaplen the snaplen for this capture instance, in bytes.

	  \note This function can only be called for live captures.
	  \note By default, the driver captures the first 80 bytes of the
	  buffers coming from events like read, write, send, recv, etc.
	  If you're not interested in payloads, smaller values will save
	  capture buffer space and make capture files smaller.
	  Conversely, big values should be used with care because they can
	  easily generate huge capture files.

	  @throws a sinsp_exception containing the error string is thrown in case
	   of failure.
	*/
	void set_snaplen(uint32_t snaplen);

	/*!
	  \brief temporarily pauses event capture.

	  \note This function can only be called for live captures.
	*/
	void stop_capture();

	/*!
	  \brief Restarts an event capture that had been paused with
	   \ref stop_capture().

	  \note This function can only be called for live captures.
	*/
	void start_capture();

#ifdef HAS_FILTERING
	/*!
	  \brief Compiles and installs the given capture filter.

	  \param filter the filter string. Refer to the filtering language
	   section in the sysdig website for information about the filtering
	   syntax.

	  @throws a sinsp_exception containing the error string is thrown in case
	   the filter is invalid.
	*/
	void set_filter(const string& filter);
#endif

	/*!
	  \brief This method can be used to specify a function to collect the library
	   log messages.

	  \param cb the target function that will receive the log messages.
	*/
	void set_log_callback(sinsp_logger_callback cb);

	/*!
	  \brief Start writing the captured events to file.

	  \param dump_filename the destination trace file.

	  \param compress true to save the tracefile in a compressed format.

	  \note only the events that pass the capture filter set with \ref set_filter()
	   will be saved to disk.
	  \note this simplified dump interface allows only one dump per capture.
	   For more flexibility, refer to the \ref sinsp_dumper class, that can
	   also be combined with \ref sinsp_filter to filter what will go into
	   the file.

	  @throws a sinsp_exception containing the error string is thrown in case
	   of failure.
	*/
	void autodump_start(const string& dump_filename, bool compress);
 
 	/*!
	  \brief Cycles the file pointer to a new capture file
	*/
	void autodump_next_file();

	/*!
	  \brief Stops an event dump that was started with \ref autodump_start().

	  @throws a sinsp_exception containing the error string is thrown in case
	   of failure.
	*/
	void autodump_stop();

	/*!
	  \brief Populate the given vector with the full list of filter check fields
	   that this version of the library supports.
	*/
	static void get_filtercheck_fields_info(vector<const filter_check_info*>* list);

	bool has_metrics();

	/*!
	  \brief Return information about the machine generating the events.

	  \note this call works with file captures as well, because the machine
	   info is stored in the trace files. In that case, the returned
	   machine info is the one of the machine where the capture happened.
	*/
	const scap_machine_info* get_machine_info();

	/*!
	  \brief Look up a thread given its tid and return its information.

	  \param tid the ID of the thread. In case of multi-thread processes,
	   this corresponds to the PID.

	  \return the \ref sinsp_threadinfo object containing full thread information
	   and state.

	  \note if you are interested in a process' information, just give this
	  function with the PID of the process.

	  @throws a sinsp_exception containing the error string is thrown in case
	   of failure.
	*/
	sinsp_threadinfo* get_thread(int64_t tid);

	/*!
	  \brief Look up a thread given its tid and return its information,
	   and optionally go dig into proc if the thread is not in the thread table.

	  \param tid the ID of the thread. In case of multi-thread processes,
	   this corresponds to the PID.
	  \param query_os_if_not_found if true, the library will search for this
	   thread's information in proc, use the result to create a new thread
	   entry, and return the new entry.

	  \return the \ref sinsp_threadinfo object containing full thread information
	   and state.

	  \note if you are interested in a process' information, just give this
	  function with the PID of the process.

	  @throws a sinsp_exception containing the error string is thrown in case
	   of failure.
	*/
	sinsp_threadinfo* get_thread(int64_t tid, bool query_os_if_not_found);

	/*!
	  \brief Return the table with all the machine users.

	  \return a hash table with the user ID (UID) as the key and the user
	   information as the data.

	  \note this call works with file captures as well, because the user
	   table is stored in the trace files. In that case, the returned
	   user list is the one of the machine where the capture happened.
	*/
	const unordered_map<uint32_t, scap_userinfo*>* get_userlist();

	/*!
	  \brief Return the table with all the machine user groups.

	  \return a hash table with the group ID (GID) as the key and the group
	   information as the data.

	  \note this call works with file captures as well, because the group
	   table is stored in the trace files. In that case, the returned
	   user table is the one of the machine where the capture happened.
	*/
	const unordered_map<uint32_t, scap_groupinfo*>* get_grouplist();

	/*!
	  \brief Fill the given structure with statistics about the currently
	   open capture.

	  \note this call won't work on file captures.
	*/
	void get_capture_stats(scap_stats* stats);


#ifdef GATHER_INTERNAL_STATS
	sinsp_stats get_stats();
#endif

#ifdef HAS_ANALYZER
	sinsp_analyzer* m_analyzer;
#endif

	/*!
	  \brief Return the event and system call information tables.

	  This function exports the tables containing the information about the
	  events supported by the capture infrastructure and the available system calls.
	*/
	sinsp_evttables* get_event_info_tables();

	/*!
	  \brief get last library error.
	*/
	string getlasterr()
	{
		return m_lasterr;
	}

	/*!
	  \brief Add a new directory containing chisels.

	  \parame front_add if true, the chisel directory is added at the front of 
	   the search list and therefore gets priority.  

	  \note This function is not reentrant.
	*/
	void add_chisel_dir(string dirname, bool front_add);

	/*!
	  \brief Get the list of machine network interfaces.

	  \return Pointer to the iterface list manager.
	*/
	sinsp_network_interfaces* get_ifaddr_list();

	/*!
	  \brief Set the format used to render event data
	   buffer arguments.
	*/
	void set_buffer_format(sinsp_evt::param_fmt format);

	/*!
	  \brief Get the format used to render event data
	   buffer arguments.
	*/
	sinsp_evt::param_fmt get_buffer_format();

	/*!
	  \brief Returns true if the current capture is live.
	*/
	bool is_live();

	/*!
	  \brief Set the debugging mode of the inspector.

	  \param enable_debug when it is true and the current capture is live
	  the inspector filters out events about sysdig itself.
	*/
	void set_debug_mode(bool enable_debug);

	/*!
	  \brief Returns true if the debug mode is enabled.
	*/
	bool is_debug_enabled();

	/*!
	  \brief Return the progress when reading trace files.

	  \return File progress percentage. 0 means beginning of file, 100 means 
	   end of file.
	*/
	double get_read_progress();

	//
	// Misc internal stuff
	//
	void stop_dropping_mode();
	void start_dropping_mode(uint32_t sampling_ratio);
	void import_ipv4_interface(const sinsp_ipv4_ifinfo& ifinfo);
	//
	// Used by filters to enable app event state tracking, which is disabled
	// by default for performance reasons
	//
	void request_appevt_state_tracking();

	//
	// Allocates private state in the thread info class.
	// Returns the ID to use when retrieving the memory area.
	// Will fail if called after the capture starts.
	//
	uint32_t reserve_thread_memory(uint32_t size);

	sinsp_parser* get_parser();

<<<<<<< HEAD
#ifdef SINSP_PROFILE
	inline int64_t profile_enter(const char* tags, const char* args = NULL)
	{
		if(m_islive == true || m_evt.m_evtnum % SINSP_PROFILE_SUBSAMPLING_RATIO != 0)
		{
			return -1;
		}

		if(tags == NULL)
		{
			tags = "";
		}

		if(args == NULL)
		{
			args = "";
		}

		fprintf(m_profile_fp, 
			"[\">\", %" PRIu64 ", [\"sysdig\", %s], [%s]]",
			m_evt.m_evtnum,
			tags,
			args);

		fflush(m_profile_fp);

		return (int64_t)m_evt.m_evtnum;
	}

	inline void profile_exit(int64_t id, const char* tags)
	{
		if(tags == NULL)
		{
			tags = "";
		}

		fprintf(m_profile_fp, 
			"[\"<\", %" PRIu64 ", [\"sysdig\", %s], []]",
			id,
			tags);

		fflush(m_profile_fp);
	}
#else
	inline int64_t profile_enter(const char* tags, const char* args = NULL)
	{
		return -1;
	}

	inline void profile_exit(int64_t id, const char* tags)
	{
		return;
	}
#endif
=======
	bool setup_cycle_writer(string base_file_name, int rollover_mb, int duration_seconds, int file_limit, bool do_cycle, bool compress);
>>>>>>> 96f7d78e

VISIBILITY_PRIVATE

// Doxygen doesn't understand VISIBILITY_PRIVATE
#ifdef _DOXYGEN
private:
#endif

	void init();
	void import_thread_table();
	void import_ifaddr_list();
	void import_user_list();

	void add_thread(const sinsp_threadinfo& ptinfo);
	void remove_thread(int64_t tid);

	scap_t* m_h;
	int64_t m_filesize;
	bool m_islive;
	bool m_isdebug_enabled;
	bool m_compress;
	sinsp_evt m_evt;
	string m_lasterr;
	int64_t m_tid_to_remove;
	int64_t m_tid_of_fd_to_remove;
	vector<int64_t>* m_fds_to_remove;
	uint64_t m_lastevent_ts;
	// the parsing engine
	sinsp_parser* m_parser;
	// the statistics analysis engine
	scap_dumper_t* m_dumper;
	const scap_machine_info* m_machine_info;
	uint32_t m_num_cpus;
	sinsp_thread_privatestate_manager m_thread_privatestate_manager;

	sinsp_network_interfaces* m_network_interfaces;

	sinsp_thread_manager* m_thread_manager;

#ifdef HAS_FILTERING
	uint64_t m_firstevent_ts;
	sinsp_filter* m_filter;
#endif

	//
	// Internal stats
	//
#ifdef GATHER_INTERNAL_STATS
	sinsp_stats m_stats;
#endif
	uint32_t m_n_proc_lookups;
	uint32_t m_max_n_proc_lookups;
	uint32_t m_max_n_proc_socket_lookups;

	//
	// Saved snaplen
	//
	uint32_t m_snaplen;

	//
	// Some thread table limits
	//
	uint32_t m_max_thread_table_size;
	uint64_t m_thread_timeout_ns;
	uint64_t m_inactive_thread_scan_time_ns;

	//
	// How to render the data buffers
	//
	sinsp_evt::param_fmt m_buffer_format;

	//
	// User and group tables
	//
	unordered_map<uint32_t, scap_userinfo*> m_userlist;
	unordered_map<uint32_t, scap_groupinfo*> m_grouplist;

	//
	// The cycle-writer for files
	//
	cycle_writer* m_cycle_writer;

	//
	// Some dropping infrastructure
	//
	bool m_isdropping;

	//
	// App events 
	//
	bool m_track_appevts_state;
	list<sinsp_partial_appevt*> m_partial_appevts_list;
	simple_lifo_queue<sinsp_partial_appevt>* m_partial_appevts_pool;

	//
	// Sinsp profiling
	//
#ifdef SINSP_PROFILE
	FILE* m_profile_fp;
#endif

	friend class sinsp_parser;
	friend class sinsp_analyzer;
	friend class sinsp_analyzer_parsers;
	friend class sinsp_evt;
	friend class sinsp_threadinfo;
	friend class sinsp_fdtable;
	friend class sinsp_thread_manager;
	friend class sinsp_dumper;
	friend class sinsp_analyzer_fd_listener;
	friend class sinsp_chisel;
	friend class sinsp_appevtparser;
	friend class sinsp_filter_check_event;

	template<class TKey,class THash,class TCompare> friend class sinsp_connection_manager;
};

/*@}*/

///////////////////////////////////////////////////////////////////////////////
// Profiling support class
///////////////////////////////////////////////////////////////////////////////
class sinsp_profiler
{
public:
	sinsp_profiler(sinsp* inspector, const char* tags, const char* args = NULL)
	{
		m_id = inspector->profile_enter(tags, args);

		if(m_id != -1)
		{
			m_inspector = inspector;
			m_tags = tags;			
		}
		else
		{
			m_inspector = NULL;
		}
	}

	~sinsp_profiler()
	{
		if(m_id != -1)
		{
			m_inspector->profile_exit(m_id, m_tags.c_str());
		}
	}

private:
	sinsp* m_inspector;
	string m_tags;
	int64_t m_id;
};<|MERGE_RESOLUTION|>--- conflicted
+++ resolved
@@ -91,13 +91,10 @@
 class sinsp_parser;
 class sinsp_analyzer;
 class sinsp_filter;
-<<<<<<< HEAD
 class sinsp_usrevtstorage;
 class sinsp_partial_appevt;
 template<typename OBJ> class simple_lifo_queue;
-=======
 class cycle_writer;
->>>>>>> 96f7d78e
 
 vector<string> sinsp_split(const string &s, char delim);
 
@@ -489,7 +486,6 @@
 
 	sinsp_parser* get_parser();
 
-<<<<<<< HEAD
 #ifdef SINSP_PROFILE
 	inline int64_t profile_enter(const char* tags, const char* args = NULL)
 	{
@@ -544,9 +540,8 @@
 		return;
 	}
 #endif
-=======
+
 	bool setup_cycle_writer(string base_file_name, int rollover_mb, int duration_seconds, int file_limit, bool do_cycle, bool compress);
->>>>>>> 96f7d78e
 
 VISIBILITY_PRIVATE
 
