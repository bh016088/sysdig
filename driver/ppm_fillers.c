/*
Copyright (C) 2013-2014 Draios inc.

This file is part of sysdig.

sysdig is free software; you can redistribute it and/or modify
it under the terms of the GNU General Public License version 2 as
published by the Free Software Foundation.

sysdig is distributed in the hope that it will be useful,
but WITHOUT ANY WARRANTY; without even the implied warranty of
MERCHANTABILITY or FITNESS FOR A PARTICULAR PURPOSE.  See the
GNU General Public License for more details.

You should have received a copy of the GNU General Public License
along with sysdig.  If not, see <http://www.gnu.org/licenses/>.
*/

#define pr_fmt(fmt)	KBUILD_MODNAME ": " fmt

#include <linux/compat.h>
#include <linux/cdev.h>
#include <asm/syscall.h>
#include <asm/unistd.h>
#include <net/sock.h>
#include <net/af_unix.h>
#include <linux/ip.h>
#include <linux/tcp.h>
#include <linux/udp.h>
#include <linux/file.h>
#include <linux/futex.h>
#include <linux/fs_struct.h>
#include <linux/ptrace.h>
#include <linux/version.h>
#include <linux/module.h>
#include <linux/quota.h>
#include <linux/cgroup.h>
#include <asm/mman.h>

#include "ppm_ringbuffer.h"
#include "ppm_events_public.h"
#include "ppm_events.h"
#include "ppm.h"

/* This is described in syscall(2). Some syscalls take 64-bit arguments. On
 * arches that have 64-bit registers, these arguments are shipped in a register.
 * On 32-bit arches, however, these are split between two consecutive registers,
 * with some alignment requirements. Some require an odd/even pair while some
 * others require even/odd. For now I assume they all do what x86_32 does, and
 * we can handle the rest when we port those.
 */
#ifdef CONFIG_64BIT
#define _64BIT_ARGS_SINGLE_REGISTER
#endif

static int f_sys_generic(struct event_filler_arguments *args);	/* generic syscall event filler that includes the system call number */
static int f_sys_empty(struct event_filler_arguments *args);		/* empty filler */
static int f_sys_single(struct event_filler_arguments *args);		/* generic enter filler that copies a single argument syscall into a single parameter event */
static int f_sys_single_x(struct event_filler_arguments *args);		/* generic exit filler that captures an integer */
static int f_sys_open_x(struct event_filler_arguments *args);
static int f_sys_read_x(struct event_filler_arguments *args);
static int f_sys_write_x(struct event_filler_arguments *args);
static int f_proc_startupdate(struct event_filler_arguments *args);
static int f_sys_socketpair_x(struct event_filler_arguments *args);
static int f_sys_connect_x(struct event_filler_arguments *args);
static int f_sys_accept4_e(struct event_filler_arguments *args);
static int f_sys_accept_x(struct event_filler_arguments *args);
static int f_sys_send_e(struct event_filler_arguments *args);
static int f_sys_send_x(struct event_filler_arguments *args);
static int f_sys_sendto_e(struct event_filler_arguments *args);
static int f_sys_sendmsg_e(struct event_filler_arguments *args);
static int f_sys_sendmsg_x(struct event_filler_arguments *args);
static int f_sys_recv_e(struct event_filler_arguments *args);
static int f_sys_recv_x(struct event_filler_arguments *args);
static int f_sys_recvfrom_e(struct event_filler_arguments *args);
static int f_sys_recvfrom_x(struct event_filler_arguments *args);
static int f_sys_recvmsg_e(struct event_filler_arguments *args);
static int f_sys_recvmsg_x(struct event_filler_arguments *args);
static int f_sys_shutdown_e(struct event_filler_arguments *args);
static int f_sys_pipe_x(struct event_filler_arguments *args);
static int f_sys_eventfd_e(struct event_filler_arguments *args);
static int f_sys_futex_e(struct event_filler_arguments *args);
static int f_sys_lseek_e(struct event_filler_arguments *args);
static int f_sys_llseek_e(struct event_filler_arguments *args);
static int f_sys_socket_bind_x(struct event_filler_arguments *args);
static int f_sys_poll_e(struct event_filler_arguments *args);
static int f_sys_poll_x(struct event_filler_arguments *args);
static int f_sys_openat_e(struct event_filler_arguments *args);
#ifndef _64BIT_ARGS_SINGLE_REGISTER
static int f_sys_pread64_e(struct event_filler_arguments *args);
static int f_sys_preadv_e(struct event_filler_arguments *args);
#endif
static int f_sys_writev_e(struct event_filler_arguments *args);
static int f_sys_pwrite64_e(struct event_filler_arguments *args);
static int f_sys_readv_x(struct event_filler_arguments *args);
static int f_sys_writev_e(struct event_filler_arguments *args);
static int f_sys_writev_pwritev_x(struct event_filler_arguments *args);
static int f_sys_preadv_x(struct event_filler_arguments *args);
static int f_sys_pwritev_e(struct event_filler_arguments *args);
static int f_sys_nanosleep_e(struct event_filler_arguments *args);
static int f_sys_getrlimit_setrlimit_e(struct event_filler_arguments *args);
static int f_sys_getrlimit_setrlrimit_x(struct event_filler_arguments *args);
static int f_sys_prlimit_e(struct event_filler_arguments *args);
static int f_sys_prlimit_x(struct event_filler_arguments *args);
#ifdef CAPTURE_CONTEXT_SWITCHES
static int f_sched_switch_e(struct event_filler_arguments *args);
#endif
static int f_sched_drop(struct event_filler_arguments *args);
static int f_sched_fcntl_e(struct event_filler_arguments *args);
static int f_sys_ptrace_e(struct event_filler_arguments *args);
static int f_sys_ptrace_x(struct event_filler_arguments *args);
static int f_sys_mmap_e(struct event_filler_arguments *args);
static int f_sys_brk_munmap_mmap_x(struct event_filler_arguments *args);
static int f_sys_renameat_x(struct event_filler_arguments *args);
static int f_sys_symlinkat_x(struct event_filler_arguments *args);
static int f_sys_procexit_e(struct event_filler_arguments *args);
static int f_sys_sendfile_e(struct event_filler_arguments *args);
static int f_sys_sendfile_x(struct event_filler_arguments *args);
static int f_sys_quotactl_e(struct event_filler_arguments *args);
static int f_sys_quotactl_x(struct event_filler_arguments *args);
static int f_sys_sysdigevent_e(struct event_filler_arguments *args);
static int f_sys_getresuid_and_gid_x(struct event_filler_arguments *args);
#ifdef CAPTURE_SIGNAL_DELIVERIES
static int f_sys_signaldeliver_e(struct event_filler_arguments *args);
#endif
<<<<<<< HEAD
static int f_sys_semop_x(struct event_filler_arguments *args);
static int f_sys_semctl_x(struct event_filler_arguments *args);

=======
static int f_sys_setns_e(struct event_filler_arguments *args);
static int f_sys_flock_e(struct event_filler_arguments *args);
>>>>>>> b7394e29

/*
 * Note, this is not part of g_event_info because we want to share g_event_info with userland.
 * However, separating this information in a different struct is not ideal and we should find a better way.
 */
const struct ppm_event_entry g_ppm_events[PPM_EVENT_MAX] = {
	[PPME_GENERIC_E] = {f_sys_generic},
	[PPME_GENERIC_X] = {f_sys_generic},
	[PPME_SYSCALL_OPEN_E] = {f_sys_empty},
	[PPME_SYSCALL_OPEN_X] = {f_sys_open_x},
	[PPME_SYSCALL_CREAT_E] = {f_sys_empty},
	[PPME_SYSCALL_CREAT_X] = {PPM_AUTOFILL, 3, APT_REG, {{AF_ID_RETVAL}, {0}, {AF_ID_USEDEFAULT, 0} } },
	[PPME_SYSCALL_CLOSE_E] = {f_sys_single},
	[PPME_SYSCALL_CLOSE_X] = {f_sys_single_x},
	[PPME_SYSCALL_READ_E] = {PPM_AUTOFILL, 2, APT_REG, {{0}, {2} } },
	[PPME_SYSCALL_READ_X] = {f_sys_read_x},
	[PPME_SYSCALL_WRITE_E] = {PPM_AUTOFILL, 2, APT_REG, {{0}, {2} } },
	[PPME_SYSCALL_WRITE_X] = {f_sys_write_x},
	[PPME_PROCEXIT_1_E] = {f_sys_procexit_e},
	[PPME_SOCKET_SOCKET_E] = {PPM_AUTOFILL, 3, APT_SOCK, {{0}, {1}, {2} } },
	[PPME_SOCKET_SOCKET_X] = {f_sys_single_x},
	[PPME_SOCKET_SOCKETPAIR_E] = {PPM_AUTOFILL, 3, APT_SOCK, {{0}, {1}, {2} } },
	[PPME_SOCKET_SOCKETPAIR_X] = {f_sys_socketpair_x},
	[PPME_SOCKET_BIND_E] = {PPM_AUTOFILL, 1, APT_SOCK, {{0} } },
	[PPME_SOCKET_BIND_X] = {f_sys_socket_bind_x},
	[PPME_SOCKET_CONNECT_E] = {PPM_AUTOFILL, 1, APT_SOCK, {{0} } },
	[PPME_SOCKET_CONNECT_X] = {f_sys_connect_x},
	[PPME_SOCKET_LISTEN_E] = {PPM_AUTOFILL, 2, APT_SOCK, {{0}, {1} } },
	[PPME_SOCKET_LISTEN_X] = {f_sys_single_x},
	[PPME_SOCKET_ACCEPT_E] = {f_sys_empty},
	[PPME_SOCKET_ACCEPT_X] = {f_sys_accept_x},
	[PPME_SOCKET_ACCEPT4_E] = {f_sys_accept4_e},
	[PPME_SOCKET_ACCEPT4_X] = {f_sys_accept_x},
	[PPME_SOCKET_SEND_E] = {f_sys_send_e},
	[PPME_SOCKET_SEND_X] = {f_sys_send_x},
	[PPME_SOCKET_SENDTO_E] = {f_sys_sendto_e},
	[PPME_SOCKET_SENDTO_X] = {f_sys_send_x},
	[PPME_SOCKET_SENDMSG_E] = {f_sys_sendmsg_e},
	[PPME_SOCKET_SENDMSG_X] = {f_sys_sendmsg_x},
	[PPME_SOCKET_RECV_E] = {f_sys_recv_e},
	[PPME_SOCKET_RECV_X] = {f_sys_recv_x},
	[PPME_SOCKET_RECVFROM_E] = {f_sys_recvfrom_e},
	[PPME_SOCKET_RECVFROM_X] = {f_sys_recvfrom_x},
	[PPME_SOCKET_RECVMSG_E] = {f_sys_recvmsg_e},
	[PPME_SOCKET_RECVMSG_X] = {f_sys_recvmsg_x},
	[PPME_SOCKET_SHUTDOWN_E] = {f_sys_shutdown_e},
	[PPME_SOCKET_SHUTDOWN_X] = {f_sys_single_x},
	[PPME_SYSCALL_PIPE_E] = {f_sys_empty},
	[PPME_SYSCALL_PIPE_X] = {f_sys_pipe_x},
	[PPME_SYSCALL_EVENTFD_E] = {f_sys_eventfd_e},
	[PPME_SYSCALL_EVENTFD_X] = {f_sys_single_x},
	[PPME_SYSCALL_FUTEX_E] = {f_sys_futex_e},
	[PPME_SYSCALL_FUTEX_X] = {f_sys_single_x},
	[PPME_SYSCALL_STAT_E] = {f_sys_empty},
	[PPME_SYSCALL_STAT_X] = {PPM_AUTOFILL, 2, APT_REG, {{AF_ID_RETVAL}, {0} } },
	[PPME_SYSCALL_LSTAT_E] = {f_sys_empty},
	[PPME_SYSCALL_LSTAT_X] = {PPM_AUTOFILL, 2, APT_REG, {{AF_ID_RETVAL}, {0} } },
	[PPME_SYSCALL_FSTAT_E] = {f_sys_single},
	[PPME_SYSCALL_FSTAT_X] = {f_sys_single_x},
	[PPME_SYSCALL_STAT64_E] = {f_sys_empty},
	[PPME_SYSCALL_STAT64_X] = {PPM_AUTOFILL, 2, APT_REG, {{AF_ID_RETVAL}, {0} } },
	[PPME_SYSCALL_LSTAT64_E] = {f_sys_empty},
	[PPME_SYSCALL_LSTAT64_X] = {PPM_AUTOFILL, 2, APT_REG, {{AF_ID_RETVAL}, {0} } },
	[PPME_SYSCALL_FSTAT64_E] = {f_sys_single},
	[PPME_SYSCALL_FSTAT64_X] = {f_sys_single_x},
	[PPME_SYSCALL_EPOLLWAIT_E] = {PPM_AUTOFILL, 1, APT_REG, {{2} } },
	[PPME_SYSCALL_EPOLLWAIT_X] = {f_sys_single_x},
	[PPME_SYSCALL_POLL_E] = {f_sys_poll_e},
	[PPME_SYSCALL_POLL_X] = {f_sys_poll_x},
	[PPME_SYSCALL_SELECT_E] = {f_sys_empty},
	[PPME_SYSCALL_SELECT_X] = {f_sys_single_x},
	[PPME_SYSCALL_NEWSELECT_E] = {f_sys_empty},
	[PPME_SYSCALL_NEWSELECT_X] = {f_sys_single_x},
	[PPME_SYSCALL_LSEEK_E] = {f_sys_lseek_e},
	[PPME_SYSCALL_LSEEK_X] = {f_sys_single_x},
	[PPME_SYSCALL_LLSEEK_E] = {f_sys_llseek_e},
	[PPME_SYSCALL_LLSEEK_X] = {f_sys_single_x},
	[PPME_SYSCALL_IOCTL_3_E] = {PPM_AUTOFILL, 3, APT_REG, {{0}, {1}, {2} } },
	[PPME_SYSCALL_IOCTL_3_X] = {f_sys_single_x},
	[PPME_SYSCALL_GETCWD_E] = {f_sys_empty},
	[PPME_SYSCALL_GETCWD_X] = {PPM_AUTOFILL, 2, APT_REG, {{AF_ID_RETVAL}, {0} } },
	[PPME_SYSCALL_CHDIR_E] = {f_sys_empty},
	[PPME_SYSCALL_CHDIR_X] = {PPM_AUTOFILL, 2, APT_REG, {{AF_ID_RETVAL}, {0} } },
	[PPME_SYSCALL_FCHDIR_E] = {f_sys_single},
	[PPME_SYSCALL_FCHDIR_X] = {f_sys_single_x},
	[PPME_SYSCALL_MKDIR_E] = {PPM_AUTOFILL, 2, APT_REG, {{0}, {AF_ID_USEDEFAULT, 0} } },
	[PPME_SYSCALL_MKDIR_X] = {f_sys_single_x},
	[PPME_SYSCALL_RMDIR_E] = {f_sys_single},
	[PPME_SYSCALL_RMDIR_X] = {f_sys_single_x},
	[PPME_SYSCALL_OPENAT_E] = {f_sys_openat_e},
	[PPME_SYSCALL_OPENAT_X] = {f_sys_single_x},
	[PPME_SYSCALL_LINK_E] = {PPM_AUTOFILL, 2, APT_REG, {{0}, {1} } },
	[PPME_SYSCALL_LINK_X] = {f_sys_single_x},
	[PPME_SYSCALL_LINKAT_E] = {PPM_AUTOFILL, 4, APT_REG, {{0}, {1}, {2}, {3} } },
	[PPME_SYSCALL_LINKAT_X] = {f_sys_single_x},
	[PPME_SYSCALL_UNLINK_E] = {f_sys_single},
	[PPME_SYSCALL_UNLINK_X] = {f_sys_single_x},
	[PPME_SYSCALL_UNLINKAT_E] = {PPM_AUTOFILL, 2, APT_REG, {{0}, {1} } },
	[PPME_SYSCALL_UNLINKAT_X] = {f_sys_single_x},
#ifdef _64BIT_ARGS_SINGLE_REGISTER
	[PPME_SYSCALL_PREAD_E] = {PPM_AUTOFILL, 3, APT_REG, {{0}, {2}, {3} } },
#else
	[PPME_SYSCALL_PREAD_E] = {f_sys_pread64_e},
#endif
	[PPME_SYSCALL_PREAD_X] = {f_sys_read_x},
	[PPME_SYSCALL_PWRITE_E] = {f_sys_pwrite64_e},
	[PPME_SYSCALL_PWRITE_X] = {f_sys_write_x},
	[PPME_SYSCALL_READV_E] = {f_sys_single},
	[PPME_SYSCALL_READV_X] = {f_sys_readv_x},
	[PPME_SYSCALL_WRITEV_E] = {f_sys_writev_e},
	[PPME_SYSCALL_WRITEV_X] = {f_sys_writev_pwritev_x},
#ifdef _64BIT_ARGS_SINGLE_REGISTER
	[PPME_SYSCALL_PREADV_E] = {PPM_AUTOFILL, 2, APT_REG, {{0}, {3} } },
#else
	[PPME_SYSCALL_PREADV_E] = {f_sys_preadv_e},
#endif
	[PPME_SYSCALL_PREADV_X] = {f_sys_preadv_x},
	[PPME_SYSCALL_PWRITEV_E] = {f_sys_pwritev_e},
	[PPME_SYSCALL_PWRITEV_X] = {f_sys_writev_pwritev_x},
	[PPME_SYSCALL_DUP_E] = {PPM_AUTOFILL, 1, APT_REG, {{0} } },
	[PPME_SYSCALL_DUP_X] = {f_sys_single_x},
	/* Mask and Flags not implemented yet */
	[PPME_SYSCALL_SIGNALFD_E] = {PPM_AUTOFILL, 3, APT_REG, {{0}, {AF_ID_USEDEFAULT, 0}, {AF_ID_USEDEFAULT, 0} } },
	[PPME_SYSCALL_SIGNALFD_X] = {f_sys_single_x},
	[PPME_SYSCALL_KILL_E] = {PPM_AUTOFILL, 2, APT_REG, {{0}, {1} } },
	[PPME_SYSCALL_KILL_X] = {f_sys_single_x},
	[PPME_SYSCALL_TKILL_E] = {PPM_AUTOFILL, 2, APT_REG, {{0}, {1} } },
	[PPME_SYSCALL_TKILL_X] = {f_sys_single_x},
	[PPME_SYSCALL_TGKILL_E] = {PPM_AUTOFILL, 3, APT_REG, {{0}, {1}, {2} } },
	[PPME_SYSCALL_TGKILL_X] = {f_sys_single_x},
	[PPME_SYSCALL_NANOSLEEP_E] = {f_sys_nanosleep_e},
	[PPME_SYSCALL_NANOSLEEP_X] = {f_sys_single_x},
	[PPME_SYSCALL_TIMERFD_CREATE_E] = {PPM_AUTOFILL, 2, APT_REG, {{AF_ID_USEDEFAULT, 0}, {AF_ID_USEDEFAULT, 0} } },
	[PPME_SYSCALL_TIMERFD_CREATE_X] = {f_sys_single_x},
	[PPME_SYSCALL_INOTIFY_INIT_E] = {PPM_AUTOFILL, 1, APT_REG, {{AF_ID_USEDEFAULT, 0} } },
	[PPME_SYSCALL_INOTIFY_INIT_X] = {f_sys_single_x},
	[PPME_SYSCALL_GETRLIMIT_E] = {f_sys_getrlimit_setrlimit_e},
	[PPME_SYSCALL_GETRLIMIT_X] = {f_sys_getrlimit_setrlrimit_x},
	[PPME_SYSCALL_SETRLIMIT_E] = {f_sys_getrlimit_setrlimit_e},
	[PPME_SYSCALL_SETRLIMIT_X] = {f_sys_getrlimit_setrlrimit_x},
	[PPME_SYSCALL_PRLIMIT_E] = {f_sys_prlimit_e},
	[PPME_SYSCALL_PRLIMIT_X] = {f_sys_prlimit_x},
#ifdef CAPTURE_CONTEXT_SWITCHES
	[PPME_SCHEDSWITCH_6_E] = {f_sched_switch_e},
#endif
	[PPME_DROP_E] = {f_sched_drop},
	[PPME_DROP_X] = {f_sched_drop},
	[PPME_SYSCALL_FCNTL_E] = {f_sched_fcntl_e},
	[PPME_SYSCALL_FCNTL_X] = {f_sys_single_x},
	[PPME_SYSCALL_EXECVE_16_E] = {f_sys_empty},
	[PPME_SYSCALL_EXECVE_16_X] = {f_proc_startupdate},
	[PPME_SYSCALL_CLONE_20_E] = {f_sys_empty},
	[PPME_SYSCALL_CLONE_20_X] = {f_proc_startupdate},
	[PPME_SYSCALL_BRK_4_E] = {PPM_AUTOFILL, 1, APT_REG, {{0} } },
	[PPME_SYSCALL_BRK_4_X] = {f_sys_brk_munmap_mmap_x},
	[PPME_SYSCALL_MMAP_E] = {f_sys_mmap_e},
	[PPME_SYSCALL_MMAP_X] = {f_sys_brk_munmap_mmap_x},
	[PPME_SYSCALL_MMAP2_E] = {f_sys_mmap_e},
	[PPME_SYSCALL_MMAP2_X] = {f_sys_brk_munmap_mmap_x},
	[PPME_SYSCALL_MUNMAP_E] = {PPM_AUTOFILL, 2, APT_REG, {{0}, {1} } },
	[PPME_SYSCALL_MUNMAP_X] = {f_sys_brk_munmap_mmap_x},
	[PPME_SYSCALL_SPLICE_E] = {PPM_AUTOFILL, 4, APT_REG, {{0}, {2}, {4}, {5} } },
	[PPME_SYSCALL_SPLICE_X] = {PPM_AUTOFILL, 1, APT_REG, {{AF_ID_RETVAL} } },
	[PPME_SYSCALL_PTRACE_E] = {f_sys_ptrace_e},
	[PPME_SYSCALL_PTRACE_X] = {f_sys_ptrace_x},
	[PPME_SYSCALL_RENAME_E] = {f_sys_empty},
	[PPME_SYSCALL_RENAME_X] = {PPM_AUTOFILL, 3, APT_REG, {{AF_ID_RETVAL}, {0}, {1} } },
	[PPME_SYSCALL_RENAMEAT_E] = {f_sys_empty},
	[PPME_SYSCALL_RENAMEAT_X] = {f_sys_renameat_x},
	[PPME_SYSCALL_SYMLINK_E] = {f_sys_empty},
	[PPME_SYSCALL_SYMLINK_X] = {PPM_AUTOFILL, 3, APT_REG, {{AF_ID_RETVAL}, {0}, {1} } },
	[PPME_SYSCALL_SYMLINKAT_E] = {f_sys_empty},
	[PPME_SYSCALL_SYMLINKAT_X] = {f_sys_symlinkat_x},
	[PPME_SYSCALL_FORK_20_E] = {f_sys_empty},
	[PPME_SYSCALL_FORK_20_X] = {f_proc_startupdate},
	[PPME_SYSCALL_VFORK_20_E] = {f_sys_empty},
	[PPME_SYSCALL_VFORK_20_X] = {f_proc_startupdate},
	[PPME_SYSCALL_SENDFILE_E] = {f_sys_sendfile_e},
	[PPME_SYSCALL_SENDFILE_X] = {f_sys_sendfile_x},
	[PPME_SYSCALL_QUOTACTL_E] = {f_sys_quotactl_e},
	[PPME_SYSCALL_QUOTACTL_X] = {f_sys_quotactl_x},
	[PPME_SYSCALL_SETRESUID_E] = {PPM_AUTOFILL, 3, APT_REG, {{0}, {1}, {2} } },
	[PPME_SYSCALL_SETRESUID_X] = {PPM_AUTOFILL, 1, APT_REG, {{AF_ID_RETVAL} } },
	[PPME_SYSCALL_SETRESGID_E] = {PPM_AUTOFILL, 3, APT_REG, {{0}, {1}, {2} } },
	[PPME_SYSCALL_SETRESGID_X] = {PPM_AUTOFILL, 1, APT_REG, {{AF_ID_RETVAL} } },
	[PPME_SYSDIGEVENT_E] = {f_sys_sysdigevent_e},
	[PPME_SYSCALL_SETUID_E] = {PPM_AUTOFILL, 1, APT_REG, {{0} } },
	[PPME_SYSCALL_SETUID_X] = {PPM_AUTOFILL, 1, APT_REG, {{AF_ID_RETVAL} } },
	[PPME_SYSCALL_SETGID_E] = {PPM_AUTOFILL, 1, APT_REG, {{0} } },
	[PPME_SYSCALL_SETGID_X] = {PPM_AUTOFILL, 1, APT_REG, {{AF_ID_RETVAL} } },
	[PPME_SYSCALL_GETUID_E] = {f_sys_empty},
	[PPME_SYSCALL_GETUID_X] = {PPM_AUTOFILL, 1, APT_REG, {{AF_ID_RETVAL} } },
	[PPME_SYSCALL_GETEUID_E] = {f_sys_empty},
	[PPME_SYSCALL_GETEUID_X] = {PPM_AUTOFILL, 1, APT_REG, {{AF_ID_RETVAL} } },
	[PPME_SYSCALL_GETGID_E] = {f_sys_empty},
	[PPME_SYSCALL_GETGID_X] = {PPM_AUTOFILL, 1, APT_REG, {{AF_ID_RETVAL} } },
	[PPME_SYSCALL_GETEGID_E] = {f_sys_empty},
	[PPME_SYSCALL_GETEGID_X] = {PPM_AUTOFILL, 1, APT_REG, {{AF_ID_RETVAL} } },
	[PPME_SYSCALL_GETRESUID_E] = {f_sys_empty},
	[PPME_SYSCALL_GETRESUID_X] = {f_sys_getresuid_and_gid_x},
	[PPME_SYSCALL_GETRESGID_E] = {f_sys_empty},
	[PPME_SYSCALL_GETRESGID_X] = {f_sys_getresuid_and_gid_x},
#ifdef CAPTURE_SIGNAL_DELIVERIES
	[PPME_SIGNALDELIVER_E] = {f_sys_signaldeliver_e},
	[PPME_SIGNALDELIVER_X] = {f_sys_empty},
#endif
<<<<<<< HEAD
        [PPME_SYSCALL_SEMOP_E] = {f_sys_empty},
        [PPME_SYSCALL_SEMOP_X] = {f_sys_semop_x},
        [PPME_SYSCALL_SEMCTL_E] = {f_sys_empty},
        [PPME_SYSCALL_SEMCTL_X] = {f_sys_semctl_x},
=======
	[PPME_SYSCALL_GETDENTS_E] = {f_sys_single},
	[PPME_SYSCALL_GETDENTS_X] = {f_sys_single_x},
	[PPME_SYSCALL_GETDENTS64_E] = {f_sys_single},
	[PPME_SYSCALL_GETDENTS64_X] = {f_sys_single_x},
	[PPME_SYSCALL_SETNS_E] = {f_sys_setns_e},
	[PPME_SYSCALL_SETNS_X] = {PPM_AUTOFILL, 1, APT_REG, {{AF_ID_RETVAL} } },
	[PPME_SYSCALL_FLOCK_E] = {f_sys_flock_e},
	[PPME_SYSCALL_FLOCK_X] = {PPM_AUTOFILL, 1, APT_REG, {{AF_ID_RETVAL} } },
>>>>>>> b7394e29
};

/*
 * do-nothing implementation of compat_ptr for systems that are not compiled
 * with CONFIG_COMPAT.
 */
#ifndef CONFIG_COMPAT
#define compat_ptr(X) X
#endif

#define merge_64(hi, lo) ((((unsigned long long)(hi)) << 32) + ((lo) & 0xffffffffUL))

static int f_sys_generic(struct event_filler_arguments *args)
{
	int res;
	long table_index = args->syscall_id - SYSCALL_TABLE_ID0;

#ifdef __NR_socketcall
	if (unlikely(args->syscall_id == __NR_socketcall)) {
		/*
		 * All the socket calls should be implemented
		 */
		ASSERT(false);
		return PPM_FAILURE_BUG;
	}
#endif /* __NR_socketcall */
	/*
	 * name
	 */
	if (likely(table_index >= 0 &&
		   table_index <  SYSCALL_TABLE_SIZE)) {
		enum ppm_syscall_code sc_code = g_syscall_code_routing_table[table_index];

		/*
		 * ID
		 */
		res = val_to_ring(args, sc_code, 0, false, 0);
		if (unlikely(res != PPM_SUCCESS))
			return res;

		if (args->event_type == PPME_GENERIC_E) {
			/*
			 * nativeID
			 */
			res = val_to_ring(args, args->syscall_id, 0, false, 0);
			if (unlikely(res != PPM_SUCCESS))
				return res;
		}
	} else {
		ASSERT(false);
		res = val_to_ring(args, (unsigned long)"<out of bound>", 0, false, 0);
		if (unlikely(res != PPM_SUCCESS))
			return res;
	}

	return add_sentinel(args);
}

static int f_sys_empty(struct event_filler_arguments *args)
{
	return add_sentinel(args);
}

static int f_sys_single(struct event_filler_arguments *args)
{
	int res;
	unsigned long val;

	syscall_get_arguments(current, args->regs, 0, 1, &val);
	res = val_to_ring(args, val, 0, true, 0);
	if (unlikely(res != PPM_SUCCESS))
		return res;

	return add_sentinel(args);
}

static int f_sys_single_x(struct event_filler_arguments *args)
{
	int res;
	int64_t retval;

	retval = (int64_t)(long)syscall_get_return_value(current, args->regs);
	res = val_to_ring(args, retval, 0, false, 0);
	if (unlikely(res != PPM_SUCCESS))
		return res;

	return add_sentinel(args);
}

static inline u32 open_flags_to_scap(unsigned long flags)
{
	u32 res = 0;

	switch (flags & (O_RDONLY | O_WRONLY | O_RDWR)) {
	case O_WRONLY:
		res |= PPM_O_WRONLY;
		break;
	case O_RDWR:
		res |= PPM_O_RDWR;
		break;
	default:
		res |= PPM_O_RDONLY;
		break;
	}

	if (flags & O_CREAT)
		res |= PPM_O_CREAT;

	if (flags & O_APPEND)
		res |= PPM_O_APPEND;

#if LINUX_VERSION_CODE >= KERNEL_VERSION(2, 6, 33)
	if (flags & O_DSYNC)
		res |= PPM_O_DSYNC;
#endif

	if (flags & O_EXCL)
		res |= PPM_O_EXCL;

	if (flags & O_NONBLOCK)
		res |= PPM_O_NONBLOCK;

	if (flags & O_SYNC)
		res |= PPM_O_SYNC;

	if (flags & O_TRUNC)
		res |= PPM_O_TRUNC;

	if (flags & O_DIRECT)
		res |= PPM_O_DIRECT;

	if (flags & O_DIRECTORY)
		res |= PPM_O_DIRECTORY;

	if (flags & O_LARGEFILE)
		res |= PPM_O_LARGEFILE;

	if (flags & O_CLOEXEC)
		res |= PPM_O_CLOEXEC;

	return res;
}

static int f_sys_open_x(struct event_filler_arguments *args)
{
	unsigned long val;
	int res;
	int64_t retval;

	retval = (int64_t)syscall_get_return_value(current, args->regs);
	res = val_to_ring(args, retval, 0, false, 0);
	if (unlikely(res != PPM_SUCCESS))
		return res;

	/*
	 * name
	 */
	syscall_get_arguments(current, args->regs, 0, 1, &val);
	res = val_to_ring(args, val, 0, true, 0);
	if (unlikely(res != PPM_SUCCESS))
		return res;

	/*
	 * Flags
	 * Note that we convert them into the ppm portable representation before pushing them to the ring
	 */
	syscall_get_arguments(current, args->regs, 1, 1, &val);
	res = val_to_ring(args, open_flags_to_scap(val), 0, false, 0);
	if (unlikely(res != PPM_SUCCESS))
		return res;

	/*
	 * Mode
	 * XXX: at this time, mode decoding is not supported. We nonetheless return a value (zero)
	 * so the format of the event is ready for when we'll export the mode in the future.
	 *
	 * syscall_get_arguments(current, args->regs, 2, 1, &val);
	 */
	res = val_to_ring(args, 0, 0, false, 0);
	if (unlikely(res != PPM_SUCCESS))
		return res;

	return add_sentinel(args);
}

static int f_sys_read_x(struct event_filler_arguments *args)
{
	unsigned long val;
	int res;
	int64_t retval;
	unsigned long bufsize;

	/*
	 * Retrieve the FD. It will be used for dynamic snaplen calculation.
	 */
	syscall_get_arguments(current, args->regs, 0, 1, &val);
	args->fd = (int)val;

	/*
	 * res
	 */
	retval = (int64_t)(long)syscall_get_return_value(current, args->regs);
	res = val_to_ring(args, retval, 0, false, 0);
	if (unlikely(res != PPM_SUCCESS))
		return res;

	/*
	 * data
	 */
	if (retval < 0) {
		/*
		 * The operation failed, return an empty buffer
		 */
		val = 0;
		bufsize = 0;
	} else {
		syscall_get_arguments(current, args->regs, 1, 1, &val);

		/*
		 * The return value can be lower than the value provided by the user,
		 * and we take that into account.
		 */
		bufsize = retval;
	}

	/*
	 * Copy the buffer
	 */
	args->enforce_snaplen = true;
	res = val_to_ring(args, val, bufsize, true, 0);
	if (unlikely(res != PPM_SUCCESS))
		return res;

	return add_sentinel(args);
}

static int f_sys_write_x(struct event_filler_arguments *args)
{
	unsigned long val;
	int res;
	int64_t retval;
	unsigned long bufsize;

	/*
	 * Retrieve the FD. It will be used for dynamic snaplen calculation.
	 */
	syscall_get_arguments(current, args->regs, 0, 1, &val);
	args->fd = (int)val;

	/*
	 * res
	 */
	retval = (int64_t)(long)syscall_get_return_value(current, args->regs);
	res = val_to_ring(args, retval, 0, false, 0);
	if (unlikely(res != PPM_SUCCESS))
		return res;

	/*
	 * data
	 */
	syscall_get_arguments(current, args->regs, 2, 1, &val);
	bufsize = val;

	/*
	 * Copy the buffer
	 */
	syscall_get_arguments(current, args->regs, 1, 1, &val);
	args->enforce_snaplen = true;
	res = val_to_ring(args, val, bufsize, true, 0);
	if (unlikely(res != PPM_SUCCESS))
		return res;

	return add_sentinel(args);
}

static inline u32 clone_flags_to_scap(unsigned long flags)
{
	u32 res = 0;

	if (flags & CLONE_FILES)
		res |= PPM_CL_CLONE_FILES;

	if (flags & CLONE_FS)
		res |= PPM_CL_CLONE_FS;

	if (flags & CLONE_IO)
		res |= PPM_CL_CLONE_IO;

	if (flags & CLONE_NEWIPC)
		res |= PPM_CL_CLONE_NEWIPC;

	if (flags & CLONE_NEWNET)
		res |= PPM_CL_CLONE_NEWNET;

	if (flags & CLONE_NEWNS)
		res |= PPM_CL_CLONE_NEWNS;

	if (flags & CLONE_NEWPID)
		res |= PPM_CL_CLONE_NEWPID;

	if (flags & CLONE_NEWUTS)
		res |= PPM_CL_CLONE_NEWUTS;

	if (flags & CLONE_PARENT_SETTID)
		res |= PPM_CL_CLONE_PARENT_SETTID;

	if (flags & CLONE_PARENT)
		res |= PPM_CL_CLONE_PARENT;

	if (flags & CLONE_PTRACE)
		res |= PPM_CL_CLONE_PTRACE;

	if (flags & CLONE_SIGHAND)
		res |= PPM_CL_CLONE_SIGHAND;

	if (flags & CLONE_SYSVSEM)
		res |= PPM_CL_CLONE_SYSVSEM;

	if (flags & CLONE_THREAD)
		res |= PPM_CL_CLONE_THREAD;

	if (flags & CLONE_UNTRACED)
		res |= PPM_CL_CLONE_UNTRACED;

	if (flags & CLONE_VM)
		res |= PPM_CL_CLONE_VM;

	if (flags & CLONE_NEWUSER)
		res |= PPM_CL_CLONE_NEWUSER;

	return res;
}

/*
 * get_mm_counter was not inline and exported between 3.0 and 3.4
 * https://github.com/torvalds/linux/commit/69c978232aaa99476f9bd002c2a29a84fa3779b5
 * Hence the crap in these two functions
 */
unsigned long ppm_get_mm_counter(struct mm_struct *mm, int member)
{
	long val = 0;

#if LINUX_VERSION_CODE >= KERNEL_VERSION(3, 4, 0)
	val = get_mm_counter(mm, member);
#elif LINUX_VERSION_CODE >= KERNEL_VERSION(2, 6, 34)
	val = atomic_long_read(&mm->rss_stat.count[member]);

	if (val < 0)
		val = 0;
#endif

	return val;
}

static unsigned long ppm_get_mm_swap(struct mm_struct *mm)
{
#if LINUX_VERSION_CODE >= KERNEL_VERSION(2, 6, 34)
	return ppm_get_mm_counter(mm, MM_SWAPENTS);
#endif
	return 0;
}

static unsigned long ppm_get_mm_rss(struct mm_struct *mm)
{
#if LINUX_VERSION_CODE >= KERNEL_VERSION(3, 4, 0)
	return get_mm_rss(mm);
#elif LINUX_VERSION_CODE >= KERNEL_VERSION(2, 6, 34)
	return ppm_get_mm_counter(mm, MM_FILEPAGES) +
		ppm_get_mm_counter(mm, MM_ANONPAGES);
#else
	return get_mm_rss(mm);
#endif
	return 0;
}

#if LINUX_VERSION_CODE < KERNEL_VERSION(2, 6, 34)
static int ppm_cgroup_path(const struct cgroup *cgrp, char *buf, int buflen)
{
	char *start;
	struct dentry *dentry = rcu_dereference(cgrp->dentry);

	if (!dentry) {
		/*
		 * Inactive subsystems have no dentry for their root
		 * cgroup
		 */
		strcpy(buf, "/");
		return 0;
	}

	start = buf + buflen;

	*--start = '\0';
	for (;;) {
		int len = dentry->d_name.len;
		if ((start -= len) < buf)
			return -ENAMETOOLONG;
		memcpy(start, cgrp->dentry->d_name.name, len);
		cgrp = cgrp->parent;
		if (!cgrp)
			break;
		dentry = rcu_dereference(cgrp->dentry);
		if (!cgrp->parent)
			continue;
		if (--start < buf)
			return -ENAMETOOLONG;
		*start = '/';
	}
	memmove(buf, start, buf + buflen - start);
	return 0;
}
#endif

#ifdef CONFIG_CGROUPS
static int append_cgroup(const char* subsys_name, int subsys_id, char* buf, int* available)
{
	int pathlen;
	int subsys_len;
	char *path;

#if LINUX_VERSION_CODE < KERNEL_VERSION(3, 15, 0)
	int res;
#endif

#if LINUX_VERSION_CODE >= KERNEL_VERSION(3, 12, 0)
	struct cgroup_subsys_state *css = task_css(current, subsys_id);
#else
	struct cgroup_subsys_state *css = task_subsys_state(current, subsys_id);
#endif
	if (!css) {
		ASSERT(false);
		return 1;
	}

	if (!css->cgroup) {
		ASSERT(false);
		return 1;
	}

#if LINUX_VERSION_CODE >= KERNEL_VERSION(3, 15, 0)
	path = cgroup_path(css->cgroup, buf, *available);
	if (!path) {
		ASSERT(false);
		path = "NA";
	}
#elif LINUX_VERSION_CODE >= KERNEL_VERSION(2, 6, 34)
	res = cgroup_path(css->cgroup, buf, *available);
	if (res < 0) {
		ASSERT(false);
		path = "NA";
	} else {
		path = buf;
	}
#else
	res = ppm_cgroup_path(css->cgroup, buf, *available);
	if (res < 0) {
		ASSERT(false);
		path = "NA";
	} else {
		path = buf;
	}
#endif

	pathlen = strlen(path);
	subsys_len = strlen(subsys_name);
	if (subsys_len + 1 + pathlen + 1 > *available) {
		return 1;
	}

	memmove(buf + subsys_len + 1, path, pathlen);
	memcpy(buf, subsys_name, subsys_len);
	buf += subsys_len;
	*buf++ = '=';
	buf += pathlen;
	*buf++ = 0;
	*available -= (subsys_len + 1 + pathlen + 1);
	return 0;
}

#if LINUX_VERSION_CODE >= KERNEL_VERSION(3, 15, 0)
#define SUBSYS(_x) 																						\
if (append_cgroup(#_x, _x ## _cgrp_id, args->str_storage + STR_STORAGE_SIZE - available, &available)) 	\
	goto cgroups_error;
#elif LINUX_VERSION_CODE >= KERNEL_VERSION(3, 10, 0)
#define IS_SUBSYS_ENABLED(option) IS_BUILTIN(option)
#define SUBSYS(_x) 																						\
if (append_cgroup(#_x, _x ## _subsys_id, args->str_storage + STR_STORAGE_SIZE - available, &available)) \
	goto cgroups_error;
#elif LINUX_VERSION_CODE >= KERNEL_VERSION(3, 7, 0)
#define IS_SUBSYS_ENABLED(option) IS_ENABLED(option)
#define SUBSYS(_x) 																						\
if (append_cgroup(#_x, _x ## _subsys_id, args->str_storage + STR_STORAGE_SIZE - available, &available)) \
	goto cgroups_error;
#else
#define SUBSYS(_x) 																						\
if (append_cgroup(#_x, _x ## _subsys_id, args->str_storage + STR_STORAGE_SIZE - available, &available)) \
	goto cgroups_error;
#endif

#endif

/* Takes in a NULL-terminated array of pointers to strings in userspace, and
 * concatenates them to a single \0-separated string. Return the length of this
 * string, or <0 on error */
static int accumulate_argv_or_env(const char __user* __user* argv,

				  char* str_storage,
				  int available)
{
	int len = 0;
	int n_bytes_copied;

	if (argv == NULL)
		return len;

	for (;;) {
		const char __user *p;
		if (unlikely(ppm_get_user(p, argv)))
			return PPM_FAILURE_INVALID_USER_MEMORY;

		if (p == NULL)
			break;

		/* need at least enough space for a \0 */
		if (available < 1)
			return PPM_FAILURE_BUFFER_FULL;

		n_bytes_copied = ppm_strncpy_from_user(&str_storage[len], p,
						       available);

		/* ppm_strncpy_from_user includes the trailing \0 in its return
		 * count. I want to pretend it was strncpy_from_user() so I
		 * subtract off the 1 */
		n_bytes_copied--;

		if (n_bytes_copied < 0)
			return PPM_FAILURE_INVALID_USER_MEMORY;

		if (n_bytes_copied >= available)
			return PPM_FAILURE_BUFFER_FULL;

		/* update buffer. I want to keep the trailing \0, so I +1 */
		available   -= n_bytes_copied+1;
		len         += n_bytes_copied+1;

		argv++;
	}

	return len;
}

static int f_proc_startupdate(struct event_filler_arguments *args)
{
	unsigned long val;
	int res = 0;
	unsigned int exe_len = 0;  /* the length of the executable string */
	int args_len = 0; /*the combined length of the arguments string + executable string */
	struct mm_struct *mm = current->mm;
	int64_t retval;
	int ptid;
	char *spwd;
	long total_vm = 0;
	long total_rss = 0;
	long swap = 0;
	int available = STR_STORAGE_SIZE;

	/*
	 * Make sure the operation was successful
	 */
	retval = (int64_t)syscall_get_return_value(current, args->regs);
	res = val_to_ring(args, retval, 0, false, 0);
	if (unlikely(res != PPM_SUCCESS))
		return res;

	if (unlikely(retval < 0 &&
		     args->event_type != PPME_SYSCALL_EXECVE_16_X)) {

		/* The call failed, but this syscall has no exe, args
		 * anyway, so I report empty ones */
		*args->str_storage = 0;

		/*
		 * exe
		 */
		res = val_to_ring(args, (uint64_t)(long)args->str_storage, 0, false, 0);
		if (unlikely(res != PPM_SUCCESS))
			return res;

		/*
		 * Args
		 */
		res = val_to_ring(args, (int64_t)(long)args->str_storage, 0, false, 0);
		if (unlikely(res != PPM_SUCCESS))
			return res;
	} else {

		if (likely(retval >= 0)) {
			/*
			 * The call suceeded. Get exe, args from the current
			 * process; put one \0-separated exe-args string into
			 * str_storage
			 */

			if (unlikely(!mm)) {
				args->str_storage[0] = 0;
				pr_info("f_proc_startupdate drop, mm=NULL\n");
				return PPM_FAILURE_BUG;
			}

			if (unlikely(!mm->arg_end)) {
				args->str_storage[0] = 0;
				pr_info("f_proc_startupdate drop, mm->arg_end=NULL\n");
				return PPM_FAILURE_BUG;
			}

			args_len = mm->arg_end - mm->arg_start;

			if (args_len) {
				if (args_len > PAGE_SIZE)
					args_len = PAGE_SIZE;

				if (unlikely(ppm_copy_from_user(args->str_storage, (const void __user *)mm->arg_start, args_len)))
					return PPM_FAILURE_INVALID_USER_MEMORY;

				args->str_storage[args_len - 1] = 0;
			} else {
				*args->str_storage = 0;
			}

		} else {

			/*
			 * The execve call failed. I get exe, args from the
			 * input args; put one \0-separated exe-args string into
			 * str_storage
			 */
			args->str_storage[0] = 0;
			
			syscall_get_arguments(current, args->regs, 1, 1, &val);
			args_len = accumulate_argv_or_env( (const char __user* __user *)val,
							   args->str_storage, available);
			if (unlikely(args_len < 0))
				return args_len;
		}

		exe_len = strnlen(args->str_storage, args_len);
		if (exe_len < args_len)
			++exe_len;

		/*
		 * exe
		 */
		res = val_to_ring(args, (uint64_t)(long)args->str_storage, 0, false, 0);
		if (unlikely(res != PPM_SUCCESS))
			return res;

		/*
		 * Args
		 */
		res = val_to_ring(args, (int64_t)(long)args->str_storage + exe_len, args_len - exe_len, false, 0);
		if (unlikely(res != PPM_SUCCESS))
			return res;
	}


	/*
	 * tid
	 */
	res = val_to_ring(args, (int64_t)current->pid, 0, false, 0);
	if (unlikely(res != PPM_SUCCESS))
		return res;

	/*
	 * pid
	 */
	res = val_to_ring(args, (int64_t)current->tgid, 0, false, 0);
	if (unlikely(res != PPM_SUCCESS))
		return res;

	/*
	 * ptid
	 */
	if (current->real_parent)
		ptid = current->parent->pid;
	else
		ptid = 0;

	res = val_to_ring(args, (int64_t)ptid, 0, false, 0);
	if (unlikely(res != PPM_SUCCESS))
		return res;

	/*
	 * cwd
	 */
	spwd = npm_getcwd(args->str_storage, STR_STORAGE_SIZE - 1);
	if (spwd == NULL)
		spwd = "";

	args->str_storage[STR_STORAGE_SIZE - 1] = '\0';

	res = val_to_ring(args, (uint64_t)(long)spwd, 0, false, 0);
	if (unlikely(res != PPM_SUCCESS))
		return res;

	/*
	 * fdlimit
	 */
	res = val_to_ring(args, (int64_t)rlimit(RLIMIT_NOFILE), 0, false, 0);
	if (res != PPM_SUCCESS)
		return res;

	/*
	 * pgft_maj
	 */
	res = val_to_ring(args, current->maj_flt, 0, false, 0);
	if (unlikely(res != PPM_SUCCESS))
		return res;

	/*
	 * pgft_min
	 */
	res = val_to_ring(args, current->min_flt, 0, false, 0);
	if (unlikely(res != PPM_SUCCESS))
		return res;

	if (mm) {
		total_vm = mm->total_vm << (PAGE_SHIFT-10);
		total_rss = ppm_get_mm_rss(mm) << (PAGE_SHIFT-10);
		swap = ppm_get_mm_swap(mm) << (PAGE_SHIFT-10);
	}

	/*
	 * vm_size
	 */
	res = val_to_ring(args, total_vm, 0, false, 0);
	if (unlikely(res != PPM_SUCCESS))
		return res;

	/*
	 * vm_rss
	 */
	res = val_to_ring(args, total_rss, 0, false, 0);
	if (unlikely(res != PPM_SUCCESS))
		return res;

	/*
	 * vm_swap
	 */
	res = val_to_ring(args, swap, 0, false, 0);
	if (unlikely(res != PPM_SUCCESS))
		return res;

	/*
	 * comm
	 */
	res = val_to_ring(args, (uint64_t)current->comm, 0, false, 0);
	if (unlikely(res != PPM_SUCCESS))
		return res;

	/*
	 * cgroups
	 */
	args->str_storage[0] = 0;
#ifdef CONFIG_CGROUPS
	rcu_read_lock();
#include <linux/cgroup_subsys.h>
cgroups_error:
	rcu_read_unlock();
#endif

	res = val_to_ring(args, (int64_t)(long)args->str_storage, STR_STORAGE_SIZE - available, false, 0);
	if (unlikely(res != PPM_SUCCESS))
		return res;

	if (args->event_type == PPME_SYSCALL_CLONE_20_X ||
		args->event_type == PPME_SYSCALL_FORK_20_X ||
		args->event_type == PPME_SYSCALL_VFORK_20_X) {
		/*
		 * clone-only parameters
		 */
#if LINUX_VERSION_CODE >= KERNEL_VERSION(3, 5, 0)
		uint64_t euid = from_kuid_munged(current_user_ns(), current_euid());
		uint64_t egid = from_kgid_munged(current_user_ns(), current_egid());
#else
		uint64_t euid = current_euid();
		uint64_t egid = current_egid();
#endif

		/*
		 * flags
		 */
		if (args->event_type == PPME_SYSCALL_CLONE_20_X)
			syscall_get_arguments(current, args->regs, 0, 1, &val);
		else
			val = 0;

		res = val_to_ring(args, (uint64_t)clone_flags_to_scap(val), 0, false, 0);
		if (unlikely(res != PPM_SUCCESS))
			return res;

		/*
		 * uid
		 */
		res = val_to_ring(args, euid, 0, false, 0);
		if (unlikely(res != PPM_SUCCESS))
			return res;

		/*
		 * gid
		 */
		res = val_to_ring(args, egid, 0, false, 0);
		if (unlikely(res != PPM_SUCCESS))
			return res;
		
		/*
		 * vtid
		 */
		res = val_to_ring(args, task_pid_vnr(current), 0, false, 0);
		if (unlikely(res != PPM_SUCCESS))
			return res;

		/*
		 * vpid
		 */
		res = val_to_ring(args, task_tgid_vnr(current), 0, false, 0);
		if (unlikely(res != PPM_SUCCESS))
			return res;

	} else if (args->event_type == PPME_SYSCALL_EXECVE_16_X) {
		/*
		 * execve-only parameters
		 */
		unsigned long env_len = 0;

		if (likely(retval >= 0)) {
			/*
			 * Already checked for mm validity
			 */
			env_len = mm->env_end - mm->env_start;

			if (env_len) {
				if (env_len > PAGE_SIZE)
					env_len = PAGE_SIZE;

				if (unlikely(ppm_copy_from_user(args->str_storage, (const void __user *)mm->env_start, env_len)))
					return PPM_FAILURE_INVALID_USER_MEMORY;

				args->str_storage[env_len - 1] = 0;
			} else {
				*args->str_storage = 0;
			}
		} else {
			/*
			 * The call failed, so get the env from the arguments
			 */
			syscall_get_arguments(current, args->regs, 2, 1, &val);
			env_len = accumulate_argv_or_env( (const char __user* __user *)val,
							  args->str_storage, available);
			if (unlikely(env_len < 0))
				return env_len;
		}

		/*
		 * environ
		 */
		res = val_to_ring(args, (int64_t)(long)args->str_storage, env_len, false, 0);
		if (unlikely(res != PPM_SUCCESS))
			return res;
	}

	return add_sentinel(args);
}

static int f_sys_socket_bind_x(struct event_filler_arguments *args)
{
	int res;
	int64_t retval;
	int err = 0;
	u16 size = 0;
	struct sockaddr __user *usrsockaddr;
	unsigned long val;
	struct sockaddr_storage address;
	char *targetbuf = args->str_storage;

	/*
	 * res
	 */
	retval = (int64_t)syscall_get_return_value(current, args->regs);
	res = val_to_ring(args, retval, 0, false, 0);

	/*
	 * addr
	 */
#ifndef __NR_socketcall
	syscall_get_arguments(current, args->regs, 1, 1, &val);
#else
	val = args->socketcall_args[1];
#endif
	usrsockaddr = (struct sockaddr __user *)val;

	/*
	 * Get the address len
	 */
#ifndef __NR_socketcall
	syscall_get_arguments(current, args->regs, 2, 1, &val);
#else
	val = args->socketcall_args[2];
#endif

	if (usrsockaddr != NULL && val != 0) {
		/*
		 * Copy the address
		 */
		err = addr_to_kernel(usrsockaddr, val, (struct sockaddr *)&address);
		if (likely(err >= 0)) {
			/*
			 * Convert the fd into socket endpoint information
			 */
			size = pack_addr((struct sockaddr *)&address,
				val,
				targetbuf,
				STR_STORAGE_SIZE);
		}
	}

	/*
	 * Copy the endpoint info into the ring
	 */
	res = val_to_ring(args,
			    (uint64_t)(unsigned long)targetbuf,
			    size,
			    false,
			    0);
	if (unlikely(res != PPM_SUCCESS))
		return res;

	return add_sentinel(args);
}

static int f_sys_connect_x(struct event_filler_arguments *args)
{
	int res;
	int64_t retval;
	int err = 0;
	int fd;
	struct sockaddr __user *usrsockaddr;
	u16 size = 0;
	char *targetbuf = args->str_storage;
	struct sockaddr_storage address;
	unsigned long val;

	/*
	 * Push the result
	 */
	retval = (int64_t)syscall_get_return_value(current, args->regs);
	res = val_to_ring(args, retval, 0, false, 0);

	/*
	 * Retrieve the fd and push it to the ring.
	 * Note that, even if we are in the exit callback, the arguments are still
	 * in the stack, and therefore we can consume them.
	 */
#ifndef __NR_socketcall
	syscall_get_arguments(current, args->regs, 0, 1, &val);
	fd = (int)val;
#else
	fd = (int)args->socketcall_args[0];
#endif

	if (fd >= 0) {
		/*
		 * Get the address
		 */
#ifndef __NR_socketcall
		syscall_get_arguments(current, args->regs, 1, 1, &val);
#else
		val = args->socketcall_args[1];
#endif
		usrsockaddr = (struct sockaddr __user *)val;

		/*
		 * Get the address len
		 */
#ifndef __NR_socketcall
		syscall_get_arguments(current, args->regs, 2, 1, &val);
#else
		val = args->socketcall_args[2];
#endif

		if (usrsockaddr != NULL && val != 0) {
			/*
			 * Copy the address
			 */
			err = addr_to_kernel(usrsockaddr, val, (struct sockaddr *)&address);
			if (likely(err >= 0)) {
				/*
				 * Convert the fd into socket endpoint information
				 */
				size = fd_to_socktuple(fd,
					(struct sockaddr *)&address,
					val,
					true,
					false,
					targetbuf,
					STR_STORAGE_SIZE);
			}
		}
	}

	/*
	 * Copy the endpoint info into the ring
	 */
	res = val_to_ring(args,
			    (uint64_t)(unsigned long)targetbuf,
			    size,
			    false,
			    0);
	if (unlikely(res != PPM_SUCCESS))
		return res;

	return add_sentinel(args);
}

static int f_sys_socketpair_x(struct event_filler_arguments *args)
{
	int res;
	int64_t retval;
	unsigned long val;
	int fds[2];
	int err;
	struct socket *sock;
	struct unix_sock *us;
	struct sock *speer;

	/*
	 * retval
	 */
	retval = (int64_t)syscall_get_return_value(current, args->regs);
	res = val_to_ring(args, retval, 0, false, 0);
	if (unlikely(res != PPM_SUCCESS))
		return res;

	/*
	 * If the call was succesful, copy the FDs
	 */
	if (likely(retval >= 0)) {
		/*
		 * fds
		 */
#ifndef __NR_socketcall
		syscall_get_arguments(current, args->regs, 3, 1, &val);
#else
		val = args->socketcall_args[3];
#endif
		if (unlikely(ppm_copy_from_user(fds, (const void __user *)val, sizeof(fds))))
			return PPM_FAILURE_INVALID_USER_MEMORY;

		res = val_to_ring(args, fds[0], 0, false, 0);
		if (unlikely(res != PPM_SUCCESS))
			return res;

		res = val_to_ring(args, fds[1], 0, false, 0);
		if (unlikely(res != PPM_SUCCESS))
			return res;

		/* get socket source and peer address */
		sock = sockfd_lookup(fds[0], &err);
		if (likely(sock != NULL)) {
			us = unix_sk(sock->sk);
			speer = us->peer;
			res = val_to_ring(args, (unsigned long)us, 0, false, 0);
			if (unlikely(res != PPM_SUCCESS)) {
				sockfd_put(sock);
				return res;
			}

			res = val_to_ring(args, (unsigned long)speer, 0, false, 0);
			if (unlikely(res != PPM_SUCCESS)) {
				sockfd_put(sock);
				return res;
			}

			sockfd_put(sock);
		} else {
			return err;
		}
	} else {
		res = val_to_ring(args, 0, 0, false, 0);
		if (unlikely(res != PPM_SUCCESS))
			return res;

		res = val_to_ring(args, 0, 0, false, 0);
		if (unlikely(res != PPM_SUCCESS))
			return res;
	}

	return add_sentinel(args);
}

static int f_sys_accept4_e(struct event_filler_arguments *args)
{
	int res;

	/*
	 * push the flags into the ring.
	 * XXX we don't support flags yet and so we just return zero
	 */
	/* res = val_to_ring(args, args->socketcall_args[3]); */
	res = val_to_ring(args, 0, 0, false, 0);
	if (unlikely(res != PPM_SUCCESS))
		return res;

	return add_sentinel(args);
}

static int f_sys_accept_x(struct event_filler_arguments *args)
{
	int res;
	int fd;
	char *targetbuf = args->str_storage;
	u16 size = 0;
	unsigned long val;
	unsigned long srvskfd;
	int err = 0;
	struct socket *sock;

	/*
	 * Push the fd
	 */
	fd = syscall_get_return_value(current, args->regs);
	res = val_to_ring(args, (int64_t)fd, 0, false, 0);
	if (unlikely(res != PPM_SUCCESS))
		return res;

	/*
	 * Convert the fd into socket endpoint information
	 */
	size = fd_to_socktuple(fd,
		NULL,
		0,
		false,
		true,
		targetbuf,
		STR_STORAGE_SIZE);

	/*
	 * Copy the endpoint info into the ring
	 */
	res = val_to_ring(args,
			    (uint64_t)(unsigned long)targetbuf,
			    size,
			    false,
			    0);
	if (unlikely(res != PPM_SUCCESS))
		return res;

	/*
	 * queuepct
	 */
#ifndef __NR_socketcall
	syscall_get_arguments(current, args->regs, 0, 1, &srvskfd);
#else
	srvskfd = args->socketcall_args[0];
#endif
	sock = sockfd_lookup(srvskfd, &err);

	if (unlikely(!sock || !(sock->sk))) {
		val = 0;

		if (sock)
			sockfd_put(sock);
	} else {
		if (sock->sk->sk_max_ack_backlog == 0)
			val = 0;
		else
			val = (unsigned long)sock->sk->sk_ack_backlog * 100 / sock->sk->sk_max_ack_backlog;
		sockfd_put(sock);
	}

	res = val_to_ring(args, val, 0, false, 0);
	if (res != PPM_SUCCESS)
		return res;

	return add_sentinel(args);
}

static int f_sys_send_e_common(struct event_filler_arguments *args, int *fd)
{
	int res;
	unsigned long size;
	unsigned long val;

	/*
	 * fd
	 */
#ifndef __NR_socketcall
	syscall_get_arguments(current, args->regs, 0, 1, &val);
#else
	val = args->socketcall_args[0];
#endif
	res = val_to_ring(args, val, 0, false, 0);
	if (unlikely(res != PPM_SUCCESS))
		return res;

	*fd = val;

	/*
	 * size
	 */
#ifndef __NR_socketcall
	syscall_get_arguments(current, args->regs, 2, 1, &size);
#else
	size = args->socketcall_args[2];
#endif
	res = val_to_ring(args, size, 0, false, 0);
	if (unlikely(res != PPM_SUCCESS))
		return res;

	return PPM_SUCCESS;
}

static int f_sys_send_e(struct event_filler_arguments *args)
{
	int res;
	int fd;

	res = f_sys_send_e_common(args, &fd);

	if (likely(res == PPM_SUCCESS))
		return add_sentinel(args);
	else
		return res;
}

static int f_sys_sendto_e(struct event_filler_arguments *args)
{
	unsigned long val;
	int res;
	u16 size = 0;
	char *targetbuf = args->str_storage;
	int fd;
	struct sockaddr __user *usrsockaddr;
	struct sockaddr_storage address;
	int err = 0;

	*targetbuf = 250;

	/*
	 * Push the common params to the ring
	 */
	res = f_sys_send_e_common(args, &fd);
	if (unlikely(res != PPM_SUCCESS))
		return res;

	/*
	 * Get the address
	 */
#ifndef __NR_socketcall
	syscall_get_arguments(current, args->regs, 4, 1, &val);
#else
	val = args->socketcall_args[4];
#endif
	usrsockaddr = (struct sockaddr __user *)val;

	/*
	 * Get the address len
	 */
#ifndef __NR_socketcall
	syscall_get_arguments(current, args->regs, 5, 1, &val);
#else
	val = args->socketcall_args[5];
#endif

	if (usrsockaddr != NULL && val != 0) {
		/*
		 * Copy the address
		 */
		err = addr_to_kernel(usrsockaddr, val, (struct sockaddr *)&address);
		if (likely(err >= 0)) {
			/*
			 * Convert the fd into socket endpoint information
			 */
			size = fd_to_socktuple(fd,
				(struct sockaddr *)&address,
				val,
				true,
				false,
				targetbuf,
				STR_STORAGE_SIZE);
		}
	}

	/*
	 * Copy the endpoint info into the ring
	 */
	res = val_to_ring(args,
			    (uint64_t)(unsigned long)targetbuf,
			    size,
			    false,
			    0);
	if (unlikely(res != PPM_SUCCESS))
		return res;

	return add_sentinel(args);
}

static int f_sys_send_x(struct event_filler_arguments *args)
{
	unsigned long val;
	int res;
	int64_t retval;
	unsigned long bufsize;

	/*
	 * Retrieve the FD. It will be used for dynamic snaplen calculation.
	 */
	syscall_get_arguments(current, args->regs, 0, 1, &val);
	args->fd = (int)val;

	/*
	 * res
	 */
	retval = (int64_t)(long)syscall_get_return_value(current, args->regs);
	res = val_to_ring(args, retval, 0, false, 0);
	if (unlikely(res != PPM_SUCCESS))
		return res;

	/*
	 * data
	 */
	if (retval < 0) {
		/*
		 * The operation failed, return an empty buffer
		 */
		val = 0;
		bufsize = 0;
	} else {
#ifndef __NR_socketcall
		syscall_get_arguments(current, args->regs, 1, 1, &val);
#else
		val = args->socketcall_args[1];
#endif

		/*
		 * The return value can be lower than the value provided by the user,
		 * and we take that into account.
		 */
		bufsize = retval;
	}

	args->enforce_snaplen = true;
	res = val_to_ring(args, val, bufsize, true, 0);
	if (unlikely(res != PPM_SUCCESS))
		return res;

	return add_sentinel(args);
}

static int f_sys_recv_e_common(struct event_filler_arguments *args)
{
	int res;
	unsigned long val;

	/*
	 * fd
	 */
#ifndef __NR_socketcall
	syscall_get_arguments(current, args->regs, 0, 1, &val);
#else
	val = args->socketcall_args[0];
#endif
	res = val_to_ring(args, val, 0, false, 0);
	if (unlikely(res != PPM_SUCCESS))
		return res;

	/*
	 * size
	 */
#ifndef __NR_socketcall
	syscall_get_arguments(current, args->regs, 2, 1, &val);
#else
	val = args->socketcall_args[2];
#endif
	res = val_to_ring(args, val, 0, false, 0);
	if (unlikely(res != PPM_SUCCESS))
		return res;

	return PPM_SUCCESS;
}

static int f_sys_recv_e(struct event_filler_arguments *args)
{
	int res;

	res = f_sys_recv_e_common(args);

	if (likely(res == PPM_SUCCESS))
		return add_sentinel(args);
	else
		return res;
}

static int f_sys_recvfrom_e(struct event_filler_arguments *args)
{
	int res;

	res = f_sys_recv_e_common(args);
	if (likely(res == PPM_SUCCESS))
		return add_sentinel(args);
	else
		return res;
}

static int f_sys_recv_x_common(struct event_filler_arguments *args, int64_t *retval)
{
	int res;
	unsigned long val;
	unsigned long bufsize;

	/*
	 * Retrieve the FD. It will be used for dynamic snaplen calculation.
	 */
	syscall_get_arguments(current, args->regs, 0, 1, &val);
	args->fd = (int)val;

	/*
	 * res
	 */
	*retval = (int64_t)(long)syscall_get_return_value(current, args->regs);
	res = val_to_ring(args, *retval, 0, false, 0);
	if (unlikely(res != PPM_SUCCESS))
		return res;

	/*
	 * data
	 */
	if (*retval < 0) {
		/*
		 * The operation failed, return an empty buffer
		 */
		val = 0;
		bufsize = 0;
	} else {
#ifndef __NR_socketcall
		syscall_get_arguments(current, args->regs, 1, 1, &val);
#else
		val = args->socketcall_args[1];
#endif

		/*
		 * The return value can be lower than the value provided by the user,
		 * and we take that into account.
		 */
		bufsize = *retval;
	}

	args->enforce_snaplen = true;
	res = val_to_ring(args, val, bufsize, true, 0);
	if (unlikely(res != PPM_SUCCESS))
		return res;

	return PPM_SUCCESS;
}

static int f_sys_recv_x(struct event_filler_arguments *args)
{
	int res;
	int64_t retval;

	res = f_sys_recv_x_common(args, &retval);

	if (likely(res == PPM_SUCCESS))
		return add_sentinel(args);
	else
		return res;
}

static int f_sys_recvfrom_x(struct event_filler_arguments *args)
{
	unsigned long val;
	int res;
	u16 size = 0;
	int64_t retval;
	char *targetbuf = args->str_storage;
	int fd;
	struct sockaddr __user *usrsockaddr;
	struct sockaddr_storage address;
	int addrlen;
	int err = 0;

	/*
	 * Push the common params to the ring
	 */
	res = f_sys_recv_x_common(args, &retval);
	if (unlikely(res != PPM_SUCCESS))
		return res;

	if (retval >= 0) {
		/*
		 * Get the fd
		 */
#ifndef __NR_socketcall
		syscall_get_arguments(current, args->regs, 0, 1, &val);
		fd = (int)val;
#else
		fd = (int)args->socketcall_args[0];
#endif

		/*
		 * Get the address
		 */
#ifndef __NR_socketcall
		syscall_get_arguments(current, args->regs, 4, 1, &val);
#else
		val = args->socketcall_args[4];
#endif
		usrsockaddr = (struct sockaddr __user *)val;

		/*
		 * Get the address len
		 */
#ifndef __NR_socketcall
		syscall_get_arguments(current, args->regs, 5, 1, &val);
#else
		val = args->socketcall_args[5];
#endif
		if (usrsockaddr != NULL && val != 0) {
			if (unlikely(ppm_copy_from_user(&addrlen, (const void __user *)val, sizeof(addrlen))))
				return PPM_FAILURE_INVALID_USER_MEMORY;

			/*
			 * Copy the address
			 */
			err = addr_to_kernel(usrsockaddr, addrlen, (struct sockaddr *)&address);
			if (likely(err >= 0)) {
				/*
				 * Convert the fd into socket endpoint information
				 */
				size = fd_to_socktuple(fd,
					(struct sockaddr *)&address,
					addrlen,
					true,
					true,
					targetbuf,
					STR_STORAGE_SIZE);
			}
		}
	}

	/*
	 * Copy the endpoint info into the ring
	 */
	res = val_to_ring(args,
			    (uint64_t)(unsigned long)targetbuf,
			    size,
			    false,
			    0);
	if (unlikely(res != PPM_SUCCESS))
		return res;

	return add_sentinel(args);
}

static int f_sys_sendmsg_e(struct event_filler_arguments *args)
{
	int res;
	unsigned long val;
#if LINUX_VERSION_CODE >= KERNEL_VERSION(3, 19, 0)
	struct user_msghdr mh;
#else
	struct msghdr mh;
#endif
	char *targetbuf = args->str_storage;
	const struct iovec __user *iov;
	unsigned long iovcnt;
	int fd;
	u16 size = 0;
	int addrlen;
	int err = 0;
	struct sockaddr __user *usrsockaddr;
	struct sockaddr_storage address;

	/*
	 * fd
	 */
#ifndef __NR_socketcall
	syscall_get_arguments(current, args->regs, 0, 1, &val);
#else
	val = args->socketcall_args[0];
#endif
	fd = val;
	res = val_to_ring(args, val, 0, false, 0);
	if (unlikely(res != PPM_SUCCESS))
		return res;

	/*
	 * Retrieve the message header
	 */
#ifndef __NR_socketcall
	syscall_get_arguments(current, args->regs, 1, 1, &val);
#else
	val = args->socketcall_args[1];
#endif

	if (unlikely(ppm_copy_from_user(&mh, (const void __user *)val, sizeof(mh))))
		return PPM_FAILURE_INVALID_USER_MEMORY;

	/*
	 * size
	 */
	iov = (const struct iovec __user *)mh.msg_iov;
	iovcnt = mh.msg_iovlen;

	res = parse_readv_writev_bufs(args, iov, iovcnt, args->consumer->snaplen, PRB_FLAG_PUSH_SIZE | PRB_FLAG_IS_WRITE);
	if (unlikely(res != PPM_SUCCESS))
		return res;

	/*
	 * tuple
	 */
	usrsockaddr = (struct sockaddr __user *)mh.msg_name;
	addrlen = mh.msg_namelen;

	if (usrsockaddr != NULL && addrlen != 0) {
		/*
		 * Copy the address
		 */
		err = addr_to_kernel(usrsockaddr, addrlen, (struct sockaddr *)&address);
		if (likely(err >= 0)) {
			/*
			 * Convert the fd into socket endpoint information
			 */
			size = fd_to_socktuple(fd,
				(struct sockaddr *)&address,
				addrlen,
				true,
				false,
				targetbuf,
				STR_STORAGE_SIZE);
		}
	}

	/* Copy the endpoint info into the ring */
	res = val_to_ring(args,
			    (uint64_t)(unsigned long)targetbuf,
			    size,
			    false,
			    0);
	if (unlikely(res != PPM_SUCCESS))
		return res;

	return add_sentinel(args);
}

static int f_sys_sendmsg_x(struct event_filler_arguments *args)
{
	int res;
	unsigned long val;
	int64_t retval;
	const struct iovec __user *iov;
	unsigned long iovcnt;
#if LINUX_VERSION_CODE >= KERNEL_VERSION(3, 19, 0)
	struct user_msghdr mh;
#else
	struct msghdr mh;
#endif

	/*
	 * res
	 */
	retval = (int64_t)syscall_get_return_value(current, args->regs);
	res = val_to_ring(args, retval, 0, false, 0);
	if (unlikely(res != PPM_SUCCESS))
		return res;

	/*
	 * Retrieve the message header
	 */
#ifndef __NR_socketcall
	syscall_get_arguments(current, args->regs, 1, 1, &val);
#else
	val = args->socketcall_args[1];
#endif

	if (unlikely(ppm_copy_from_user(&mh, (const void __user *)val, sizeof(mh))))
		return PPM_FAILURE_INVALID_USER_MEMORY;

	/*
	 * data
	 */
	iov = (const struct iovec __user *)mh.msg_iov;
	iovcnt = mh.msg_iovlen;

	res = parse_readv_writev_bufs(args, iov, iovcnt, args->consumer->snaplen, PRB_FLAG_PUSH_DATA | PRB_FLAG_IS_WRITE);
	if (unlikely(res != PPM_SUCCESS))
		return res;

	return add_sentinel(args);
}

static int f_sys_recvmsg_e(struct event_filler_arguments *args)
{
	int res;
	unsigned long val;

	/*
	 * fd
	 */
#ifndef __NR_socketcall
	syscall_get_arguments(current, args->regs, 0, 1, &val);
#else
	val = args->socketcall_args[0];
#endif
	res = val_to_ring(args, val, 0, false, 0);
	if (unlikely(res != PPM_SUCCESS))
		return res;

	return add_sentinel(args);
}

static int f_sys_recvmsg_x(struct event_filler_arguments *args)
{
	int res;
	unsigned long val;
	int64_t retval;
	const struct iovec __user *iov;
	unsigned long iovcnt;
#if LINUX_VERSION_CODE >= KERNEL_VERSION(3, 19, 0)
	struct user_msghdr mh;
#else
	struct msghdr mh;
#endif
	char *targetbuf = args->str_storage;
	int fd;
	struct sockaddr __user *usrsockaddr;
	struct sockaddr_storage address;
	u16 size = 0;
	int addrlen;
	int err = 0;

	/*
	 * res
	 */
	retval = (int64_t)syscall_get_return_value(current, args->regs);
	res = val_to_ring(args, retval, 0, false, 0);
	if (unlikely(res != PPM_SUCCESS))
		return res;

	/*
	 * Retrieve the message header
	 */
#ifndef __NR_socketcall
	syscall_get_arguments(current, args->regs, 1, 1, &val);
#else
	val = args->socketcall_args[1];
#endif

	if (unlikely(ppm_copy_from_user(&mh, (const void __user *)val, sizeof(mh))))
		return PPM_FAILURE_INVALID_USER_MEMORY;

	/*
	 * data and size
	 */
	iov = (const struct iovec __user *)mh.msg_iov;
	iovcnt = mh.msg_iovlen;

	res = parse_readv_writev_bufs(args, iov, iovcnt, retval, PRB_FLAG_PUSH_ALL);
	if (unlikely(res != PPM_SUCCESS))
		return res;

	/*
	 * tuple
	 */
	if (retval >= 0) {
		/*
		 * Get the fd
		 */
#ifndef __NR_socketcall
		syscall_get_arguments(current, args->regs, 0, 1, &val);
		fd = (int)val;
#else
		fd = (int)args->socketcall_args[0];
#endif

		/*
		 * Get the address
		 */
		usrsockaddr = (struct sockaddr __user *)mh.msg_name;
		addrlen = mh.msg_namelen;

		if (usrsockaddr != NULL && addrlen != 0) {
			/*
			 * Copy the address
			 */
			err = addr_to_kernel(usrsockaddr, addrlen, (struct sockaddr *)&address);
			if (likely(err >= 0)) {
				/*
				 * Convert the fd into socket endpoint information
				 */
				size = fd_to_socktuple(fd,
					(struct sockaddr *)&address,
					addrlen,
					true,
					true,
					targetbuf,
					STR_STORAGE_SIZE);
			}
		}
	}

	/* Copy the endpoint info into the ring */
	res = val_to_ring(args,
			    (uint64_t)(unsigned long)targetbuf,
			    size,
			    false,
			    0);
	if (unlikely(res != PPM_SUCCESS))
		return res;

	return add_sentinel(args);
}


static int f_sys_pipe_x(struct event_filler_arguments *args)
{
	int res;
	int64_t retval;
	unsigned long val;
	int fds[2];
	struct file *file;

	/*
	 * retval
	 */
	retval = (int64_t)syscall_get_return_value(current, args->regs);
	res = val_to_ring(args, retval, 0, false, 0);
	if (unlikely(res != PPM_SUCCESS))
		return res;

	/*
	 * fds
	 */
	syscall_get_arguments(current, args->regs, 0, 1, &val);

	if (unlikely(ppm_copy_from_user(fds, (const void __user *)val, sizeof(fds))))
		return PPM_FAILURE_INVALID_USER_MEMORY;

	res = val_to_ring(args, fds[0], 0, false, 0);
	if (unlikely(res != PPM_SUCCESS))
		return res;

	res = val_to_ring(args, fds[1], 0, false, 0);
	if (unlikely(res != PPM_SUCCESS))
		return res;

	file = fget(fds[0]);
	val = 0;
	if (likely(file != NULL)) {
		val = file->f_path.dentry->d_inode->i_ino;
		fput(file);
	}

	res = val_to_ring(args, val, 0, false, 0);
	if (unlikely(res != PPM_SUCCESS))
		return res;

	return add_sentinel(args);
}

static int f_sys_eventfd_e(struct event_filler_arguments *args)
{
	int res;
	unsigned long val;

	/*
	 * initval
	 */
	syscall_get_arguments(current, args->regs, 0, 1, &val);
	res = val_to_ring(args, val, 0, false, 0);
	if (unlikely(res != PPM_SUCCESS))
		return res;

	/*
	 * flags
	 * XXX not implemented yet
	 */
	/* syscall_get_arguments(current, args->regs, 1, 1, &val); */
	val = 0;
	res = val_to_ring(args, val, 0, false, 0);
	if (unlikely(res != PPM_SUCCESS))
		return res;

	return add_sentinel(args);
}

static inline u16 shutdown_how_to_scap(unsigned long how)
{
	if (how == SHUT_RD) {
		return PPM_SHUT_RD;
	} else if (how == SHUT_WR) {
		return SHUT_WR;
	} else if (how == SHUT_RDWR) {
		return SHUT_RDWR;
	}

	ASSERT(false);
	return (u16)how;
}

static int f_sys_shutdown_e(struct event_filler_arguments *args)
{
	int res;
	unsigned long val;

	/*
	 * fd
	 */
#ifndef __NR_socketcall
	syscall_get_arguments(current, args->regs, 0, 1, &val);
#else
	val = args->socketcall_args[0];
#endif
	res = val_to_ring(args, val, 0, false, 0);
	if (unlikely(res != PPM_SUCCESS))
		return res;

	/*
	 * how
	 */
#ifndef __NR_socketcall
	syscall_get_arguments(current, args->regs, 1, 1, &val);
#else
	val = args->socketcall_args[1];
#endif
	res = val_to_ring(args, (unsigned long)shutdown_how_to_scap(val), 0, false, 0);
	if (unlikely(res != PPM_SUCCESS))
		return res;

	return add_sentinel(args);
}

static inline u16 futex_op_to_scap(unsigned long op)
{
	u16 res = 0;
	unsigned long flt_op = op & 127;

	if (flt_op == FUTEX_WAIT)
		res = PPM_FU_FUTEX_WAIT;
	else if (flt_op == FUTEX_WAKE)
		res = PPM_FU_FUTEX_WAKE;
	else if (flt_op == FUTEX_FD)
		res = PPM_FU_FUTEX_FD;
	else if (flt_op == FUTEX_REQUEUE)
		res = PPM_FU_FUTEX_REQUEUE;
	else if (flt_op == FUTEX_CMP_REQUEUE)
		res = PPM_FU_FUTEX_CMP_REQUEUE;
	else if (flt_op == FUTEX_WAKE_OP)
		res = PPM_FU_FUTEX_WAKE_OP;
	else if (flt_op == FUTEX_LOCK_PI)
		res = PPM_FU_FUTEX_LOCK_PI;
	else if (flt_op == FUTEX_UNLOCK_PI)
		res = PPM_FU_FUTEX_UNLOCK_PI;
	else if (flt_op == FUTEX_TRYLOCK_PI)
		res = PPM_FU_FUTEX_TRYLOCK_PI;
	else if (flt_op == FUTEX_WAIT_BITSET)
		res = PPM_FU_FUTEX_WAIT_BITSET;
	else if (flt_op == FUTEX_WAKE_BITSET)
		res = PPM_FU_FUTEX_WAKE_BITSET;
	else if (flt_op == FUTEX_WAIT_REQUEUE_PI)
		res = PPM_FU_FUTEX_WAIT_REQUEUE_PI;
	else if (flt_op == FUTEX_CMP_REQUEUE_PI)
		res = PPM_FU_FUTEX_CMP_REQUEUE_PI;

	if (op & FUTEX_PRIVATE_FLAG)
		res |= PPM_FU_FUTEX_PRIVATE_FLAG;

	if (op & FUTEX_CLOCK_REALTIME)
		res |= PPM_FU_FUTEX_CLOCK_REALTIME;

	return res;
}

static int f_sys_futex_e(struct event_filler_arguments *args)
{
	int res;
	unsigned long val;

	/*
	 * addr
	 */
	syscall_get_arguments(current, args->regs, 0, 1, &val);
	res = val_to_ring(args, val, 0, false, 0);
	if (unlikely(res != PPM_SUCCESS))
		return res;

	/*
	 * op
	 */
	syscall_get_arguments(current, args->regs, 1, 1, &val);
	res = val_to_ring(args, (unsigned long)futex_op_to_scap(val), 0, false, 0);
	if (unlikely(res != PPM_SUCCESS))
		return res;

	/*
	 * val
	 */
	syscall_get_arguments(current, args->regs, 2, 1, &val);
	res = val_to_ring(args, val, 0, false, 0);
	if (unlikely(res != PPM_SUCCESS))
		return res;

	return add_sentinel(args);
}

static inline uint64_t lseek_whence_to_scap(unsigned long whence)
{
	uint64_t res = 0;

	if (whence == SEEK_SET)
		res = PPM_SEEK_SET;
	else if (whence == SEEK_CUR)
		res = PPM_SEEK_CUR;
	else if (whence == SEEK_END)
		res = PPM_SEEK_END;

	return res;
}

static int f_sys_lseek_e(struct event_filler_arguments *args)
{
	unsigned long val;
	int res;

	/*
	 * fd
	 */
	syscall_get_arguments(current, args->regs, 0, 1, &val);
	res = val_to_ring(args, val, 0, false, 0);
	if (unlikely(res != PPM_SUCCESS))
		return res;

	/*
	 * offset
	 */
	syscall_get_arguments(current, args->regs, 1, 1, &val);
	res = val_to_ring(args, val, 0, false, 0);
	if (unlikely(res != PPM_SUCCESS))
		return res;

	/*
	 * whence
	 */
	syscall_get_arguments(current, args->regs, 2, 1, &val);
	res = val_to_ring(args, lseek_whence_to_scap(val), 0, false, 0);
	if (unlikely(res != PPM_SUCCESS))
		return res;

	return add_sentinel(args);
}

static int f_sys_llseek_e(struct event_filler_arguments *args)
{
	unsigned long val;
	int res;
	unsigned long oh;
	unsigned long ol;
	uint64_t offset;

	/*
	 * fd
	 */
	syscall_get_arguments(current, args->regs, 0, 1, &val);
	res = val_to_ring(args, val, 0, false, 0);
	if (unlikely(res != PPM_SUCCESS))
		return res;

	/*
	 * offset
	 * We build it by combining the offset_high and offset_low system call arguments
	 */
	syscall_get_arguments(current, args->regs, 1, 1, &oh);
	syscall_get_arguments(current, args->regs, 2, 1, &ol);
	offset = (((uint64_t)oh) << 32) + ((uint64_t)ol);
	res = val_to_ring(args, offset, 0, false, 0);
	if (unlikely(res != PPM_SUCCESS))
		return res;

	/*
	 * whence
	 */
	syscall_get_arguments(current, args->regs, 4, 1, &val);
	res = val_to_ring(args, lseek_whence_to_scap(val), 0, false, 0);
	if (unlikely(res != PPM_SUCCESS))
		return res;

	return add_sentinel(args);
}

/* XXX this is very basic for the moment, we'll need to improve it */
static inline u16 poll_events_to_scap(short revents)
{
	u16 res = 0;

	if (revents & POLLIN)
		res |= PPM_POLLIN;

	if (revents & PPM_POLLPRI)
		res |= PPM_POLLPRI;

	if (revents & POLLOUT)
		res |= PPM_POLLOUT;

	if (revents & POLLRDHUP)
		res |= PPM_POLLRDHUP;

	if (revents & POLLERR)
		res |= PPM_POLLERR;

	if (revents & POLLHUP)
		res |= PPM_POLLHUP;

	if (revents & POLLNVAL)
		res |= PPM_POLLNVAL;

	if (revents & POLLRDNORM)
		res |= PPM_POLLRDNORM;

	if (revents & POLLRDBAND)
		res |= PPM_POLLRDBAND;

	if (revents & POLLWRNORM)
		res |= PPM_POLLWRNORM;

	if (revents & POLLWRBAND)
		res |= PPM_POLLWRBAND;

	return res;
}

static int poll_parse_fds(struct event_filler_arguments *args, bool enter_event)
{
	struct pollfd *fds;
	char *targetbuf;
	unsigned long val;
	unsigned long nfds;
	unsigned long fds_count;
	u32 j;
	u32 pos;
	u16 flags;

	/*
	 * fds
	 *
	 * Get the number of fds
	 */
	syscall_get_arguments(current, args->regs, 1, 1, &nfds);

	/*
	 * Check if we have enough space to store both the fd list
	 * from user space and the temporary buffer to serialize to the ring
	 */
	if (unlikely(sizeof(struct pollfd) * nfds + 2 + 10 * nfds > STR_STORAGE_SIZE))
		return PPM_FAILURE_BUFFER_FULL;

	/* Get the fds pointer */
	syscall_get_arguments(current, args->regs, 0, 1, &val);

	fds = (struct pollfd *)args->str_storage;
	if (unlikely(ppm_copy_from_user(fds, (const void __user *)val, nfds * sizeof(struct pollfd))))
		return PPM_FAILURE_INVALID_USER_MEMORY;

	pos = 2;
	targetbuf = args->str_storage + nfds * sizeof(struct pollfd) + pos;
	fds_count = 0;

	/* Copy each fd into the temporary buffer */
	for (j = 0; j < nfds; j++) {
		if (enter_event) {
			flags = poll_events_to_scap(fds[j].events);
		} else {
			/*
			 * If it's an exit event, we copy only the fds that
			 * returned something
			 */
			if (!fds[j].revents)
				continue;

			flags = poll_events_to_scap(fds[j].revents);
		}

		*(int64_t *)(targetbuf + pos) = fds[j].fd;
		*(int16_t *)(targetbuf + pos + 8) = flags;
		pos += 10;
		++fds_count;
	}

	*(u16 *)(targetbuf) = (u16)fds_count;

	return val_to_ring(args, (uint64_t)(unsigned long)targetbuf, pos, false, 0);
}

static int f_sys_poll_e(struct event_filler_arguments *args)
{
	unsigned long val;
	int res;

	res = poll_parse_fds(args, true);
	if (unlikely(res != PPM_SUCCESS))
		return res;

	/*
	 * timeout
	 */
	syscall_get_arguments(current, args->regs, 2, 1, &val);
	res = val_to_ring(args, val, 0, false, 0);
	if (unlikely(res != PPM_SUCCESS))
		return res;

	return add_sentinel(args);
}

static int f_sys_poll_x(struct event_filler_arguments *args)
{
	int64_t retval;
	int res;

	/*
	 * res
	 */
	retval = (int64_t)(long)syscall_get_return_value(current, args->regs);
	res = val_to_ring(args, retval, 0, false, 0);
	if (unlikely(res != PPM_SUCCESS))
		return res;

	res = poll_parse_fds(args, false);
	if (unlikely(res != PPM_SUCCESS))
		return res;

	return add_sentinel(args);
}

static int f_sys_openat_e(struct event_filler_arguments *args)
{
	unsigned long val;
	int res;

	/*
	 * dirfd
	 */
	syscall_get_arguments(current, args->regs, 0, 1, &val);

	if (val == AT_FDCWD)
		val = PPM_AT_FDCWD;

	res = val_to_ring(args, val, 0, false, 0);
	if (unlikely(res != PPM_SUCCESS))
		return res;

	/*
	 * name
	 */
	syscall_get_arguments(current, args->regs, 1, 1, &val);
	res = val_to_ring(args, val, 0, true, 0);
	if (unlikely(res != PPM_SUCCESS))
		return res;

	/*
	 * Flags
	 * Note that we convert them into the ppm portable representation before pushing them to the ring
	 */
	syscall_get_arguments(current, args->regs, 2, 1, &val);
	res = val_to_ring(args, open_flags_to_scap(val), 0, false, 0);
	if (unlikely(res != PPM_SUCCESS))
		return res;

	/*
	 * Mode
	 * XXX: at this time, mode decoding is not supported. We nonetheless return a value (zero)
	 * so the format of the event is ready for when we'll export the mode in the future.
	 *
	 * syscall_get_arguments(current, args->regs, 3, 1, &val);
	 */
	res = val_to_ring(args, 0, 0, false, 0);
	if (unlikely(res != PPM_SUCCESS))
		return res;

	return add_sentinel(args);
}

#ifndef _64BIT_ARGS_SINGLE_REGISTER
static int f_sys_pread64_e(struct event_filler_arguments *args)
{
	unsigned long val;
	unsigned long size;
	int res;
	unsigned long pos0;
	unsigned long pos1;
	uint64_t pos64;

	/*
	 * fd
	 */
	syscall_get_arguments(current, args->regs, 0, 1, &val);
	res = val_to_ring(args, val, 0, false, 0);
	if (unlikely(res != PPM_SUCCESS))
		return res;

	/*
	 * size
	 */
	syscall_get_arguments(current, args->regs, 2, 1, &size);
	res = val_to_ring(args, size, 0, false, 0);
	if (unlikely(res != PPM_SUCCESS))
		return res;

	/*
	 * pos
	 */
#if defined CONFIG_X86
	syscall_get_arguments(current, args->regs, 3, 1, &pos0);
	syscall_get_arguments(current, args->regs, 4, 1, &pos1);
#elif defined CONFIG_ARM && CONFIG_AEABI
	syscall_get_arguments(current, args->regs, 4, 1, &pos0);
	syscall_get_arguments(current, args->regs, 5, 1, &pos1);
#else
 #error This architecture/abi not yet supported
#endif

	pos64 = merge_64(pos1, pos0);

	res = val_to_ring(args, pos64, 0, false, 0);
	if (unlikely(res != PPM_SUCCESS))
		return res;

	return add_sentinel(args);
}
#endif /* _64BIT_ARGS_SINGLE_REGISTER */

static int f_sys_pwrite64_e(struct event_filler_arguments *args)
{
	unsigned long val;
	unsigned long size;
	int res;
#ifndef _64BIT_ARGS_SINGLE_REGISTER
	unsigned long pos0;
	unsigned long pos1;
	uint64_t pos64;
#endif

	/*
	 * fd
	 */
	syscall_get_arguments(current, args->regs, 0, 1, &val);
	res = val_to_ring(args, val, 0, false, 0);
	if (unlikely(res != PPM_SUCCESS))
		return res;

	/*
	 * size
	 */
	syscall_get_arguments(current, args->regs, 2, 1, &size);
	res = val_to_ring(args, size, 0, false, 0);
	if (unlikely(res != PPM_SUCCESS))
		return res;

	/*
	 * pos
	 * NOTE: this is a 64bit value, which means that on 32bit systems it uses two
	 * separate registers that we need to merge.
	 */
#ifdef _64BIT_ARGS_SINGLE_REGISTER
	syscall_get_arguments(current, args->regs, 3, 1, &val);
	res = val_to_ring(args, val, 0, false, 0);
	if (unlikely(res != PPM_SUCCESS))
		return res;
#else
 #if defined CONFIG_X86
	syscall_get_arguments(current, args->regs, 3, 1, &pos0);
	syscall_get_arguments(current, args->regs, 4, 1, &pos1);
 #elif defined CONFIG_ARM && CONFIG_AEABI
	syscall_get_arguments(current, args->regs, 4, 1, &pos0);
	syscall_get_arguments(current, args->regs, 5, 1, &pos1);
 #else
  #error This architecture/abi not yet supported
 #endif

	pos64 = merge_64(pos1, pos0);

	res = val_to_ring(args, pos64, 0, false, 0);
	if (unlikely(res != PPM_SUCCESS))
		return res;
#endif

	return add_sentinel(args);
}

static int f_sys_readv_x(struct event_filler_arguments *args)
{
	unsigned long val;
	int64_t retval;
	int res;
	const struct iovec __user *iov;
	unsigned long iovcnt;

	/*
	 * res
	 */
	retval = (int64_t)(long)syscall_get_return_value(current, args->regs);
	res = val_to_ring(args, retval, 0, false, 0);
	if (unlikely(res != PPM_SUCCESS))
		return res;

	/*
	 * data and size
	 */
	syscall_get_arguments(current, args->regs, 1, 1, &val);
	iov = (const struct iovec __user *)val;
	syscall_get_arguments(current, args->regs, 2, 1, &iovcnt);

	res = parse_readv_writev_bufs(args, iov, iovcnt, retval, PRB_FLAG_PUSH_ALL);
	if (unlikely(res != PPM_SUCCESS))
		return res;

	return add_sentinel(args);
}

static int f_sys_writev_e(struct event_filler_arguments *args)
{
	unsigned long val;
	int res;
	const struct iovec __user *iov;
	unsigned long iovcnt;

	/*
	 * fd
	 */
	syscall_get_arguments(current, args->regs, 0, 1, &val);
	res = val_to_ring(args, val, 0, false, 0);
	if (unlikely(res != PPM_SUCCESS))
		return res;

	/*
	 * size
	 */
	syscall_get_arguments(current, args->regs, 1, 1, &val);
	iov = (const struct iovec __user *)val;
	syscall_get_arguments(current, args->regs, 2, 1, &iovcnt);

	/*
	 * Copy the buffer
	 */
	res = parse_readv_writev_bufs(args, iov, iovcnt, args->consumer->snaplen, PRB_FLAG_PUSH_SIZE | PRB_FLAG_IS_WRITE);
	if (unlikely(res != PPM_SUCCESS))
		return res;

	return add_sentinel(args);
}

static int f_sys_writev_pwritev_x(struct event_filler_arguments *args)
{
	unsigned long val;
	int res;
	int64_t retval;
	const struct iovec __user *iov;
	unsigned long iovcnt;

	/*
	 * res
	 */
	retval = (int64_t)(long)syscall_get_return_value(current, args->regs);
	res = val_to_ring(args, retval, 0, false, 0);
	if (unlikely(res != PPM_SUCCESS))
		return res;

	/*
	 * data and size
	 */
	syscall_get_arguments(current, args->regs, 1, 1, &val);
	iov = (const struct iovec __user *)val;
	syscall_get_arguments(current, args->regs, 2, 1, &iovcnt);

	/*
	 * Copy the buffer
	 */
	res = parse_readv_writev_bufs(args, iov, iovcnt, args->consumer->snaplen, PRB_FLAG_PUSH_DATA | PRB_FLAG_IS_WRITE);
	if (unlikely(res != PPM_SUCCESS))
		return res;

	return add_sentinel(args);
}

#ifndef _64BIT_ARGS_SINGLE_REGISTER
static int f_sys_preadv_e(struct event_filler_arguments *args)
{
	unsigned long val;
	int res;
	unsigned long pos0;
	unsigned long pos1;
	uint64_t pos64;

	/*
	 * fd
	 */
	syscall_get_arguments(current, args->regs, 0, 1, &val);
	res = val_to_ring(args, val, 0, false, 0);
	if (unlikely(res != PPM_SUCCESS))
		return res;

	/*
	 * pos
	 */

	/*
	 * Note that in preadv and pwritev have NO 64-bit arguments in the
	 * syscall (despite having one in the userspace API), so no alignment
	 * requirements apply here. For an overly-detailed discussion about
	 * this, see https://lwn.net/Articles/311630/
	 */
	syscall_get_arguments(current, args->regs, 3, 1, &pos0);
	syscall_get_arguments(current, args->regs, 4, 1, &pos1);

	pos64 = merge_64(pos1, pos0);

	res = val_to_ring(args, pos64, 0, false, 0);
	if (unlikely(res != PPM_SUCCESS))
		return res;

	return add_sentinel(args);
}
#endif /* _64BIT_ARGS_SINGLE_REGISTER */

static int f_sys_preadv_x(struct event_filler_arguments *args)
{
	unsigned long val;
	int64_t retval;
	int res;
	const struct iovec __user *iov;
	unsigned long iovcnt;

	/*
	 * res
	 */
	retval = (int64_t)(long)syscall_get_return_value(current, args->regs);
	res = val_to_ring(args, retval, 0, false, 0);
	if (unlikely(res != PPM_SUCCESS))
		return res;

	/*
	 * data and size
	 */
	syscall_get_arguments(current, args->regs, 1, 1, &val);
	iov = (const struct iovec __user *)val;
	syscall_get_arguments(current, args->regs, 2, 1, &iovcnt);

	res = parse_readv_writev_bufs(args, iov, iovcnt, retval, PRB_FLAG_PUSH_ALL);
	if (unlikely(res != PPM_SUCCESS))
		return res;

	return add_sentinel(args);
}

static int f_sys_pwritev_e(struct event_filler_arguments *args)
{
	unsigned long val;
	int res;
#ifndef _64BIT_ARGS_SINGLE_REGISTER
	unsigned long pos0;
	unsigned long pos1;
	uint64_t pos64;
#endif
	const struct iovec __user *iov;
	unsigned long iovcnt;

	/*
	 * fd
	 */
	syscall_get_arguments(current, args->regs, 0, 1, &val);
	res = val_to_ring(args, val, 0, false, 0);
	if (unlikely(res != PPM_SUCCESS))
		return res;

	/*
	 * size
	 */
	syscall_get_arguments(current, args->regs, 1, 1, &val);
	iov = (const struct iovec __user *)val;
	syscall_get_arguments(current, args->regs, 2, 1, &iovcnt);

	/*
	 * Copy the buffer
	 */
	res = parse_readv_writev_bufs(args, iov, iovcnt, args->consumer->snaplen, PRB_FLAG_PUSH_SIZE | PRB_FLAG_IS_WRITE);
	if (unlikely(res != PPM_SUCCESS))
		return res;

	/*
	 * pos
	 * NOTE: this is a 64bit value, which means that on 32bit systems it uses two
	 * separate registers that we need to merge.
	 */
#ifdef _64BIT_ARGS_SINGLE_REGISTER
	syscall_get_arguments(current, args->regs, 3, 1, &val);
	res = val_to_ring(args, val, 0, false, 0);
	if (unlikely(res != PPM_SUCCESS))
		return res;
#else
	/*
	 * Note that in preadv and pwritev have NO 64-bit arguments in the
	 * syscall (despite having one in the userspace API), so no alignment
	 * requirements apply here. For an overly-detailed discussion about
	 * this, see https://lwn.net/Articles/311630/
	 */
	syscall_get_arguments(current, args->regs, 3, 1, &pos0);
	syscall_get_arguments(current, args->regs, 4, 1, &pos1);

	pos64 = merge_64(pos1, pos0);

	res = val_to_ring(args, pos64, 0, false, 0);
	if (unlikely(res != PPM_SUCCESS))
		return res;
#endif

	return add_sentinel(args);
}

static int f_sys_nanosleep_e(struct event_filler_arguments *args)
{
	int res;
	uint64_t longtime;
	unsigned long val;
	char *targetbuf = args->str_storage;
	struct timespec *tts = (struct timespec *)targetbuf;
	int cfulen;

	/*
	 * interval
	 * We copy the timespec structure and then convert it to a 64bit relative time
	 */
	syscall_get_arguments(current, args->regs, 0, 1, &val);

	cfulen = (int)ppm_copy_from_user(targetbuf, (void __user *)val, sizeof(struct timespec));

	if (unlikely(cfulen != 0))
		return PPM_FAILURE_INVALID_USER_MEMORY;

	longtime = ((uint64_t)tts->tv_sec) * 1000000000 + tts->tv_nsec;

	res = val_to_ring(args, longtime, 0, false, 0);
	if (unlikely(res != PPM_SUCCESS))
		return res;

	return add_sentinel(args);
}

static inline u8 rlimit_resource_to_scap(unsigned long rresource)
{
	switch (rresource) {
	case RLIMIT_CPU:
		return PPM_RLIMIT_CPU;
	case RLIMIT_FSIZE:
		return PPM_RLIMIT_FSIZE;
	case RLIMIT_DATA:
		return PPM_RLIMIT_DATA;
	case RLIMIT_STACK:
		return PPM_RLIMIT_STACK;
	case RLIMIT_CORE:
		return PPM_RLIMIT_CORE;
	case RLIMIT_RSS:
		return PPM_RLIMIT_RSS;
	case RLIMIT_NPROC:
		return PPM_RLIMIT_NPROC;
	case RLIMIT_NOFILE:
		return PPM_RLIMIT_NOFILE;
	case RLIMIT_MEMLOCK:
		return PPM_RLIMIT_MEMLOCK;
	case RLIMIT_AS:
		return PPM_RLIMIT_AS;
	case RLIMIT_LOCKS:
		return PPM_RLIMIT_LOCKS;
	case RLIMIT_SIGPENDING:
		return PPM_RLIMIT_SIGPENDING;
	case RLIMIT_MSGQUEUE:
		return PPM_RLIMIT_MSGQUEUE;
	case RLIMIT_NICE:
		return PPM_RLIMIT_NICE;
	case RLIMIT_RTPRIO:
		return PPM_RLIMIT_RTPRIO;
	case RLIMIT_RTTIME:
		return PPM_RLIMIT_RTTIME;
	default:
		return PPM_RLIMIT_UNKNOWN;
	}
}

static int f_sys_getrlimit_setrlimit_e(struct event_filler_arguments *args)
{
	u8 ppm_resource;
	unsigned long val;
	int res;

	/*
	 * resource
	 */
	syscall_get_arguments(current, args->regs, 0, 1, &val);

	ppm_resource = rlimit_resource_to_scap(val);

	res = val_to_ring(args, (uint64_t)ppm_resource, 0, false, 0);
	if (unlikely(res != PPM_SUCCESS))
		return res;

	return add_sentinel(args);
}

static int f_sys_getrlimit_setrlrimit_x(struct event_filler_arguments *args)
{
	unsigned long val;
	int res;
	int64_t retval;
	struct rlimit rl;
	int64_t cur;
	int64_t max;

	/*
	 * res
	 */
	retval = (int64_t)(long)syscall_get_return_value(current, args->regs);
	res = val_to_ring(args, retval, 0, false, 0);
	if (unlikely(res != PPM_SUCCESS))
		return res;

	/*
	 * Copy the user structure and extract cur and max
	 */
	if (retval >= 0 || args->event_type == PPME_SYSCALL_SETRLIMIT_X) {
		syscall_get_arguments(current, args->regs, 1, 1, &val);

		if (unlikely(ppm_copy_from_user(&rl, (const void __user *)val, sizeof(struct rlimit))))
			return PPM_FAILURE_INVALID_USER_MEMORY;

		cur = rl.rlim_cur;
		max = rl.rlim_max;
	} else {
		cur = -1;
		max = -1;
	}

	/*
	 * cur
	 */
	res = val_to_ring(args, cur, 0, false, 0);
	if (unlikely(res != PPM_SUCCESS))
		return res;

	/*
	 * max
	 */
	res = val_to_ring(args, max, 0, false, 0);
	if (unlikely(res != PPM_SUCCESS))
		return res;

	return add_sentinel(args);
}

static int f_sys_prlimit_e(struct event_filler_arguments *args)
{
	u8 ppm_resource;
	unsigned long val;
	int res;

	/*
	 * pid
	 */
	syscall_get_arguments(current, args->regs, 0, 1, &val);

	res = val_to_ring(args, val, 0, false, 0);
	if (unlikely(res != PPM_SUCCESS))
		return res;

	/*
	 * resource
	 */
	syscall_get_arguments(current, args->regs, 1, 1, &val);

	ppm_resource = rlimit_resource_to_scap(val);

	res = val_to_ring(args, (uint64_t)ppm_resource, 0, false, 0);
	if (unlikely(res != PPM_SUCCESS))
		return res;

	return add_sentinel(args);
}

static int f_sys_prlimit_x(struct event_filler_arguments *args)
{
	unsigned long val;
	int res;
	int64_t retval;
	struct rlimit rl;
	int64_t newcur;
	int64_t newmax;
	int64_t oldcur;
	int64_t oldmax;

	/*
	 * res
	 */
	retval = (int64_t)(long)syscall_get_return_value(current, args->regs);
	res = val_to_ring(args, retval, 0, false, 0);
	if (unlikely(res != PPM_SUCCESS))
		return res;

	/*
	 * Copy the user structure and extract cur and max
	 */
	if (retval >= 0) {
		syscall_get_arguments(current, args->regs, 2, 1, &val);

		if (unlikely(ppm_copy_from_user(&rl, (const void __user *)val, sizeof(struct rlimit)))) {
			newcur = -1;
			newmax = -1;
		} else {
			newcur = rl.rlim_cur;
			newmax = rl.rlim_max;
		}
	} else {
		newcur = -1;
		newmax = -1;
	}

	syscall_get_arguments(current, args->regs, 3, 1, &val);

	if (unlikely(ppm_copy_from_user(&rl, (const void __user *)val, sizeof(struct rlimit)))) {
		oldcur = -1;
		oldmax = -1;
	} else {
		oldcur = rl.rlim_cur;
		oldmax = rl.rlim_max;
	}

	/*
	 * newcur
	 */
	res = val_to_ring(args, newcur, 0, false, 0);
	if (unlikely(res != PPM_SUCCESS))
		return res;

	/*
	 * newmax
	 */
	res = val_to_ring(args, newmax, 0, false, 0);
	if (unlikely(res != PPM_SUCCESS))
		return res;

	/*
	 * oldcur
	 */
	res = val_to_ring(args, oldcur, 0, false, 0);
	if (unlikely(res != PPM_SUCCESS))
		return res;

	/*
	 * oldmax
	 */
	res = val_to_ring(args, oldmax, 0, false, 0);
	if (unlikely(res != PPM_SUCCESS))
		return res;

	return add_sentinel(args);
}

#ifdef CAPTURE_CONTEXT_SWITCHES
extern void task_times(struct task_struct *p, cputime_t *ut, cputime_t *st);
void thread_group_cputime(struct task_struct *tsk, struct task_cputime *times);

static int f_sched_switch_e(struct event_filler_arguments *args)
{
	int res;
	long total_vm = 0;
	long total_rss = 0;
	long swap = 0;
	struct mm_struct *mm = NULL;

	if (args->sched_prev == NULL || args->sched_next == NULL) {
		ASSERT(false);
		return -1;
	}

	/*
	 * next
	 */
	res = val_to_ring(args, args->sched_next->pid, 0, false, 0);
	if (unlikely(res != PPM_SUCCESS))
		return res;

	/*
	 * pgft_maj
	 */
	res = val_to_ring(args, args->sched_prev->maj_flt, 0, false, 0);
	if (unlikely(res != PPM_SUCCESS))
		return res;

	/*
	 * pgft_min
	 */
	res = val_to_ring(args, args->sched_prev->min_flt, 0, false, 0);
	if (unlikely(res != PPM_SUCCESS))
		return res;

	mm = args->sched_prev->mm;
	if (mm) {
		total_vm = mm->total_vm << (PAGE_SHIFT-10);
		total_rss = ppm_get_mm_rss(mm) << (PAGE_SHIFT-10);
		swap = ppm_get_mm_swap(mm) << (PAGE_SHIFT-10);
	}

	/*
	 * vm_size
	 */
	res = val_to_ring(args, total_vm, 0, false, 0);
	if (unlikely(res != PPM_SUCCESS))
		return res;

	/*
	 * vm_rss
	 */
	res = val_to_ring(args, total_rss, 0, false, 0);
	if (unlikely(res != PPM_SUCCESS))
		return res;

	/*
	 * vm_swap
	 */
	res = val_to_ring(args, swap, 0, false, 0);
	if (unlikely(res != PPM_SUCCESS))
		return res;

#if 0
	/*
	 * steal
	 */
	steal = cputime64_to_clock_t(kcpustat_this_cpu->cpustat[CPUTIME_STEAL]);
	res = val_to_ring(args, steal, 0, false);
	if(unlikely(res != PPM_SUCCESS))
		return res;
#endif

	return add_sentinel(args);
}
#endif /* CAPTURE_CONTEXT_SWITCHES */

static int f_sched_drop(struct event_filler_arguments *args)
{
	int res;

	/*
	 * next
	 */
	res = val_to_ring(args, args->consumer->sampling_ratio, 0, false, 0);
	if (unlikely(res != PPM_SUCCESS))
		return res;

	return add_sentinel(args);
}

static inline u8 fcntl_cmd_to_scap(unsigned long cmd)
{
	switch (cmd) {
	case F_DUPFD:
		return PPM_FCNTL_F_DUPFD;
	case F_GETFD:
		return PPM_FCNTL_F_GETFD;
	case F_SETFD:
		return PPM_FCNTL_F_SETFD;
	case F_GETFL:
		return PPM_FCNTL_F_GETFL;
	case F_SETFL:
		return PPM_FCNTL_F_SETFL;
	case F_GETLK:
		return PPM_FCNTL_F_GETLK;
	case F_SETLK:
		return PPM_FCNTL_F_SETLK;
	case F_SETLKW:
		return PPM_FCNTL_F_SETLKW;
	case F_SETOWN:
		return PPM_FCNTL_F_SETOWN;
	case F_GETOWN:
		return PPM_FCNTL_F_GETOWN;
	case F_SETSIG:
		return PPM_FCNTL_F_SETSIG;
	case F_GETSIG:
		return PPM_FCNTL_F_GETSIG;
#ifndef CONFIG_64BIT
	case F_GETLK64:
		return PPM_FCNTL_F_GETLK64;
	case F_SETLK64:
		return PPM_FCNTL_F_SETLK64;
	case F_SETLKW64:
		return PPM_FCNTL_F_SETLKW64;
#endif
	case F_SETOWN_EX:
		return PPM_FCNTL_F_SETOWN_EX;
	case F_GETOWN_EX:
		return PPM_FCNTL_F_GETOWN_EX;
	case F_SETLEASE:
		return PPM_FCNTL_F_SETLEASE;
	case F_GETLEASE:
		return PPM_FCNTL_F_GETLEASE;
	case F_CANCELLK:
		return PPM_FCNTL_F_CANCELLK;
	case F_DUPFD_CLOEXEC:
		return PPM_FCNTL_F_DUPFD_CLOEXEC;
	case F_NOTIFY:
		return PPM_FCNTL_F_NOTIFY;
#ifdef F_SETPIPE_SZ
	case F_SETPIPE_SZ:
		return PPM_FCNTL_F_SETPIPE_SZ;
#endif
#ifdef F_GETPIPE_SZ
	case F_GETPIPE_SZ:
		return PPM_FCNTL_F_GETPIPE_SZ;
#endif
	default:
		ASSERT(false);
		return PPM_FCNTL_UNKNOWN;
	}
}

static int f_sched_fcntl_e(struct event_filler_arguments *args)
{
	unsigned long val;
	int res;

	/*
	 * fd
	 */
	syscall_get_arguments(current, args->regs, 0, 1, &val);
	res = val_to_ring(args, val, 0, false, 0);
	if (unlikely(res != PPM_SUCCESS))
		return res;

	/*
	 * cmd
	 */
	syscall_get_arguments(current, args->regs, 1, 1, &val);
	res = val_to_ring(args, fcntl_cmd_to_scap(val), 0, false, 0);
	if (unlikely(res != PPM_SUCCESS))
		return res;

	return add_sentinel(args);
}

static inline u16 ptrace_requests_to_scap(unsigned long req)
{
	switch (req) {
#ifdef PTRACE_SINGLEBLOCK
	case PTRACE_SINGLEBLOCK:
		return PPM_PTRACE_SINGLEBLOCK;
#endif
#ifdef PTRACE_SYSEMU_SINGLESTEP
	case PTRACE_SYSEMU_SINGLESTEP:
		return PPM_PTRACE_SYSEMU_SINGLESTEP;
#endif

#ifdef PTRACE_SYSEMU
	case PTRACE_SYSEMU:
		return PPM_PTRACE_SYSEMU;
#endif
#ifdef PTRACE_ARCH_PRCTL
	case PTRACE_ARCH_PRCTL:
		return PPM_PTRACE_ARCH_PRCTL;
#endif
#ifdef PTRACE_SET_THREAD_AREA
	case PTRACE_SET_THREAD_AREA:
		return PPM_PTRACE_SET_THREAD_AREA;
#endif
	case PTRACE_GET_THREAD_AREA:
		return PPM_PTRACE_GET_THREAD_AREA;
	case PTRACE_OLDSETOPTIONS:
		return PPM_PTRACE_OLDSETOPTIONS;
#ifdef PTRACE_SETFPXREGS
	case PTRACE_SETFPXREGS:
		return PPM_PTRACE_SETFPXREGS;
#endif
#ifdef PTRACE_GETFPXREGS
	case PTRACE_GETFPXREGS:
		return PPM_PTRACE_GETFPXREGS;
#endif
	case PTRACE_SETFPREGS:
		return PPM_PTRACE_SETFPREGS;
	case PTRACE_GETFPREGS:
		return PPM_PTRACE_GETFPREGS;
	case PTRACE_SETREGS:
		return PPM_PTRACE_SETREGS;
	case PTRACE_GETREGS:
		return PPM_PTRACE_GETREGS;
#ifdef PTRACE_SETSIGMASK
	case PTRACE_SETSIGMASK:
		return PPM_PTRACE_SETSIGMASK;
#endif
#ifdef PTRACE_GETSIGMASK
	case PTRACE_GETSIGMASK:
		return PPM_PTRACE_GETSIGMASK;
#endif
#ifdef PTRACE_PEEKSIGINFO
	case PTRACE_PEEKSIGINFO:
		return PPM_PTRACE_PEEKSIGINFO;
#endif
#ifdef PTRACE_LISTEN
	case PTRACE_LISTEN:
		return PPM_PTRACE_LISTEN;
#endif
#ifdef PTRACE_INTERRUPT
	case PTRACE_INTERRUPT:
		return PPM_PTRACE_INTERRUPT;
#endif
#ifdef PTRACE_SEIZE
	case PTRACE_SEIZE:
		return PPM_PTRACE_SEIZE;
#endif
#ifdef PTRACE_SETREGSET
	case PTRACE_SETREGSET:
		return PPM_PTRACE_SETREGSET;
#endif
#ifdef PTRACE_GETREGSET
	case PTRACE_GETREGSET:
		return PPM_PTRACE_GETREGSET;
#endif
	case PTRACE_SETSIGINFO:
		return PPM_PTRACE_SETSIGINFO;
	case PTRACE_GETSIGINFO:
		return PPM_PTRACE_GETSIGINFO;
	case PTRACE_GETEVENTMSG:
		return PPM_PTRACE_GETEVENTMSG;
	case PTRACE_SETOPTIONS:
		return PPM_PTRACE_SETOPTIONS;
	case PTRACE_SYSCALL:
		return PPM_PTRACE_SYSCALL;
	case PTRACE_DETACH:
		return PPM_PTRACE_DETACH;
	case PTRACE_ATTACH:
		return PPM_PTRACE_ATTACH;
	case PTRACE_SINGLESTEP:
		return PPM_PTRACE_SINGLESTEP;
	case PTRACE_KILL:
		return PPM_PTRACE_KILL;
	case PTRACE_CONT:
		return PPM_PTRACE_CONT;
	case PTRACE_POKEUSR:
		return PPM_PTRACE_POKEUSR;
	case PTRACE_POKEDATA:
		return PPM_PTRACE_POKEDATA;
	case PTRACE_POKETEXT:
		return PPM_PTRACE_POKETEXT;
	case PTRACE_PEEKUSR:
		return PPM_PTRACE_PEEKUSR;
	case PTRACE_PEEKDATA:
		return PPM_PTRACE_PEEKDATA;
	case PTRACE_PEEKTEXT:
		return PPM_PTRACE_PEEKTEXT;
	case PTRACE_TRACEME:
		return PPM_PTRACE_TRACEME;
	default:
		return PPM_PTRACE_UNKNOWN;
	}
}

static inline int parse_ptrace_addr(struct event_filler_arguments *args, u16 request)
{
	unsigned long val;
	uint64_t dst;
	u8 idx;

	syscall_get_arguments(current, args->regs, 2, 1, &val);
	switch (request) {
	default:
		idx = PPM_PTRACE_IDX_UINT64;
		dst = (uint64_t)val;
	}

	return val_to_ring(args, dst, 0, false, idx);
}

static inline int parse_ptrace_data(struct event_filler_arguments *args, u16 request)
{
	unsigned long val;
	unsigned long len;
	uint64_t dst;
	u8 idx;

	syscall_get_arguments(current, args->regs, 3, 1, &val);
	switch (request) {
	case PPM_PTRACE_PEEKTEXT:
	case PPM_PTRACE_PEEKDATA:
	case PPM_PTRACE_PEEKUSR:
		idx = PPM_PTRACE_IDX_UINT64;
		len = ppm_copy_from_user(&dst, (const void __user *)val, sizeof(long));
		if (unlikely(len != 0))
			return PPM_FAILURE_INVALID_USER_MEMORY;

		break;
	case PPM_PTRACE_CONT:
	case PPM_PTRACE_SINGLESTEP:
	case PPM_PTRACE_DETACH:
	case PPM_PTRACE_SYSCALL:
		idx = PPM_PTRACE_IDX_SIGTYPE;
		dst = (uint64_t)val;
		break;
	case PPM_PTRACE_ATTACH:
	case PPM_PTRACE_TRACEME:
	case PPM_PTRACE_POKETEXT:
	case PPM_PTRACE_POKEDATA:
	case PPM_PTRACE_POKEUSR:
	default:
		idx = PPM_PTRACE_IDX_UINT64;
		dst = (uint64_t)val;
		break;
	}

	return val_to_ring(args, dst, 0, false, idx);
}

static int f_sys_ptrace_e(struct event_filler_arguments *args)
{
	unsigned long val;
	int res;

	/*
	 * request
	 */
	syscall_get_arguments(current, args->regs, 0, 1, &val);
	res = val_to_ring(args, ptrace_requests_to_scap(val), 0, false, 0);
	if (unlikely(res != PPM_SUCCESS))
		return res;

	/*
	 * pid
	 */
	syscall_get_arguments(current, args->regs, 1, 1, &val);
	res = val_to_ring(args, val, 0, false, 0);
	if (unlikely(res != PPM_SUCCESS))
		return res;

	return add_sentinel(args);
}

static int f_sys_ptrace_x(struct event_filler_arguments *args)
{
	unsigned long val;
	int64_t retval;
	u16 request;
	int res;

	/*
	 * res
	 */
	retval = (int64_t)(long)syscall_get_return_value(current, args->regs);
	res = val_to_ring(args, retval, 0, false, 0);
	if (unlikely(res != PPM_SUCCESS))
		return res;

	if (retval < 0) {
		res = val_to_ring(args, 0, 0, false, 0);
		if (unlikely(res != PPM_SUCCESS))
			return res;

		res = val_to_ring(args, 0, 0, false, 0);
		if (unlikely(res != PPM_SUCCESS))
			return res;

		return add_sentinel(args);
	}

	/*
	 * request
	 */
	syscall_get_arguments(current, args->regs, 0, 1, &val);
	request = ptrace_requests_to_scap(val);

	res = parse_ptrace_addr(args, request);
	if (unlikely(res != PPM_SUCCESS))
		return res;

	res = parse_ptrace_data(args, request);
	if (unlikely(res != PPM_SUCCESS))
		return res;

	return add_sentinel(args);
}

static int f_sys_brk_munmap_mmap_x(struct event_filler_arguments *args)
{
	int64_t retval;
	int res = 0;
	struct mm_struct *mm = current->mm;
	long total_vm = 0;
	long total_rss = 0;
	long swap = 0;

	retval = (int64_t)(long)syscall_get_return_value(current, args->regs);
	res = val_to_ring(args, retval, 0, false, 0);
	if (unlikely(res != PPM_SUCCESS))
		return res;

	if (mm) {
		total_vm = mm->total_vm << (PAGE_SHIFT-10);
		total_rss = ppm_get_mm_rss(mm) << (PAGE_SHIFT-10);
		swap = ppm_get_mm_swap(mm) << (PAGE_SHIFT-10);
	}

	/*
	 * vm_size
	 */
	res = val_to_ring(args, total_vm, 0, false, 0);
	if (unlikely(res != PPM_SUCCESS))
		return res;

	/*
	 * vm_rss
	 */
	res = val_to_ring(args, total_rss, 0, false, 0);
	if (unlikely(res != PPM_SUCCESS))
		return res;

	/*
	 * vm_swap
	 */
	res = val_to_ring(args, swap, 0, false, 0);
	if (unlikely(res != PPM_SUCCESS))
		return res;

	return add_sentinel(args);
}

static u32 prot_flags_to_scap(int prot)
{
	u32 res = 0;

	if (prot & PROT_READ)
		res |= PPM_PROT_READ;

	if (prot & PROT_WRITE)
		res |= PPM_PROT_WRITE;

	if (prot & PROT_EXEC)
		res |= PPM_PROT_EXEC;

	if (prot & PROT_SEM)
		res |= PPM_PROT_SEM;

	if (prot & PROT_GROWSDOWN)
		res |= PPM_PROT_GROWSDOWN;

	if (prot & PROT_GROWSUP)
		res |= PPM_PROT_GROWSUP;

#ifdef PROT_SAO
	if (prot & PROT_SAO)
		res |= PPM_PROT_SAO;
#endif

	return res;
}

static u32 mmap_flags_to_scap(int flags)
{
	u32 res = 0;

	if (flags & MAP_SHARED)
		res |= PPM_MAP_SHARED;

	if (flags & MAP_PRIVATE)
		res |= PPM_MAP_PRIVATE;

	if (flags & MAP_FIXED)
		res |= PPM_MAP_FIXED;

	if (flags & MAP_ANONYMOUS)
		res |= PPM_MAP_ANONYMOUS;

#ifdef MAP_32BIT
	if (flags & MAP_32BIT)
		res |= PPM_MAP_32BIT;
#endif

#ifdef MAP_RENAME
	if (flags & MAP_RENAME)
		res |= PPM_MAP_RENAME;
#endif

	if (flags & MAP_NORESERVE)
		res |= PPM_MAP_NORESERVE;

	if (flags & MAP_POPULATE)
		res |= PPM_MAP_POPULATE;

	if (flags & MAP_NONBLOCK)
		res |= PPM_MAP_NONBLOCK;

	if (flags & MAP_GROWSDOWN)
		res |= PPM_MAP_GROWSDOWN;

	if (flags & MAP_DENYWRITE)
		res |= PPM_MAP_DENYWRITE;

	if (flags & MAP_EXECUTABLE)
		res |= PPM_MAP_EXECUTABLE;

#ifdef MAP_INHERIT
	if (flags & MAP_INHERIT)
		res |= PPM_MAP_INHERIT;
#endif

	if (flags & MAP_FILE)
		res |= PPM_MAP_FILE;

	if (flags & MAP_LOCKED)
		res |= PPM_MAP_LOCKED;

	return res;
}

static int f_sys_mmap_e(struct event_filler_arguments *args)
{
	unsigned long val;
	int res;

	/*
	 * addr
	 */
	syscall_get_arguments(current, args->regs, 0, 1, &val);
	res = val_to_ring(args, val, 0, false, 0);
	if (unlikely(res != PPM_SUCCESS))
		return res;

	/*
	 * length
	 */
	syscall_get_arguments(current, args->regs, 1, 1, &val);
	res = val_to_ring(args, val, 0, false, 0);
	if (unlikely(res != PPM_SUCCESS))
		return res;

	/*
	 * prot
	 */
	syscall_get_arguments(current, args->regs, 2, 1, &val);
	res = val_to_ring(args, prot_flags_to_scap(val), 0, false, 0);
	if (unlikely(res != PPM_SUCCESS))
		return res;

	/*
	 * flags
	 */
	syscall_get_arguments(current, args->regs, 3, 1, &val);
	res = val_to_ring(args, mmap_flags_to_scap(val), 0, false, 0);
	if (unlikely(res != PPM_SUCCESS))
		return res;

	/*
	 * fd
	 */
	syscall_get_arguments(current, args->regs, 4, 1, &val);
	res = val_to_ring(args, val, 0, false, 0);
	if (unlikely(res != PPM_SUCCESS))
		return res;

	/*
	 * offset/pgoffset
	 */
	syscall_get_arguments(current, args->regs, 5, 1, &val);
	res = val_to_ring(args, val, 0, false, 0);
	if (unlikely(res != PPM_SUCCESS))
		return res;

	return add_sentinel(args);
}

static int f_sys_renameat_x(struct event_filler_arguments *args)
{
	unsigned long val;
	int res;
	int64_t retval;

	retval = (int64_t)syscall_get_return_value(current, args->regs);
	res = val_to_ring(args, retval, 0, false, 0);
	if (unlikely(res != PPM_SUCCESS))
		return res;

	/*
	 * olddirfd
	 */
	syscall_get_arguments(current, args->regs, 0, 1, &val);

	if (val == AT_FDCWD)
		val = PPM_AT_FDCWD;

	res = val_to_ring(args, val, 0, false, 0);
	if (unlikely(res != PPM_SUCCESS))
		return res;

	/*
	 * oldpath
	 */
	syscall_get_arguments(current, args->regs, 1, 1, &val);
	res = val_to_ring(args, val, 0, true, 0);
	if (unlikely(res != PPM_SUCCESS))
		return res;

	/*
	 * newdirfd
	 */
	syscall_get_arguments(current, args->regs, 2, 1, &val);

	if (val == AT_FDCWD)
		val = PPM_AT_FDCWD;

	res = val_to_ring(args, val, 0, false, 0);
	if (unlikely(res != PPM_SUCCESS))
		return res;

	/*
	 * newpath
	 */
	syscall_get_arguments(current, args->regs, 3, 1, &val);
	res = val_to_ring(args, val, 0, true, 0);
	if (unlikely(res != PPM_SUCCESS))
		return res;

	return add_sentinel(args);
}

static int f_sys_symlinkat_x(struct event_filler_arguments *args)
{
	unsigned long val;
	int res;
	int64_t retval;

	retval = (int64_t)syscall_get_return_value(current, args->regs);
	res = val_to_ring(args, retval, 0, false, 0);
	if (unlikely(res != PPM_SUCCESS))
		return res;

	/*
	 * oldpath
	 */
	syscall_get_arguments(current, args->regs, 0, 1, &val);
	res = val_to_ring(args, val, 0, true, 0);
	if (unlikely(res != PPM_SUCCESS))
		return res;

	/*
	 * newdirfd
	 */
	syscall_get_arguments(current, args->regs, 1, 1, &val);

	if (val == AT_FDCWD)
		val = PPM_AT_FDCWD;

	res = val_to_ring(args, val, 0, false, 0);
	if (unlikely(res != PPM_SUCCESS))
		return res;

	/*
	 * newpath
	 */
	syscall_get_arguments(current, args->regs, 2, 1, &val);
	res = val_to_ring(args, val, 0, true, 0);
	if (unlikely(res != PPM_SUCCESS))
		return res;

	return add_sentinel(args);
}

static int f_sys_procexit_e(struct event_filler_arguments *args)
{
	int res;

	if (args->sched_prev == NULL) {
		ASSERT(false);
		return -1;
	}

	/*
	 * status
	 */
	res = val_to_ring(args, args->sched_prev->exit_code, 0, false, 0);
	if (unlikely(res != PPM_SUCCESS))
		return res;

	return add_sentinel(args);
}

static int f_sys_sendfile_e(struct event_filler_arguments *args)
{
	unsigned long val;
	int res;
	off_t offset;

	/*
	 * out_fd
	 */
	syscall_get_arguments(current, args->regs, 0, 1, &val);
	res = val_to_ring(args, val, 0, true, 0);
	if (unlikely(res != PPM_SUCCESS))
		return res;

	/*
	 * in_fd
	 */
	syscall_get_arguments(current, args->regs, 1, 1, &val);
	res = val_to_ring(args, val, 0, true, 0);
	if (unlikely(res != PPM_SUCCESS))
		return res;

	/*
	 * offset
	 */
	syscall_get_arguments(current, args->regs, 2, 1, &val);

	if (val != 0) {
		if (unlikely(ppm_copy_from_user(&offset, (void *)val, sizeof(off_t))))
			val = 0;
		else
			val = offset;
	}

	res = val_to_ring(args, val, 0, true, 0);
	if (unlikely(res != PPM_SUCCESS))
		return res;

	/*
	 * size
	 */
	syscall_get_arguments(current, args->regs, 3, 1, &val);
	res = val_to_ring(args, val, 0, true, 0);
	if (unlikely(res != PPM_SUCCESS))
		return res;

	return add_sentinel(args);
}

static int f_sys_sendfile_x(struct event_filler_arguments *args)
{
	unsigned long val;
	int res;
	int64_t retval;
	off_t offset;

	/*
	 * res
	 */
	retval = (int64_t)syscall_get_return_value(current, args->regs);
	res = val_to_ring(args, retval, 0, false, 0);
	if (unlikely(res != PPM_SUCCESS))
		return res;

	/*
	 * offset
	 */
	syscall_get_arguments(current, args->regs, 2, 1, &val);

	if (val != 0) {
		if (unlikely(ppm_copy_from_user(&offset, (void *)val, sizeof(off_t))))
			val = 0;
		else
			val = offset;
	}

	res = val_to_ring(args, val, 0, true, 0);
	if (unlikely(res != PPM_SUCCESS))
		return res;

	return add_sentinel(args);
}

static inline uint8_t quotactl_type_to_scap(unsigned long cmd)
{
	switch (cmd & SUBCMDMASK) {
	case USRQUOTA:
		return PPM_USRQUOTA;
	case GRPQUOTA:
		return PPM_GRPQUOTA;
	}
	return 0;
}

static inline uint16_t quotactl_cmd_to_scap(unsigned long cmd)
{
	uint16_t res;

	switch (cmd >> SUBCMDSHIFT) {
	case Q_SYNC:
		res = PPM_Q_SYNC;
		break;
	case Q_QUOTAON:
		res = PPM_Q_QUOTAON;
		break;
	case Q_QUOTAOFF:
		res = PPM_Q_QUOTAOFF;
		break;
	case Q_GETFMT:
		res = PPM_Q_GETFMT;
		break;
	case Q_GETINFO:
		res = PPM_Q_GETINFO;
		break;
	case Q_SETINFO:
		res = PPM_Q_SETINFO;
		break;
	case Q_GETQUOTA:
		res = PPM_Q_GETQUOTA;
		break;
	case Q_SETQUOTA:
		res = PPM_Q_SETQUOTA;
		break;
	/*
	 *  XFS specific
	 */
	case Q_XQUOTAON:
		res = PPM_Q_XQUOTAON;
		break;
	case Q_XQUOTAOFF:
		res = PPM_Q_XQUOTAOFF;
		break;
	case Q_XGETQUOTA:
		res = PPM_Q_XGETQUOTA;
		break;
	case Q_XSETQLIM:
		res = PPM_Q_XSETQLIM;
		break;
	case Q_XGETQSTAT:
		res = PPM_Q_XGETQSTAT;
		break;
	case Q_XQUOTARM:
		res = PPM_Q_XQUOTARM;
		break;
	case Q_XQUOTASYNC:
		res = PPM_Q_XQUOTASYNC;
		break;
	default:
		res = 0;
	}
	return res;
}

static inline uint8_t quotactl_fmt_to_scap(unsigned long fmt)
{
	switch (fmt) {
	case QFMT_VFS_OLD:
		return PPM_QFMT_VFS_OLD;
	case QFMT_VFS_V0:
		return PPM_QFMT_VFS_V0;
#ifdef QFMT_VFS_V1
	case QFMT_VFS_V1:
		return PPM_QFMT_VFS_V1;
#endif
	default:
		return PPM_QFMT_NOT_USED;
	}
}

static int f_sys_quotactl_e(struct event_filler_arguments *args)
{
	unsigned long val;
	int res;
	uint32_t id;
	uint8_t quota_fmt;
	uint16_t cmd;

	/*
	 * extract cmd
	 */
	syscall_get_arguments(current, args->regs, 0, 1, &val);
	cmd = quotactl_cmd_to_scap(val);
	res = val_to_ring(args, cmd, 0, false, 0);
	if (unlikely(res != PPM_SUCCESS))
		return res;

	/*
	 * extract type
	 */
	res = val_to_ring(args, quotactl_type_to_scap(val), 0, false, 0);
	if (unlikely(res != PPM_SUCCESS))
		return res;

	/*
	 *  extract id
	 */
	id = 0;
	syscall_get_arguments(current, args->regs, 2, 1, &val);
	if ((cmd == PPM_Q_GETQUOTA) ||
		 (cmd == PPM_Q_SETQUOTA) ||
		 (cmd == PPM_Q_XGETQUOTA) ||
		 (cmd == PPM_Q_XSETQLIM)) {
		/*
		 * in this case id represent an userid or groupid so add it
		 */
		id = val;
	}
	res = val_to_ring(args, id, 0, false, 0);
	if (unlikely(res != PPM_SUCCESS))
		return res;

	/*
	 * extract quota_fmt from id
	 */
	quota_fmt = PPM_QFMT_NOT_USED;
	if (cmd == PPM_Q_QUOTAON)
		quota_fmt = quotactl_fmt_to_scap(val);

	res = val_to_ring(args, quota_fmt, 0, false, 0);
	if (unlikely(res != PPM_SUCCESS))
		return res;

	return add_sentinel(args);
}

static int f_sys_quotactl_x(struct event_filler_arguments *args)
{
	unsigned long val, len;
	int res;
	int64_t retval;
	uint16_t cmd;
	struct if_dqblk dqblk;
	struct if_dqinfo dqinfo;
	uint32_t quota_fmt_out;

	char empty_string[] = "";

	/*
	 * extract cmd
	 */
	syscall_get_arguments(current, args->regs, 0, 1, &val);
	cmd = quotactl_cmd_to_scap(val);

	/*
	 * return value
	 */
	retval = (int64_t)syscall_get_return_value(current, args->regs);
	res = val_to_ring(args, retval, 0, false, 0);
	if (unlikely(res != PPM_SUCCESS))
		return res;

	/*
	 * Add special
	 */
	syscall_get_arguments(current, args->regs, 1, 1, &val);
	res = val_to_ring(args, val, 0, true, 0);
	if (unlikely(res != PPM_SUCCESS))
		return res;

	/*
	 * get addr
	 */
	syscall_get_arguments(current, args->regs, 3, 1, &val);

	/*
	 * get quotafilepath only for QUOTAON
	 */
	if (cmd == PPM_Q_QUOTAON)
		res = val_to_ring(args, val, 0, true, 0);
	else
		res = val_to_ring(args, (unsigned long)empty_string, 0, false, 0);

	if (unlikely(res != PPM_SUCCESS))
		return res;

	/*
	 * dqblk fields if present
	 */
	dqblk.dqb_valid = 0;
	if ((cmd == PPM_Q_GETQUOTA) || (cmd == PPM_Q_SETQUOTA)) {
		len = ppm_copy_from_user(&dqblk, (void *)val, sizeof(struct if_dqblk));
		if (unlikely(len != 0))
			return PPM_FAILURE_INVALID_USER_MEMORY;
	}
	if (dqblk.dqb_valid & QIF_BLIMITS) {
		res = val_to_ring(args, dqblk.dqb_bhardlimit, 0, false, 0);
		if (unlikely(res != PPM_SUCCESS))
			return res;
		res = val_to_ring(args, dqblk.dqb_bsoftlimit, 0, false, 0);
		if (unlikely(res != PPM_SUCCESS))
			return res;
	} else {
		res = val_to_ring(args, 0, 0, false, 0);
		if (unlikely(res != PPM_SUCCESS))
			return res;
		res = val_to_ring(args, 0, 0, false, 0);
		if (unlikely(res != PPM_SUCCESS))
			return res;
	}

	if (dqblk.dqb_valid & QIF_SPACE) {
		res = val_to_ring(args, dqblk.dqb_curspace, 0, false, 0);
		if (unlikely(res != PPM_SUCCESS))
			return res;
	} else {
		res = val_to_ring(args, 0, 0, false, 0);
		if (unlikely(res != PPM_SUCCESS))
			return res;
	}

	if (dqblk.dqb_valid & QIF_ILIMITS) {
		res = val_to_ring(args, dqblk.dqb_ihardlimit, 0, false, 0);
		if (unlikely(res != PPM_SUCCESS))
			return res;
		res = val_to_ring(args, dqblk.dqb_isoftlimit, 0, false, 0);
		if (unlikely(res != PPM_SUCCESS))
			return res;
	} else {
		res = val_to_ring(args, 0, 0, false, 0);
		if (unlikely(res != PPM_SUCCESS))
			return res;
		res = val_to_ring(args, 0, 0, false, 0);
		if (unlikely(res != PPM_SUCCESS))
			return res;
	}

	if (dqblk.dqb_valid & QIF_BTIME) {
		res = val_to_ring(args, dqblk.dqb_btime, 0, false, 0);
		if (unlikely(res != PPM_SUCCESS))
			return res;
	} else {
		res = val_to_ring(args, 0, 0, false, 0);
		if (unlikely(res != PPM_SUCCESS))
			return res;
	}

	if (dqblk.dqb_valid & QIF_ITIME) {
		res = val_to_ring(args, dqblk.dqb_itime, 0, false, 0);
		if (unlikely(res != PPM_SUCCESS))
			return res;
	} else {
		res = val_to_ring(args, 0, 0, false, 0);
		if (unlikely(res != PPM_SUCCESS))
			return res;
	}

	/*
	 * dqinfo fields if present
	 */
	dqinfo.dqi_valid = 0;
	if ((cmd == PPM_Q_GETINFO) || (cmd == PPM_Q_SETINFO)) {
		len = ppm_copy_from_user(&dqinfo, (void *)val, sizeof(struct if_dqinfo));
		if (unlikely(len != 0))
			return PPM_FAILURE_INVALID_USER_MEMORY;
	}

	if (dqinfo.dqi_valid & IIF_BGRACE) {
		res = val_to_ring(args, dqinfo.dqi_bgrace, 0, false, 0);
		if (unlikely(res != PPM_SUCCESS))
			return res;
	} else {
		res = val_to_ring(args, 0, 0, false, 0);
		if (unlikely(res != PPM_SUCCESS))
			return res;
	}

	if (dqinfo.dqi_valid & IIF_IGRACE) {
		res = val_to_ring(args, dqinfo.dqi_igrace, 0, false, 0);
		if (unlikely(res != PPM_SUCCESS))
			return res;
	} else {
		res = val_to_ring(args, 0, 0, false, 0);
		if (unlikely(res != PPM_SUCCESS))
			return res;
	}

	if (dqinfo.dqi_valid & IIF_FLAGS) {
		res = val_to_ring(args, dqinfo.dqi_flags, 0, false, 0);
		if (unlikely(res != PPM_SUCCESS))
			return res;
	} else {
		res = val_to_ring(args, 0, 0, false, 0);
		if (unlikely(res != PPM_SUCCESS))
			return res;
	}

	quota_fmt_out = PPM_QFMT_NOT_USED;
	if (cmd == PPM_Q_GETFMT) {
		len = ppm_copy_from_user(&quota_fmt_out, (void *)val, sizeof(uint32_t));
		if (unlikely(len != 0))
			return PPM_FAILURE_INVALID_USER_MEMORY;
		quota_fmt_out = quotactl_fmt_to_scap(quota_fmt_out);
	}
	res = val_to_ring(args, quota_fmt_out, 0, false, 0);
	if (unlikely(res != PPM_SUCCESS))
		return res;

	return add_sentinel(args);
}

static int f_sys_sysdigevent_e(struct event_filler_arguments *args)
{
	int res;

	/*
	 * event_type
	 */
	res = val_to_ring(args, (unsigned long)args->sched_prev, 0, false, 0);
	if (unlikely(res != PPM_SUCCESS))
		return res;

	/*
	 * event_data
	 */
	res = val_to_ring(args, (unsigned long)args->sched_next, 0, false, 0);
	if (unlikely(res != PPM_SUCCESS))
		return res;

	return add_sentinel(args);
}

static int f_sys_getresuid_and_gid_x(struct event_filler_arguments *args)
{
	int res;
	unsigned long val, len;
	uint32_t uid;
	int16_t retval;

	/*
	 * return value
	 */
	retval = (int64_t)syscall_get_return_value(current, args->regs);
	res = val_to_ring(args, retval, 0, false, 0);
	if (unlikely(res != PPM_SUCCESS))
		return res;

	/*
	 * ruid
	 */
	syscall_get_arguments(current, args->regs, 0, 1, &val);
	len = ppm_copy_from_user(&uid, (void *)val, sizeof(uint32_t));
	if (unlikely(len != 0))
		return PPM_FAILURE_INVALID_USER_MEMORY;

	res = val_to_ring(args, uid, 0, false, 0);
	if (unlikely(res != PPM_SUCCESS))
		return res;

	/*
	 * euid
	 */
	syscall_get_arguments(current, args->regs, 1, 1, &val);
	len = ppm_copy_from_user(&uid, (void *)val, sizeof(uint32_t));
	if (unlikely(len != 0))
		return PPM_FAILURE_INVALID_USER_MEMORY;

	res = val_to_ring(args, uid, 0, false, 0);
	if (unlikely(res != PPM_SUCCESS))
		return res;

	/*
	 * suid
	 */
	syscall_get_arguments(current, args->regs, 2, 1, &val);
	len = ppm_copy_from_user(&uid, (void *)val, sizeof(uint32_t));
	if (unlikely(len != 0))
		return PPM_FAILURE_INVALID_USER_MEMORY;

	res = val_to_ring(args, uid, 0, false, 0);
	if (unlikely(res != PPM_SUCCESS))
		return res;

	return add_sentinel(args);
}

static inline u32 flock_flags_to_scap(unsigned long flags)
{
	u32 res = 0;

	if (flags & LOCK_EX)
		res |= PPM_LOCK_EX;

	if (flags & LOCK_SH)
		res |= PPM_LOCK_SH;

	if (flags & LOCK_UN)
		res |= PPM_LOCK_UN;

	if (flags & LOCK_NB)
		res |= PPM_LOCK_NB;

	return res;
}

static int f_sys_flock_e(struct event_filler_arguments *args)
{
	unsigned long val;
	int res;
	u32 flags;

	syscall_get_arguments(current, args->regs, 0, 1, &val);
	res = val_to_ring(args, val, 0, false, 0);
	if(unlikely(res != PPM_SUCCESS))
		return res;

	syscall_get_arguments(current, args->regs, 1, 1, &val);
	flags = flock_flags_to_scap(val);
	res = val_to_ring(args, flags, 0, false, 0);
	if(unlikely(res != PPM_SUCCESS))
		return res;

	return add_sentinel(args);
}

static int f_sys_setns_e(struct event_filler_arguments *args)
{
	unsigned long val;
	int res;
	u32 flags;

	/*
	 * parse fd
	 */
	syscall_get_arguments(current, args->regs, 0, 1, &val);
	res = val_to_ring(args, val, 0, true, 0);
	if (unlikely(res != PPM_SUCCESS))
		return res;

	/*
	 * get type, parse as clone flags as it's a subset of it
	 */
	syscall_get_arguments(current, args->regs, 1, 1, &val);
	flags = clone_flags_to_scap(val);
	res = val_to_ring(args, flags, 0, true, 0);
	if (unlikely(res != PPM_SUCCESS))
		return res;

	return add_sentinel(args);
}

#ifdef CAPTURE_SIGNAL_DELIVERIES
static int f_sys_signaldeliver_e(struct event_filler_arguments *args)
{
	int res;

	/*
	 * source pid
	 */
	res = val_to_ring(args, args->spid, 0, false, 0);
	if (unlikely(res != PPM_SUCCESS))
		return res;

	/*
	 * destination pid
	 */
	res = val_to_ring(args, args->dpid, 0, false, 0);
	if (unlikely(res != PPM_SUCCESS))
		return res;

	/*
	 * signal number
	 */
	res = val_to_ring(args, args->signo, 0, false, 0);
	if (unlikely(res != PPM_SUCCESS))
		return res;

	return add_sentinel(args);
}
#endif

static inline u16 semop_flags_to_scap(short flags)
{
	u16 res = 0;

	if (flags & IPC_NOWAIT)
		res |= PPM_IPC_NOWAIT;

	if (flags & SEM_UNDO)
		res |= PPM_SEM_UNDO;

	return res;
}

static int f_sys_semop_x(struct event_filler_arguments *args)
{
	unsigned long val;
	int res;
	int64_t retval;
        struct sembuf *ptr;
        unsigned j;

	retval = (int64_t)syscall_get_return_value(current, args->regs);
	res = val_to_ring(args, retval, 0, false, 0);
	if (unlikely(res != PPM_SUCCESS))
		return res;

	/*
	 * semid
	 */
	syscall_get_arguments(current, args->regs, 0, 1, &val);
	res = val_to_ring(args, val, 0, true, 0);
	if (unlikely(res != PPM_SUCCESS))
		return res;

	/*
	 * sembuf
	 */
	syscall_get_arguments(current, args->regs, 1, 1, (unsigned long*) &ptr);

	/*
	 * nsops
	 */
	syscall_get_arguments(current, args->regs, 2, 1, &val);
	res = val_to_ring(args, val, 0, true, 0);
	if (unlikely(res != PPM_SUCCESS))
		return res;

	if (val && ptr)
        {
            // max length of sembuf array in g_event_info = 2
            const unsigned max_nsops = 2;
            struct sembuf dummy = {0, 0, 0};

            for(j=0; j<max_nsops; j++)
            {
                struct sembuf *p = &dummy;
                if (val--)
                    p = &ptr[j];

                res = val_to_ring(args, p->sem_num, 0, true, 0);
                if (unlikely(res != PPM_SUCCESS))
                    return res;

                res = val_to_ring(args, p->sem_op, 0, true, 0);
                if (unlikely(res != PPM_SUCCESS))
                    return res;

                res = val_to_ring(args, semop_flags_to_scap(p->sem_flg), 0, true, 0);
                if (unlikely(res != PPM_SUCCESS))
                    return res;
            }
        }

	return add_sentinel(args);
}

static inline u32 semctl_cmd_to_scap(unsigned cmd)
{
    switch (cmd)
    {
        case IPC_STAT: return PPM_IPC_STAT;
        case IPC_SET: return PPM_IPC_SET;
        case IPC_RMID: return PPM_IPC_RMID;
        case IPC_INFO: return PPM_IPC_INFO;
        case SEM_INFO: return PPM_SEM_INFO;
        case SEM_STAT: return PPM_SEM_STAT;
        case GETALL: return PPM_GETALL;
        case GETNCNT: return PPM_GETNCNT;
        case GETPID: return PPM_GETPID;
        case GETVAL: return PPM_GETVAL;
        case GETZCNT: return PPM_GETZCNT;
        case SETALL: return PPM_SETALL;
        case SETVAL: return PPM_SETVAL;
    }
    return 0;
}

static int f_sys_semctl_x(struct event_filler_arguments *args)
{
	unsigned long val;
	int res;
	int64_t retval;

	retval = (int64_t)syscall_get_return_value(current, args->regs);
	res = val_to_ring(args, retval, 0, false, 0);
	if (unlikely(res != PPM_SUCCESS))
		return res;

	/*
	 * semid
	 */
	syscall_get_arguments(current, args->regs, 0, 1, &val);
	res = val_to_ring(args, val, 0, true, 0);
	if (unlikely(res != PPM_SUCCESS))
		return res;

	/*
	 * semnum
	 */
	syscall_get_arguments(current, args->regs, 1, 1, &val);
	res = val_to_ring(args, val, 0, true, 0);
	if (unlikely(res != PPM_SUCCESS))
		return res;

	/*
	 * cmd
	 */
	syscall_get_arguments(current, args->regs, 2, 1, &val);
	res = val_to_ring(args, semctl_cmd_to_scap(val), 0, true, 0);
	if (unlikely(res != PPM_SUCCESS))
		return res;

	/*
	 * optional argument semun/val
	 */
	if (val == SETVAL)
		syscall_get_arguments(current, args->regs, 3, 1, &val);
	else
		val = 0;
	res = val_to_ring(args, val, 0, true, 0);
	if (unlikely(res != PPM_SUCCESS))
		return res;

	return add_sentinel(args);
}<|MERGE_RESOLUTION|>--- conflicted
+++ resolved
@@ -123,14 +123,11 @@
 #ifdef CAPTURE_SIGNAL_DELIVERIES
 static int f_sys_signaldeliver_e(struct event_filler_arguments *args);
 #endif
-<<<<<<< HEAD
+
+static int f_sys_setns_e(struct event_filler_arguments *args);
+static int f_sys_flock_e(struct event_filler_arguments *args);
 static int f_sys_semop_x(struct event_filler_arguments *args);
 static int f_sys_semctl_x(struct event_filler_arguments *args);
-
-=======
-static int f_sys_setns_e(struct event_filler_arguments *args);
-static int f_sys_flock_e(struct event_filler_arguments *args);
->>>>>>> b7394e29
 
 /*
  * Note, this is not part of g_event_info because we want to share g_event_info with userland.
@@ -337,12 +334,6 @@
 	[PPME_SIGNALDELIVER_E] = {f_sys_signaldeliver_e},
 	[PPME_SIGNALDELIVER_X] = {f_sys_empty},
 #endif
-<<<<<<< HEAD
-        [PPME_SYSCALL_SEMOP_E] = {f_sys_empty},
-        [PPME_SYSCALL_SEMOP_X] = {f_sys_semop_x},
-        [PPME_SYSCALL_SEMCTL_E] = {f_sys_empty},
-        [PPME_SYSCALL_SEMCTL_X] = {f_sys_semctl_x},
-=======
 	[PPME_SYSCALL_GETDENTS_E] = {f_sys_single},
 	[PPME_SYSCALL_GETDENTS_X] = {f_sys_single_x},
 	[PPME_SYSCALL_GETDENTS64_E] = {f_sys_single},
@@ -351,7 +342,10 @@
 	[PPME_SYSCALL_SETNS_X] = {PPM_AUTOFILL, 1, APT_REG, {{AF_ID_RETVAL} } },
 	[PPME_SYSCALL_FLOCK_E] = {f_sys_flock_e},
 	[PPME_SYSCALL_FLOCK_X] = {PPM_AUTOFILL, 1, APT_REG, {{AF_ID_RETVAL} } },
->>>>>>> b7394e29
+        [PPME_SYSCALL_SEMOP_E] = {f_sys_empty},
+        [PPME_SYSCALL_SEMOP_X] = {f_sys_semop_x},
+        [PPME_SYSCALL_SEMCTL_E] = {f_sys_empty},
+        [PPME_SYSCALL_SEMCTL_X] = {f_sys_semctl_x},
 };
 
 /*
