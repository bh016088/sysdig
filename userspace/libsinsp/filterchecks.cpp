--- conflicted
+++ resolved
@@ -2602,7 +2602,8 @@
 		sinsp_threadinfo* tinfo = evt->get_thread_info();
 		if(tinfo == NULL)
 		{
-			return NULL;
+			res = false;
+			goto fcec_end;
 		}
 
 		//
@@ -2628,12 +2629,14 @@
 			if(eparser == NULL)
 			{
 				ASSERT(false);
-				return false;
+				res = false;
+				goto fcec_end;
 			}
 
 			if(eparser->m_enter_pae == NULL)
 			{
-				return false;
+				res = false;
+				goto fcec_end;
 			}
 
 			if(compare_appevt(evt, eparser->m_enter_pae) == true)
@@ -2650,10 +2653,7 @@
 		res = sinsp_filter_check::compare(evt);
 	}
 
-<<<<<<< HEAD
 fcec_end:
-=======
->>>>>>> 8cbd69fd
 	m_is_compare = false;
 
 	return res;
