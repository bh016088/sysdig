--- conflicted
+++ resolved
@@ -112,12 +112,11 @@
 		m_thread_manager = NULL;
 	}
 
-<<<<<<< HEAD
 #ifdef SINSP_PROFILE
 	ASSERT(m_profile_fp != NULL);
 	fclose(m_profile_fp);
 #endif
-=======
+
 	if(m_cycle_writer)
 	{
 		delete m_cycle_writer;
@@ -128,7 +127,6 @@
 void sinsp::add_protodecoders()
 {
 	m_parser->add_protodecoder("syslog");
->>>>>>> 1f8310f0
 }
 
 void sinsp::init()
@@ -528,7 +526,6 @@
 	m_parser->process_event(&m_evt);
 #endif
 
-<<<<<<< HEAD
 #if defined(HAS_FILTERING) && defined(HAS_CAPTURE_FILTERING)
 	if(m_evt.m_flt_flag == sinsp_evt::FF_FILTER_OUT)
 	{
@@ -537,26 +534,17 @@
 	}
 #endif
 
-=======
->>>>>>> 1f8310f0
 	//
 	// If needed, dump the event to file
 	//
 	if(NULL != m_dumper)
 	{
-<<<<<<< HEAD
-		scap_evt* pdevt = (m_evt.m_poriginal_evt)? m_evt.m_poriginal_evt : m_evt.m_pevt;
-		
-		res = scap_number_of_bytes_to_write(pdevt, m_evt.m_cpuid, &bytes_to_write);
-		if(SCAP_SUCCESS != res)
-=======
 #if defined(HAS_FILTERING) && defined(HAS_CAPTURE_FILTERING)
 		scap_dump_flags dflags;
 		
 		bool do_drop;
 		dflags = m_evt.get_dump_flags(&do_drop);
 		if(do_drop)
->>>>>>> 1f8310f0
 		{
 			*evt = &m_evt;
 			return SCAP_TIMEOUT;
@@ -590,12 +578,8 @@
 			}
 		}
 
-<<<<<<< HEAD
-		res = scap_dump(m_h, m_dumper, pdevt, m_evt.m_cpuid);
-
-=======
-		res = scap_dump(m_h, m_dumper, m_evt.m_pevt, m_evt.m_cpuid, dflags);
->>>>>>> 1f8310f0
+		scap_evt* pdevt = (m_evt.m_poriginal_evt)? m_evt.m_poriginal_evt : m_evt.m_pevt;
+		res = scap_dump(m_h, m_dumper, pdevt, m_evt.m_cpuid, dflags);
 		if(SCAP_SUCCESS != res)
 		{
 			throw sinsp_exception(scap_getlasterr(m_h));
@@ -603,7 +587,7 @@
 	}
 
 #if defined(HAS_FILTERING) && defined(HAS_CAPTURE_FILTERING)
-	if(m_evt.m_filtered_out)
+	if(m_evt.m_flt_flag & sinsp_evt::FF_FILTER_OUT)
 	{
 		*evt = &m_evt;
 		return SCAP_TIMEOUT;
