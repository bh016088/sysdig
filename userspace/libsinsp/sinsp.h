/*
Copyright (C) 2013-2014 Draios inc.

This file is part of sysdig.

sysdig is free software; you can redistribute it and/or modify
it under the terms of the GNU General Public License version 2 as
published by the Free Software Foundation.

sysdig is distributed in the hope that it will be useful,
but WITHOUT ANY WARRANTY; without even the implied warranty of
MERCHANTABILITY or FITNESS FOR A PARTICULAR PURPOSE.  See the
GNU General Public License for more details.

You should have received a copy of the GNU General Public License
along with sysdig.  If not, see <http://www.gnu.org/licenses/>.
*/

/*!
	\mainpage libsinsp documentation

	\section Introduction

	libsinsp is a system inspection library written in C++ and implementing high level
	functionlity like:
	- live capture control (start/stop/pause...)
	- event capture from file or the live OS
	- OS state reconstruction. By parsing /proc and inspecting the live event stream,
	libsinsp is capable of mirroring the OS process state and putting context around
	key OS primitives like process IDs and file descriptors. That way, these primitives
	can be treated like programs, files, connections and users.
	- parsing of OS events and conversion of events into human-readable strings
	- event filtering

	This manual includes the following sections:
	- \ref inspector
	- \ref event
	- \ref dump
	- \ref filter
	- \ref state
*/

#pragma once
#ifdef _WIN32
#pragma warning(disable: 4251)
#endif

#ifdef _WIN32
#define SINSP_PUBLIC __declspec(dllexport)
#include <Ws2tcpip.h>
#else
#define SINSP_PUBLIC
#include <arpa/inet.h>
#endif

#define __STDC_FORMAT_MACROS

#include <string>
#include <unordered_map>
#include <map>
#include <queue>
#include <vector>
#include <set>
#include <list>

using namespace std;

#include <scap.h>
#include "settings.h"
#include "logger.h"
#include "event.h"
#include "filter.h"
#include "dumper.h"
#include "stats.h"
#include "ifinfo.h"
#include "chisel.h"

#ifndef VISIBILITY_PRIVATE
#define VISIBILITY_PRIVATE private:
#endif

#define ONE_SECOND_IN_NS 1000000000LL

//
// Protocol decoder callback type
//
typedef enum sinsp_pd_callback_type
{
	CT_OPEN,
	CT_CONNECT,
	CT_READ,
	CT_WRITE,
	CT_TUPLE_CHANGE,
}sinsp_pd_callback_type;

#include "tuples.h"
#include "fdinfo.h"
#include "threadinfo.h"
#include "ifinfo.h"
#include "eventformatter.h"

class sinsp_partial_transaction;
class sinsp_parser;
class sinsp_analyzer;
class sinsp_filter;
class sinsp_usrevtstorage;
class sinsp_partial_appevt;
template<typename OBJ> class simple_lifo_queue;
class cycle_writer;
class sinsp_protodecoder;

vector<string> sinsp_split(const string &s, char delim);

/*!
  \brief Information about a group of filter/formatting fields.
*/
class filter_check_info
{
public:
	enum flags
	{
		FL_NONE =   0,
		FL_WORKS_ON_THREAD_TABLE = (1 << 0),	///< This filter check class supports filtering incomplete events that contain only valid thread info and FD info.
	};

	filter_check_info()
	{
		m_flags = 0;
	}

	string m_name; ///< Field class name.
	int32_t m_nfiedls; ///< Number of fields in this field group.
	const filtercheck_field_info* m_fields; ///< Array containing m_nfiedls field descriptions.
	uint32_t m_flags;
};

/*!
  \brief sinsp library exception.
*/
struct sinsp_exception : std::exception
{
	sinsp_exception()
	{
	}

	~sinsp_exception() throw()
	{
	}

	sinsp_exception(string error_str)
	{
		m_error_str = error_str;
	}

	char const* what() const throw()
	{
		return m_error_str.c_str();
	}

	string m_error_str;
};

/*!
  \brief The deafult way an event is converted to string by the library
*/
//#define DEFAULT_OUTPUT_STR "*%evt.num %evt.time %evt.cpu %proc.name (%thread.tid) %evt.dir %evt.type %evt.args"
#define DEFAULT_OUTPUT_STR "*%evt.time %evt.cpu %proc.name (%thread.tid) %evt.dir %evt.type %evt.args"

/** @defgroup inspector Main library
 @{
*/

/*!
  \brief System inspector class.
  This is the library entry point class. The functionality it exports includes:
  - live capture control (start/stop/pause...)
  - trace file management
  - event retrieval
  - setting capture filters
*/
class SINSP_PUBLIC sinsp
{
public:
	sinsp();
	~sinsp();

	/*!
	  \brief Start a live event capture.

	  \param timeout_ms the optional read timeout, i.e. the time after which a
	  call to \ref next() returns even if no events are available.

	  @throws a sinsp_exception containing the error string is thrown in case
	   of failure.
	*/
	void open(uint32_t timeout_ms = SCAP_TIMEOUT_MS);

	/*!
	  \brief Start an event capture from a trace file.

	  \param filename the trace file name.

	  @throws a sinsp_exception containing the error string is thrown in case
	   of failure.
	*/
	void open(string filename);

	/*!
	  \brief Ends a capture and release all resources.
	*/
	void close();

	/*!
	  \brief Get the next event from the open capture source

	  \param evt a \ref sinsp_evt pointer that will be initialized to point to
	  the next available event.

	  \return SCAP_SUCCESS if the call is succesful and pevent and pcpuid contain
	   valid data. SCAP_TIMEOUT in case the read timeout expired and no event is
	   available. SCAP_EOF when the end of an offline capture is reached.
	   On Failure, SCAP_FAILURE is returned and getlasterr() can be used to
	   obtain the cause of the error.

	  \note: the returned event can be considered valid only until the next
	   call to \ref next()
	*/
	int32_t next(OUT sinsp_evt** evt);

	/*!
	  \brief Get the number of events that have been captured and processed
	   since the call to \ref open()

	  \return the number of captured events.
	*/
	uint64_t get_num_events();

	/*!
	  \brief Set the capture snaplen, i.e. the maximum size an event
	  parameter can reach before the driver starts truncating it.

	  \param snaplen the snaplen for this capture instance, in bytes.

	  \note This function can only be called for live captures.
	  \note By default, the driver captures the first 80 bytes of the
	  buffers coming from events like read, write, send, recv, etc.
	  If you're not interested in payloads, smaller values will save
	  capture buffer space and make capture files smaller.
	  Conversely, big values should be used with care because they can
	  easily generate huge capture files.

	  @throws a sinsp_exception containing the error string is thrown in case
	   of failure.
	*/
	void set_snaplen(uint32_t snaplen);

	/*!
	  \brief temporarily pauses event capture.

	  \note This function can only be called for live captures.
	*/
	void stop_capture();

	/*!
	  \brief Restarts an event capture that had been paused with
	   \ref stop_capture().

	  \note This function can only be called for live captures.
	*/
	void start_capture();

#ifdef HAS_FILTERING
	/*!
	  \brief Compiles and installs the given capture filter.

	  \param filter the filter string. Refer to the filtering language
	   section in the sysdig website for information about the filtering
	   syntax.

	  @throws a sinsp_exception containing the error string is thrown in case
	   the filter is invalid.
	*/
	void set_filter(const string& filter);

	/*!
	  \brief Return the filter set for this capture.

	  \return the filter previously set with \ref set_filter(), or an empty 
	   string if no filter has been set yet.
	*/
	const string get_filter();
#endif

	/*!
	  \brief This method can be used to specify a function to collect the library
	   log messages.

	  \param cb the target function that will receive the log messages.
	*/
	void set_log_callback(sinsp_logger_callback cb);

	/*!
	  \brief Start writing the captured events to file.

	  \param dump_filename the destination trace file.

	  \param compress true to save the tracefile in a compressed format.

	  \note only the events that pass the capture filter set with \ref set_filter()
	   will be saved to disk.
	  \note this simplified dump interface allows only one dump per capture.
	   For more flexibility, refer to the \ref sinsp_dumper class, that can
	   also be combined with \ref sinsp_filter to filter what will go into
	   the file.

	  @throws a sinsp_exception containing the error string is thrown in case
	   of failure.
	*/
	void autodump_start(const string& dump_filename, bool compress);
 
 	/*!
	  \brief Cycles the file pointer to a new capture file
	*/
	void autodump_next_file();

	/*!
	  \brief Stops an event dump that was started with \ref autodump_start().

	  @throws a sinsp_exception containing the error string is thrown in case
	   of failure.
	*/
	void autodump_stop();

	/*!
	  \brief Populate the given vector with the full list of filter check fields
	   that this version of the library supports.
	*/
	static void get_filtercheck_fields_info(vector<const filter_check_info*>* list);

	bool has_metrics();

	/*!
	  \brief Return information about the machine generating the events.

	  \note this call works with file captures as well, because the machine
	   info is stored in the trace files. In that case, the returned
	   machine info is the one of the machine where the capture happened.
	*/
	const scap_machine_info* get_machine_info();

	/*!
	  \brief Look up a thread given its tid and return its information.

	  \param tid the ID of the thread. In case of multi-thread processes,
	   this corresponds to the PID.

	  \return the \ref sinsp_threadinfo object containing full thread information
	   and state.

	  \note if you are interested in a process' information, just give this
	  function with the PID of the process.

	  @throws a sinsp_exception containing the error string is thrown in case
	   of failure.
	*/
	sinsp_threadinfo* get_thread(int64_t tid);

	/*!
	  \brief Look up a thread given its tid and return its information,
	   and optionally go dig into proc if the thread is not in the thread table.

	  \param tid the ID of the thread. In case of multi-thread processes,
	   this corresponds to the PID.
	  \param query_os_if_not_found if true, the library will search for this
	   thread's information in proc, use the result to create a new thread
	   entry, and return the new entry.

	  \return the \ref sinsp_threadinfo object containing full thread information
	   and state.

	  \note if you are interested in a process' information, just give this
	  function with the PID of the process.

	  @throws a sinsp_exception containing the error string is thrown in case
	   of failure.
	*/
	sinsp_threadinfo* get_thread(int64_t tid, bool query_os_if_not_found, bool lookup_only);

	/*!
	  \brief Return the table with all the machine users.

	  \return a hash table with the user ID (UID) as the key and the user
	   information as the data.

	  \note this call works with file captures as well, because the user
	   table is stored in the trace files. In that case, the returned
	   user list is the one of the machine where the capture happened.
	*/
	const unordered_map<uint32_t, scap_userinfo*>* get_userlist();

	/*!
	  \brief Return the table with all the machine user groups.

	  \return a hash table with the group ID (GID) as the key and the group
	   information as the data.

	  \note this call works with file captures as well, because the group
	   table is stored in the trace files. In that case, the returned
	   user table is the one of the machine where the capture happened.
	*/
	const unordered_map<uint32_t, scap_groupinfo*>* get_grouplist();

	/*!
	  \brief Fill the given structure with statistics about the currently
	   open capture.

	  \note this call won't work on file captures.
	*/
	void get_capture_stats(scap_stats* stats);


#ifdef GATHER_INTERNAL_STATS
	sinsp_stats get_stats();
#endif

#ifdef HAS_ANALYZER
	sinsp_analyzer* m_analyzer;
#endif

	/*!
	  \brief Return the event and system call information tables.

	  This function exports the tables containing the information about the
	  events supported by the capture infrastructure and the available system calls.
	*/
	sinsp_evttables* get_event_info_tables();

	/*!
	  \brief get last library error.
	*/
	string getlasterr()
	{
		return m_lasterr;
	}

	/*!
	  \brief Add a new directory containing chisels.

	  \parame front_add if true, the chisel directory is added at the front of 
	   the search list and therefore gets priority.  

	  \note This function is not reentrant.
	*/
	void add_chisel_dir(string dirname, bool front_add);

	/*!
	  \brief Get the list of machine network interfaces.

	  \return Pointer to the iterface list manager.
	*/
	sinsp_network_interfaces* get_ifaddr_list();

	/*!
	  \brief Set the format used to render event data
	   buffer arguments.
	*/
	void set_buffer_format(sinsp_evt::param_fmt format);

	/*!
	  \brief Get the format used to render event data
	   buffer arguments.
	*/
	sinsp_evt::param_fmt get_buffer_format();

	/*!
	  \brief Returns true if the current capture is live.
	*/
	bool is_live();

	/*!
	  \brief Set the debugging mode of the inspector.

	  \param enable_debug when it is true and the current capture is live
	  the inspector filters out events about sysdig itself.
	*/
	void set_debug_mode(bool enable_debug);

	/*!
	  \brief Set the fatfile mode when writing events to file.

	  \note fatfile mode involves saving "hidden" events in the trace file 
	   that make it possible to preserve full state even when filters that
	   would drop state packets are used during the capture.
	*/
	void set_fatfile_dump_mode(bool enable_fatfile);

	/*!
	  \brief Returns true if the debug mode is enabled.
	*/
	bool is_debug_enabled();

	/*!
<<<<<<< HEAD
	  \brief Return the progress when reading trace files.

	  \return File progress percentage. 0 means beginning of file, 100 means 
	   end of file.
=======
	  \brief Lets a filter plugin request a protocol decoder.

	  \param the name of the required decoder
	*/
	sinsp_protodecoder* require_protodecoder(string decoder_name);

	/*!
	  \brief Lets a filter plugin request a protocol decoder.

	  \param the name of the required decoder
	*/
	void protodecoder_register_reset(sinsp_protodecoder* dec);

	/*!
	  \brief If this is an offline capture, return the name of the file that is
	   being read, otherwise return an empty string.
	*/
	string get_input_filename()
	{
		return m_input_filename;
	}

	/*!
	  \brief XXX.
>>>>>>> 1f8310f0
	*/
	double get_read_progress();

	//
	// Misc internal stuff
	//
	void stop_dropping_mode();
	void start_dropping_mode(uint32_t sampling_ratio);
	void import_ipv4_interface(const sinsp_ipv4_ifinfo& ifinfo);
	//
	// Used by filters to enable app event state tracking, which is disabled
	// by default for performance reasons
	//
	void request_appevt_state_tracking();

	//
	// Allocates private state in the thread info class.
	// Returns the ID to use when retrieving the memory area.
	// Will fail if called after the capture starts.
	//
	uint32_t reserve_thread_memory(uint32_t size);

	sinsp_parser* get_parser();

#ifdef SINSP_PROFILE
	inline int64_t profile_enter(const char* tags, uint32_t tags_size, const char* args = NULL, uint32_t args_size = 0)
	{
		if(m_islive == true || m_evt.m_evtnum % SINSP_PROFILE_SUBSAMPLING_RATIO != 0)
		{
			return -1;
		}

		if(tags == NULL)
		{
			tags = "";
		}

		if(args == NULL)
		{
			args = "";
		}

		fprintf(m_profile_fp, 
			"[\">\", %" PRIu64 ", [\"sysdig\", %s], [%s]]",
			m_evt.m_evtnum,
			tags,
			args);

		fflush(m_profile_fp);

		return (int64_t)m_evt.m_evtnum;
	}

	inline void profile_exit(int64_t id, const char* tags)
	{
		if(tags == NULL)
		{
			tags = "";
		}

		fprintf(m_profile_fp, 
			"[\"<\", %" PRIu64 ", [\"sysdig\", %s], []]",
			id,
			tags);

		fflush(m_profile_fp);
	}
#else
	inline int64_t profile_enter(sinsp* inspector, const char* tags, uint32_t tags_size, const char* args = NULL, uint32_t args_size = 0)
	{
		return -1;
	}

	inline void profile_exit(int64_t id, const char* tags, uint32_t tags_size)
	{
		return;
	}
#endif

	bool setup_cycle_writer(string base_file_name, int rollover_mb, int duration_seconds, int file_limit, bool do_cycle, bool compress);

VISIBILITY_PRIVATE

// Doxygen doesn't understand VISIBILITY_PRIVATE
#ifdef _DOXYGEN
private:
#endif

	void init();
	void import_thread_table();
	void import_ifaddr_list();
	void import_user_list();
	void add_protodecoders();

	void add_thread(const sinsp_threadinfo& ptinfo);
	void remove_thread(int64_t tid, bool force);

	scap_t* m_h;
	int64_t m_filesize;
	bool m_islive;
	string m_input_filename;
	bool m_isdebug_enabled;
	bool m_isfatfile_enabled;
	bool m_compress;
	sinsp_evt m_evt;
	string m_lasterr;
	int64_t m_tid_to_remove;
	int64_t m_tid_of_fd_to_remove;
	vector<int64_t>* m_fds_to_remove;
	uint64_t m_lastevent_ts;
	// the parsing engine
	sinsp_parser* m_parser;
	// the statistics analysis engine
	scap_dumper_t* m_dumper;
	const scap_machine_info* m_machine_info;
	uint32_t m_num_cpus;
	sinsp_thread_privatestate_manager m_thread_privatestate_manager;

	sinsp_network_interfaces* m_network_interfaces;

	sinsp_thread_manager* m_thread_manager;

#ifdef HAS_FILTERING
	uint64_t m_firstevent_ts;
	sinsp_filter* m_filter;
	string m_filterstring;
#endif

	//
	// Internal stats
	//
#ifdef GATHER_INTERNAL_STATS
	sinsp_stats m_stats;
#endif
	uint32_t m_n_proc_lookups;
	uint32_t m_max_n_proc_lookups;
	uint32_t m_max_n_proc_socket_lookups;

	//
	// Saved snaplen
	//
	uint32_t m_snaplen;

	//
	// Some thread table limits
	//
	uint32_t m_max_thread_table_size;
	uint64_t m_thread_timeout_ns;
	uint64_t m_inactive_thread_scan_time_ns;

	//
	// How to render the data buffers
	//
	sinsp_evt::param_fmt m_buffer_format;

	//
	// User and group tables
	//
	unordered_map<uint32_t, scap_userinfo*> m_userlist;
	unordered_map<uint32_t, scap_groupinfo*> m_grouplist;

	//
	// The cycle-writer for files
	//
	cycle_writer* m_cycle_writer;
	bool m_write_cycling;

	//
	// Some dropping infrastructure
	//
	bool m_isdropping;

	//
<<<<<<< HEAD
	// App events 
	//
	bool m_track_appevts_state;
	list<sinsp_partial_appevt*> m_partial_appevts_list;
	simple_lifo_queue<sinsp_partial_appevt>* m_partial_appevts_pool;

	//
	// Sinsp profiling
	//
#ifdef SINSP_PROFILE
	FILE* m_profile_fp;
#endif
=======
	// Protocol decoding state
	//
	vector<sinsp_protodecoder*> m_decoders_reset_list;
>>>>>>> 1f8310f0

	friend class sinsp_parser;
	friend class sinsp_analyzer;
	friend class sinsp_analyzer_parsers;
	friend class sinsp_evt;
	friend class sinsp_threadinfo;
	friend class sinsp_fdtable;
	friend class sinsp_thread_manager;
	friend class sinsp_dumper;
	friend class sinsp_analyzer_fd_listener;
	friend class sinsp_chisel;
<<<<<<< HEAD
	friend class sinsp_appevtparser;
	friend class sinsp_filter_check_event;
=======
	friend class sinsp_protodecoder;
	friend class lua_cbacks;
>>>>>>> 1f8310f0

	template<class TKey,class THash,class TCompare> friend class sinsp_connection_manager;
};

/*@}*/

///////////////////////////////////////////////////////////////////////////////
// Profiling support class
///////////////////////////////////////////////////////////////////////////////
class sinsp_profiler
{
public:
	sinsp_profiler(sinsp* inspector, const char* tags, uint32_t tags_size, const char* args = NULL, uint32_t args_size = 0)
	{
		m_id = inspector->profile_enter(tags, args);

		if(m_id != -1)
		{
			m_inspector = inspector;
			m_tags = tags;			
		}
		else
		{
			m_inspector = NULL;
		}
	}

	~sinsp_profiler()
	{
		if(m_id != -1)
		{
			m_inspector->profile_exit(m_id, m_tags.c_str(), uint32_t tags_size);
		}
	}

private:
	sinsp* m_inspector;
	string m_tags;
	int64_t m_id;
};<|MERGE_RESOLUTION|>--- conflicted
+++ resolved
@@ -500,37 +500,33 @@
 	bool is_debug_enabled();
 
 	/*!
-<<<<<<< HEAD
+	  \brief Lets a filter plugin request a protocol decoder.
+
+	  \param the name of the required decoder
+	*/
+	sinsp_protodecoder* require_protodecoder(string decoder_name);
+
+	/*!
+	  \brief Lets a filter plugin request a protocol decoder.
+
+	  \param the name of the required decoder
+	*/
+	void protodecoder_register_reset(sinsp_protodecoder* dec);
+
+	/*!
+	  \brief If this is an offline capture, return the name of the file that is
+	   being read, otherwise return an empty string.
+	*/
+	string get_input_filename()
+	{
+		return m_input_filename;
+	}
+
+	/*!
 	  \brief Return the progress when reading trace files.
 
 	  \return File progress percentage. 0 means beginning of file, 100 means 
 	   end of file.
-=======
-	  \brief Lets a filter plugin request a protocol decoder.
-
-	  \param the name of the required decoder
-	*/
-	sinsp_protodecoder* require_protodecoder(string decoder_name);
-
-	/*!
-	  \brief Lets a filter plugin request a protocol decoder.
-
-	  \param the name of the required decoder
-	*/
-	void protodecoder_register_reset(sinsp_protodecoder* dec);
-
-	/*!
-	  \brief If this is an offline capture, return the name of the file that is
-	   being read, otherwise return an empty string.
-	*/
-	string get_input_filename()
-	{
-		return m_input_filename;
-	}
-
-	/*!
-	  \brief XXX.
->>>>>>> 1f8310f0
 	*/
 	double get_read_progress();
 
@@ -704,7 +700,6 @@
 	bool m_isdropping;
 
 	//
-<<<<<<< HEAD
 	// App events 
 	//
 	bool m_track_appevts_state;
@@ -717,11 +712,11 @@
 #ifdef SINSP_PROFILE
 	FILE* m_profile_fp;
 #endif
-=======
+
+	//
 	// Protocol decoding state
 	//
 	vector<sinsp_protodecoder*> m_decoders_reset_list;
->>>>>>> 1f8310f0
 
 	friend class sinsp_parser;
 	friend class sinsp_analyzer;
@@ -733,13 +728,10 @@
 	friend class sinsp_dumper;
 	friend class sinsp_analyzer_fd_listener;
 	friend class sinsp_chisel;
-<<<<<<< HEAD
 	friend class sinsp_appevtparser;
 	friend class sinsp_filter_check_event;
-=======
 	friend class sinsp_protodecoder;
 	friend class lua_cbacks;
->>>>>>> 1f8310f0
 
 	template<class TKey,class THash,class TCompare> friend class sinsp_connection_manager;
 };
@@ -754,6 +746,7 @@
 public:
 	sinsp_profiler(sinsp* inspector, const char* tags, uint32_t tags_size, const char* args = NULL, uint32_t args_size = 0)
 	{
+/*
 		m_id = inspector->profile_enter(tags, args);
 
 		if(m_id != -1)
@@ -765,14 +758,17 @@
 		{
 			m_inspector = NULL;
 		}
+*/
 	}
 
 	~sinsp_profiler()
 	{
+/*
 		if(m_id != -1)
 		{
 			m_inspector->profile_exit(m_id, m_tags.c_str(), uint32_t tags_size);
 		}
+*/
 	}
 
 private:
